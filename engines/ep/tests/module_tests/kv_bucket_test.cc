--- conflicted
+++ resolved
@@ -331,16 +331,11 @@
     return rv;
 }
 
-<<<<<<< HEAD
 cb::mcbp::Status KVBucketTest::addResponseStatus = cb::mcbp::Status::Success;
-=======
-protocol_binary_response_status KVBucketTest::addResponseStatus =
-        PROTOCOL_BINARY_RESPONSE_SUCCESS;
 
 void KVBucketTest::setRandomFunction(std::function<long()>& randFunction) {
     store->getRandom = randFunction;
 }
->>>>>>> 9444e64e
 
 // getKeyStats tests //////////////////////////////////////////////////////////
 
@@ -1277,7 +1272,7 @@
     EXPECT_EQ(ENGINE_KEY_ENOENT, gv.getStatus());
 
     Item item = store_item(
-                vbid, {"key", DocNamespace::DefaultCollection}, "value", 0);
+            vbid, {"key", DocKeyEncodesCollectionId::No}, "value", 0);
 
     // Try with a non-empty hash table
     gv = store->getRandomKey();
