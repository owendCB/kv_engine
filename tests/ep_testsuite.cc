--- conflicted
+++ resolved
@@ -2775,12 +2775,7 @@
         item *itm = NULL;
         std::string key("key" + std::to_string(num_items));
         ENGINE_ERROR_CODE ret = store(h, h1, NULL, OPERATION_SET,
-<<<<<<< HEAD
                                       key.c_str(), value.c_str(), &itm);
-        if (ret == ENGINE_SUCCESS) {
-            num_items++;
-=======
-                                      key.c_str(), "somevalue", &itm);
         switch (ret) {
             case ENGINE_SUCCESS:
                 num_items++;
@@ -2797,7 +2792,6 @@
                 fprintf(stderr, "test_access_scanner: Unexpected result from store(): %d\n",
                         ret);
                 abort();
->>>>>>> ccf75a54
         }
 
     }
