--- conflicted
+++ resolved
@@ -128,6 +128,7 @@
                  uint64_t lastSnapEnd,
                  FailoverTable *table,
                  std::shared_ptr<Callback<id_type> > cb,
+                 Configuration& config,
                  vbucket_state_t initState,
                  uint64_t chkId,
                  uint64_t purgeSeqno,
@@ -153,7 +154,6 @@
       initialState(initState),
       stats(st),
       purge_seqno(purgeSeqno),
-      max_cas(maxCas),
       takeover_backed_up(false),
       persisted_snapshot_start(lastSnapStart),
       persisted_snapshot_end(lastSnapEnd),
@@ -161,7 +161,11 @@
       shard(kvshard),
       bFilter(NULL),
       tempFilter(NULL),
-      rollbackItemCount(0)
+      rollbackItemCount(0),
+      hlc(maxCas,
+          config.getHlcAheadThresholdUs(),
+          config.getHlcBehindThresholdUs()),
+      statPrefix("vb_" + std::to_string(i))
 {
     backfill.isBackfillPhase = false;
     pendingOpsStart = 0;
@@ -177,7 +181,7 @@
         id, VBucket::toString(state), VBucket::toString(initialState),
         lastSeqno, lastSnapStart, lastSnapEnd,
         persisted_snapshot_start, persisted_snapshot_end,
-        max_cas.load());
+        getMaxCas());
 }
 
 VBucket::~VBucket() {
@@ -683,8 +687,7 @@
         addStat("queue_fill", dirtyQueueFill.load(), add_stat, c);
         addStat("queue_drain", dirtyQueueDrain.load(), add_stat, c);
         addStat("queue_age", getQueueAge(), add_stat, c);
-<<<<<<< HEAD
-        addStat("pending_writes", dirtyQueuePendingWrites, add_stat, c);
+        addStat("pending_writes", dirtyQueuePendingWrites.load(), add_stat, c);
 
         try {
             DBFileInfo fileInfo = shard->getRWUnderlying()->getDbFileInfo(getId());
@@ -696,11 +699,6 @@
                 "for vb:%" PRIu16 " - what(): %s", getId(), e.what());
         }
 
-=======
-        addStat("pending_writes", dirtyQueuePendingWrites.load(), add_stat, c);
-        addStat("db_data_size", fileSpaceUsed.load(), add_stat, c);
-        addStat("db_file_size", fileSize.load(), add_stat, c);
->>>>>>> 210cd048
         addStat("high_seqno", getHighSeqno(), add_stat, c);
         addStat("uuid", failovers->getLatestUUID(), add_stat, c);
         addStat("purge_seqno", getPurgeSeqno(), add_stat, c);
