/* -*- Mode: C++; tab-width: 4; c-basic-offset: 4; indent-tabs-mode: nil -*- */
/*
 *     Copyright 2014 Couchbase, Inc
 *
 *   Licensed under the Apache License, Version 2.0 (the "License");
 *   you may not use this file except in compliance with the License.
 *   You may obtain a copy of the License at
 *
 *       http://www.apache.org/licenses/LICENSE-2.0
 *
 *   Unless required by applicable law or agreed to in writing, software
 *   distributed under the License is distributed on an "AS IS" BASIS,
 *   WITHOUT WARRANTIES OR CONDITIONS OF ANY KIND, either express or implied.
 *   See the License for the specific language governing permissions and
 *   limitations under the License.
 */

#ifndef SRC_ATOMICQUEUE_H_
#define SRC_ATOMICQUEUE_H_ 1

#include <queue>

#ifdef _MSC_VER

#include <thread>
#include <mutex>

/**
 * Create a simple version of the AtomicQueue for windows right now to
 * avoid the threadlocal usage which is currently using pthreads
 */
template <typename T>
class AtomicQueue {
public:
    void push(T &value) {
        std::lock_guard<std::mutex> lock(mutex);
        queue.push(value);
    }

    void getAll(std::queue<T> &outQueue) {
        std::lock_guard<std::mutex> lock(mutex);
        while (!queue.empty()) {
            outQueue.push(queue.front());
            queue.pop();
        }
    }

    bool empty() {
        std::lock_guard<std::mutex> lock(mutex);
        return queue.empty();
    }

    /**
     * Return the number of queued items.
     */
    size_t size() {
        std::lock_guard<std::mutex> lock(mutex);
        return queue.size();
    }
<<<<<<< HEAD

=======
>>>>>>> 6e10f8a2
private:
    std::queue<T> queue;
    std::mutex mutex;
};

#else

#include "atomic.h"
#include "threadlocal.h"

/**
 * Efficient approximate-FIFO queue optimize for concurrent writers.
 */
template <typename T>
class AtomicQueue {
public:
    AtomicQueue() : counter(0), numItems(0) {}

    ~AtomicQueue() {
        size_t i;
        for (i = 0; i < counter; ++i) {
            delete queues[i].load();
        }
    }

    /**
     * Place an item in the queue.
     */
    void push(T &value) {
        std::queue<T> *q = swapQueue(); // steal our queue
        q->push(value);
        ++numItems;
        q = swapQueue(q);
    }

    /**
     * Grab all items from this queue an place them into the provided
     * output queue.
     *
     * @param outQueue a destination queue to fill
     */
    void getAll(std::queue<T> &outQueue) {
        std::queue<T> *q(swapQueue()); // Grab my own queue
        std::queue<T> *newQueue(NULL);
        int count(0);

        // Will start empty unless this thread is adding stuff
        while (!q->empty()) {
            outQueue.push(q->front());
            q->pop();
            ++count;
        }

        size_t c(counter);
        for (size_t i = 0; i < c; ++i) {
            // Swap with another thread
            std::queue<T> *nullQueue(NULL);
            newQueue = atomic_swapIfNot(queues[i], nullQueue, q);
            // Empty the queue
            if (newQueue != NULL) {
                q = newQueue;
                while (!q->empty()) {
                    outQueue.push(q->front());
                    q->pop();
                    ++count;
                }
            }
        }

        q = swapQueue(q);
        numItems.fetch_sub(count);
    }

    /**
     * True if this queue is empty.
     */
    bool empty() const {
        return size() == 0;
    }

    /**
     * Return the number of queued items.
     */
    size_t size() const {
        return numItems;
    }
private:
    AtomicPtr<std::queue<T> > *initialize() {
        std::queue<T> *q = new std::queue<T>;
        size_t i(counter++);
        cb_assert(counter <= MAX_THREADS);
        queues[i].store(q);
        threadQueue = &queues[i];
        return &queues[i];
    }

    std::queue<T> *swapQueue(std::queue<T> *newQueue = NULL) {
        AtomicPtr<std::queue<T> > *qPtr(threadQueue);
        if (qPtr == NULL) {
            qPtr = initialize();
        }
        return qPtr->exchange(newQueue);
    }

    ThreadLocalPtr<AtomicPtr<std::queue<T> > > threadQueue;
    AtomicPtr<std::queue<T> > queues[MAX_THREADS];
    AtomicValue<size_t> counter;
    AtomicValue<size_t> numItems;
    DISALLOW_COPY_AND_ASSIGN(AtomicQueue);
};
#endif


#endif  // SRC_ATOMICQUEUE_H_<|MERGE_RESOLUTION|>--- conflicted
+++ resolved
@@ -45,6 +45,9 @@
         }
     }
 
+    /**
+     * True if this queue is empty.
+     */
     bool empty() {
         std::lock_guard<std::mutex> lock(mutex);
         return queue.empty();
@@ -57,10 +60,6 @@
         std::lock_guard<std::mutex> lock(mutex);
         return queue.size();
     }
-<<<<<<< HEAD
-
-=======
->>>>>>> 6e10f8a2
 private:
     std::queue<T> queue;
     std::mutex mutex;
