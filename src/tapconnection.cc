/* -*- Mode: C++; tab-width: 4; c-basic-offset: 4; indent-tabs-mode: nil -*- */
/*
 *     Copyright 2010 Couchbase, Inc
 *
 *   Licensed under the Apache License, Version 2.0 (the "License");
 *   you may not use this file except in compliance with the License.
 *   You may obtain a copy of the License at
 *
 *       http://www.apache.org/licenses/LICENSE-2.0
 *
 *   Unless required by applicable law or agreed to in writing, software
 *   distributed under the License is distributed on an "AS IS" BASIS,
 *   WITHOUT WARRANTIES OR CONDITIONS OF ANY KIND, either express or implied.
 *   See the License for the specific language governing permissions and
 *   limitations under the License.
 */

#include "config.h"

#include <limits>

#include "backfill.h"
#include "tasks.h"
#include "ep_engine.h"
#define STATWRITER_NAMESPACE tap
#include "statwriter.h"
#undef STATWRITER_NAMESPACE
#include "tapconnection.h"
#include "vbucket.h"


AtomicValue<uint64_t> ConnHandler::counter_(1);

const short int TapEngineSpecific::sizeRevSeqno(8);
const short int TapEngineSpecific::sizeExtra(1);
const short int TapEngineSpecific::sizeTotal(9);

void TapEngineSpecific::readSpecificData(uint16_t ev, void *engine_specific,
                                         uint16_t nengine, uint64_t *seqnum,
                                         uint8_t *extra)
{
    uint8_t ex;
    if (ev == TAP_CHECKPOINT_START || ev == TAP_CHECKPOINT_END || ev == TAP_DELETION ||
        ev == TAP_MUTATION)
        {
            cb_assert(nengine >= sizeRevSeqno);
            memcpy(seqnum, engine_specific, sizeRevSeqno);
            *seqnum = ntohll(*seqnum);
            if (ev == TAP_MUTATION && nengine == sizeTotal) {
                uint8_t *dptr = (uint8_t *)engine_specific + sizeRevSeqno;
                memcpy(&ex, (void *)dptr, sizeExtra);
                *extra = ex;
            }
        }
}

uint16_t TapEngineSpecific::packSpecificData(uint16_t ev, TapProducer *tp,
                                             uint64_t seqnum, uint8_t nru)
{
    uint64_t seqno;
    uint16_t nengine = 0;
    if (ev == TAP_MUTATION || ev == TAP_DELETION || ev == TAP_CHECKPOINT_START) {
        seqno = htonll(seqnum);
        memcpy(tp->specificData, (void *)&seqno, sizeRevSeqno);
        if (ev == TAP_MUTATION) {
            // transfer item's nru value in item extra byte
            memcpy(&tp->specificData[sizeRevSeqno], (void*)&nru, sizeExtra);
            nengine = sizeTotal;
        } else {
            nengine = sizeRevSeqno;
        }
    }
    return nengine;
}


class TapConfigChangeListener : public ValueChangedListener {
public:
    TapConfigChangeListener(TapConfig &c) : config(c) {
        // EMPTY
    }

    virtual void sizeValueChanged(const std::string &key, size_t value) {
        if (key.compare("tap_ack_grace_period") == 0) {
            config.setAckGracePeriod(value);
        } else if (key.compare("tap_ack_initial_sequence_number") == 0) {
            config.setAckInitialSequenceNumber(value);
        } else if (key.compare("tap_ack_interval") == 0) {
            config.setAckInterval(value);
        } else if (key.compare("tap_ack_window_size") == 0) {
            config.setAckWindowSize(value);
        } else if (key.compare("tap_bg_max_pending") == 0) {
            config.setBgMaxPending(value);
        } else if (key.compare("tap_backlog_limit") == 0) {
            config.setBackfillBacklogLimit(value);
        }
    }

    virtual void floatValueChanged(const std::string &key, float value) {
        if (key.compare("tap_backoff_period") == 0) {
            config.setBackoffSleepTime(value);
        } else if (key.compare("tap_requeue_sleep_time") == 0) {
            config.setRequeueSleepTime(value);
        } else if (key.compare("tap_backfill_resident") == 0) {
            config.setBackfillResidentThreshold(value);
        }
    }

private:
    TapConfig &config;
};

TapConfig::TapConfig(EventuallyPersistentEngine &e)
    : engine(e)
{
    Configuration &config = engine.getConfiguration();
    ackWindowSize = config.getTapAckWindowSize();
    ackInterval = config.getTapAckInterval();
    ackGracePeriod = config.getTapAckGracePeriod();
    ackInitialSequenceNumber = config.getTapAckInitialSequenceNumber();
    bgMaxPending = config.getTapBgMaxPending();
    backoffSleepTime = config.getTapBackoffPeriod();
    requeueSleepTime = config.getTapRequeueSleepTime();
    backfillBacklogLimit = config.getTapBacklogLimit();
    backfillResidentThreshold = config.getTapBackfillResident();
}

void TapConfig::addConfigChangeListener(EventuallyPersistentEngine &engine) {
    Configuration &configuration = engine.getConfiguration();
    configuration.addValueChangedListener("tap_ack_grace_period",
                                          new TapConfigChangeListener(engine.getTapConfig()));
    configuration.addValueChangedListener("tap_ack_initial_sequence_number",
                                          new TapConfigChangeListener(engine.getTapConfig()));
    configuration.addValueChangedListener("tap_ack_interval",
                                          new TapConfigChangeListener(engine.getTapConfig()));
    configuration.addValueChangedListener("tap_ack_window_size",
                                          new TapConfigChangeListener(engine.getTapConfig()));
    configuration.addValueChangedListener("tap_bg_max_pending",
                                          new TapConfigChangeListener(engine.getTapConfig()));
    configuration.addValueChangedListener("tap_backoff_period",
                                          new TapConfigChangeListener(engine.getTapConfig()));
    configuration.addValueChangedListener("tap_requeue_sleep_time",
                                          new TapConfigChangeListener(engine.getTapConfig()));
    configuration.addValueChangedListener("tap_backlog_limit",
                                          new TapConfigChangeListener(engine.getTapConfig()));
    configuration.addValueChangedListener("tap_backfill_resident",
                                          new TapConfigChangeListener(engine.getTapConfig()));
}

ConnHandler::ConnHandler(EventuallyPersistentEngine& e, const void* c,
                         const std::string& n) :
    engine_(e),
    stats(engine_.getEpStats()),
    supportCheckpointSync_(false),
    name(n),
    cookie(c),
    reserved(false),
    connToken(gethrtime()),
    created(ep_current_time()),
    lastWalkTime(0),
    disconnect(false),
    connected(true),
    numDisconnects(0),
    expiryTime((rel_time_t)-1),
    supportAck(false) {}

ENGINE_ERROR_CODE ConnHandler::addStream(uint32_t opaque, uint16_t,
                                         uint32_t flags) {
    LOG(EXTENSION_LOG_WARNING, "%s Disconnecting - This connection doesn't "
        "support the dcp add stream API", logHeader());
    return ENGINE_DISCONNECT;
}

ENGINE_ERROR_CODE ConnHandler::closeStream(uint32_t opaque, uint16_t vbucket) {
    LOG(EXTENSION_LOG_WARNING, "%s Disconnecting - This connection doesn't "
        "support the dcp close stream API", logHeader());
    return ENGINE_DISCONNECT;
}

ENGINE_ERROR_CODE ConnHandler::streamEnd(uint32_t opaque, uint16_t vbucket,
                                         uint32_t flags) {
    LOG(EXTENSION_LOG_WARNING, "%s Disconnecting - This connection doesn't "
        "support the dcp stream end API", logHeader());
    return ENGINE_DISCONNECT;
}

ENGINE_ERROR_CODE ConnHandler::mutation(uint32_t opaque, const void* key,
                                        uint16_t nkey, const void* value,
                                        uint32_t nvalue, uint64_t cas,
                                        uint16_t vbucket, uint32_t flags,
                                        uint8_t datatype, uint32_t locktime,
                                        uint64_t bySeqno, uint64_t revSeqno,
                                        uint32_t exptime, uint8_t nru,
                                        const void* meta, uint16_t nmeta) {
    LOG(EXTENSION_LOG_WARNING, "%s Disconnecting - This connection doesn't "
        "support the mutation API", logHeader());
    return ENGINE_DISCONNECT;
}

ENGINE_ERROR_CODE ConnHandler::deletion(uint32_t opaque, const void* key,
                                        uint16_t nkey, uint64_t cas,
                                        uint16_t vbucket, uint64_t bySeqno,
                                        uint64_t revSeqno, const void* meta,
                                        uint16_t nmeta) {
    LOG(EXTENSION_LOG_WARNING, "%s Disconnecting - This connection doesn't "
        "support the deletion API", logHeader());
    return ENGINE_DISCONNECT;
}

ENGINE_ERROR_CODE ConnHandler::expiration(uint32_t opaque, const void* key,
                                          uint16_t nkey, uint64_t cas,
                                          uint16_t vbucket, uint64_t bySeqno,
                                          uint64_t revSeqno, const void* meta,
                                          uint16_t nmeta) {
    LOG(EXTENSION_LOG_WARNING, "%s Disconnecting - This connection doesn't "
        "support the expiration API", logHeader());
    return ENGINE_DISCONNECT;
}

ENGINE_ERROR_CODE ConnHandler::snapshotMarker(uint32_t opaque,
                                              uint16_t vbucket,
                                              uint64_t start_seqno,
                                              uint64_t end_seqno,
                                              uint32_t flags)
{
    LOG(EXTENSION_LOG_WARNING, "%s Disconnecting - This connection doesn't "
        "support the dcp snapshot marker API", logHeader());
    return ENGINE_DISCONNECT;
}

ENGINE_ERROR_CODE ConnHandler::flushall(uint32_t opaque, uint16_t vbucket) {
    LOG(EXTENSION_LOG_WARNING, "%s Disconnecting - This connection doesn't "
        "support the flush API", logHeader());
    return ENGINE_DISCONNECT;
}

ENGINE_ERROR_CODE ConnHandler::setVBucketState(uint32_t opaque,
                                               uint16_t vbucket,
                                               vbucket_state_t state) {
    LOG(EXTENSION_LOG_WARNING, "%s Disconnecting - This connection doesn't "
        "support the set vbucket state API", logHeader());
    return ENGINE_DISCONNECT;
}

ENGINE_ERROR_CODE ConnHandler::streamRequest(uint32_t flags,
                                             uint32_t opaque,
                                             uint16_t vbucket,
                                             uint64_t start_seqno,
                                             uint64_t end_seqno,
                                             uint64_t vbucket_uuid,
                                             uint64_t snapStartSeqno,
                                             uint64_t snapEndSeqno,
                                             uint64_t *rollback_seqno,
                                             dcp_add_failover_log callback) {
    LOG(EXTENSION_LOG_WARNING, "%s Disconnecting - This connection doesn't "
        "support the dcp stream request API", logHeader());
    return ENGINE_DISCONNECT;
}

ENGINE_ERROR_CODE ConnHandler::getFailoverLog(uint32_t opaque, uint16_t vbucket,
                                              dcp_add_failover_log callback) {
    LOG(EXTENSION_LOG_WARNING, "%s Disconnecting - This connection doesn't "
        "support the dcp get failover log API", logHeader());
    return ENGINE_DISCONNECT;
}

ENGINE_ERROR_CODE ConnHandler::noop(uint32_t opaque) {
    LOG(EXTENSION_LOG_WARNING, "%s Disconnecting - This connection doesn't "
        "support the noop API", logHeader());
    return ENGINE_DISCONNECT;
}

ENGINE_ERROR_CODE ConnHandler::bufferAcknowledgement(uint32_t opaque,
                                                     uint16_t vbucket,
                                                     uint32_t buffer_bytes) {
    LOG(EXTENSION_LOG_WARNING, "%s Disconnecting - This connection doesn't "
        "support the buffer acknowledgement API", logHeader());
    return ENGINE_DISCONNECT;
}

ENGINE_ERROR_CODE ConnHandler::control(uint32_t opaque, const void* key,
                                       uint16_t nkey, const void* value,
                                       uint32_t nvalue) {
    LOG(EXTENSION_LOG_WARNING, "%s Disconnecting - This connection doesn't "
        "support the control API", logHeader());
    return ENGINE_DISCONNECT;
}

ENGINE_ERROR_CODE ConnHandler::step(struct dcp_message_producers* producers) {
    LOG(EXTENSION_LOG_WARNING, "%s Disconnecting - This connection doesn't "
        "support the dcp step API", logHeader());
    return ENGINE_DISCONNECT;
}

ENGINE_ERROR_CODE ConnHandler::handleResponse(
                                        protocol_binary_response_header *resp) {
    LOG(EXTENSION_LOG_WARNING, "%s Disconnecting - This connection doesn't "
        "support the dcp response handler API", logHeader());
    return ENGINE_DISCONNECT;
}

void ConnHandler::releaseReference(bool force)
{
    bool inverse = true;
    if (force || reserved.compare_exchange_strong(inverse, false)) {
        engine_.releaseCookie(cookie);
    }
}

void Producer::addStats(ADD_STAT add_stat, const void *c) {
    ConnHandler::addStats(add_stat, c);

    addStat("paused", isPaused(), add_stat, c);
    if (reconnects > 0) {
        addStat("reconnects", reconnects, add_stat, c);
    }
}


TapProducer::TapProducer(EventuallyPersistentEngine &e,
                         const void *cookie,
                         const std::string &name,
                         uint32_t f):
    Producer(e, cookie, name),
    queue(NULL),
    queueSize(0),
    flags(f),
    dumpQueue(false),
    recordsFetched(0),
    recordsSkipped(0),
    pendingFlush(false),
    backfillAge(0),
    doTakeOver(false),
    takeOverCompletionPhase(false),
    doRunBackfill(false),
    backfillCompleted(true),
    pendingBackfillCounter(0),
    diskBackfillCounter(0),
    bgResultSize(0),
    bgJobIssued(0),
    bgJobCompleted(0),
    numTapNack(0),
    queueMemSize(0),
    queueFill(0),
    queueDrain(0),
    checkpointMsgCounter(0),
    opaqueMsgCounter(0),
    seqno(e.getTapConfig().getAckInitialSequenceNumber()),
    seqnoReceived(e.getTapConfig().getAckInitialSequenceNumber() - 1),
    seqnoAckRequested(e.getTapConfig().getAckInitialSequenceNumber() - 1),
    lastMsgTime(ep_current_time()),
    isLastAckSucceed(false),
    isSeqNumRotated(false),
    noop(false),
    numNoops(0),
    flagByteorderSupport(false),
    specificData(NULL),
    backfillTimestamp(0)
{
    setLogHeader("TAP (Producer) " + getName() + " -");
    queue = new std::list<queued_item>;

    specificData = new uint8_t[TapEngineSpecific::sizeTotal];

    size_t maxVbuckets = e.getConfiguration().getMaxVbuckets();
    transmitted = new AtomicValue<size_t>[maxVbuckets];
    for (uint16_t i = 0; i < maxVbuckets; ++i) {
        transmitted[i].store(0);
    }

    if (supportsAck()) {
        setExpiryTime(ep_current_time() + e.getTapConfig().getAckGracePeriod());
    }

    if (getCookie() != NULL) {
        setReserved(true);
    }
}

void TapProducer::setBackfillAge(uint64_t age, bool reconnect) {
    if (reconnect) {
        if (!(flags & TAP_CONNECT_FLAG_BACKFILL)) {
            age = backfillAge;
        }

        if (age == backfillAge) {
            // we didn't change the critera...
            return;
        }
    }

    if (flags & TAP_CONNECT_FLAG_BACKFILL) {
        backfillAge = age;
        LOG(EXTENSION_LOG_DEBUG, "%s Backfill age set to %llu\n",
            logHeader(), age);
    }
}

void TapProducer::setVBucketFilter(const std::vector<uint16_t> &vbuckets,
                                   bool notifyCompletion)
{
    LockHolder lh(queueLock);
    VBucketFilter diff;

    std::vector<uint16_t>::const_iterator itr;
    for (itr = vbuckets.begin(); itr != vbuckets.end(); ++itr) {
        transmitted[*itr].store(0);
    }

    // time to join the filters..
    if (flags & TAP_CONNECT_FLAG_LIST_VBUCKETS) {
        VBucketFilter filter(vbuckets);
        diff = vbucketFilter.filter_diff(filter);

        const std::set<uint16_t> &vset = diff.getVBSet();
        const VBucketMap &vbMap = engine_.getEpStore()->getVBuckets();
        // Remove TAP cursors from the vbuckets that don't belong to the new vbucket filter.
        for (std::set<uint16_t>::const_iterator it = vset.begin(); it != vset.end(); ++it) {
            if (vbucketFilter(*it)) {
                RCPtr<VBucket> vb = vbMap.getBucket(*it);
                if (vb) {
                    vb->checkpointManager.removeCursor(getName());
                }
                backfillVBuckets.erase(*it);
                backFillVBucketFilter.removeVBucket(*it);
            }
        }

        std::stringstream ss;
        ss << logHeader() << ": Changing the vbucket filter from "
           << vbucketFilter << " to "
           << filter << " (diff: " << diff << ")" << std::endl;
        LOG(EXTENSION_LOG_DEBUG, "%s\n", ss.str().c_str());
        vbucketFilter = filter;

        std::stringstream f;
        f << vbucketFilter;
        filterText.assign(f.str());
    }

    // Note that we do re-evaluete all entries when we suck them out of the
    // queue to send them..
    if (flags & TAP_CONNECT_FLAG_TAKEOVER_VBUCKETS) {
        std::list<VBucketEvent> nonVBucketOpaqueMessages;
        std::list<VBucketEvent> vBucketOpaqueMessages;
        // Clear vbucket state change messages with a higher priority.
        while (!vBucketHighPriority.empty()) {
            VBucketEvent msg = vBucketHighPriority.front();
            vBucketHighPriority.pop();
            if (msg.event == TAP_OPAQUE) {
                uint32_t opaqueCode = (uint32_t) msg.state;
                if (opaqueCode == htonl(TAP_OPAQUE_ENABLE_AUTO_NACK) ||
                    opaqueCode == htonl(TAP_OPAQUE_ENABLE_CHECKPOINT_SYNC)) {
                    nonVBucketOpaqueMessages.push_back(msg);
                } else {
                    vBucketOpaqueMessages.push_back(msg);
                }
            }
        }

        // Add non-vbucket opaque messages back to the high priority queue.
        std::list<VBucketEvent>::iterator iter = nonVBucketOpaqueMessages.begin();
        while (iter != nonVBucketOpaqueMessages.end()) {
            addVBucketHighPriority_UNLOCKED(*iter);
            ++iter;
        }

        // Clear vbucket state changes messages with a lower priority.
        while (!vBucketLowPriority.empty()) {
            vBucketLowPriority.pop();
        }

        // Add new vbucket state change messages with a higher or lower priority.
        const std::set<uint16_t> &vset = vbucketFilter.getVBSet();
        for (std::set<uint16_t>::const_iterator it = vset.begin();
             it != vset.end(); ++it) {
            VBucketEvent hi(TAP_VBUCKET_SET, *it, vbucket_state_pending);
            VBucketEvent lo(TAP_VBUCKET_SET, *it, vbucket_state_active);
            addVBucketHighPriority_UNLOCKED(hi);
            addVBucketLowPriority_UNLOCKED(lo);
        }

        // Add vbucket opaque messages back to the high priority queue.
        iter = vBucketOpaqueMessages.begin();
        while (iter != vBucketOpaqueMessages.end()) {
            addVBucketHighPriority_UNLOCKED(*iter);
            ++iter;
        }
        doTakeOver = true;
    }

    if (notifyCompletion) {
        VBucketEvent notification(TAP_OPAQUE, 0,
                                  (vbucket_state_t)htonl(TAP_OPAQUE_COMPLETE_VB_FILTER_CHANGE));
        addVBucketHighPriority_UNLOCKED(notification);
        setNotifySent(false);
    }
}

bool TapProducer::windowIsFull() {
    if (!supportsAck()) {
        return false;
    }

    const TapConfig &config = engine_.getTapConfig();
    uint32_t limit = config.getAckWindowSize() * config.getAckInterval();
    if (seqno >= seqnoReceived) {

        if ((seqno - seqnoReceived) <= limit) {
            return false;
        }
    } else {
        uint32_t n = static_cast<uint32_t>(-1) - seqnoReceived + seqno;
        if (n <= limit) {
            return false;
        }
    }

    return true;
}

void TapProducer::clearQueues_UNLOCKED() {
    size_t mem_overhead = 0;
    // Clear fg-fetched items.
    queue->clear();
    mem_overhead += (queueSize * sizeof(queued_item));
    queueSize = 0;
    queueMemSize = 0;

    // Clear bg-fetched items.
    while (!backfilledItems.empty()) {
        Item *i(backfilledItems.front());
        cb_assert(i);
        delete i;
        backfilledItems.pop();
    }
    mem_overhead += (bgResultSize * sizeof(Item *));
    bgResultSize = 0;

    // Reset bg result size in a checkpoint state.
    std::map<uint16_t, CheckpointState>::iterator it = checkpointState_.begin();
    for (; it != checkpointState_.end(); ++it) {
        it->second.bgResultSize = 0;
    }

    // Clear the checkpoint message queue as well
    while (!checkpointMsgs.empty()) {
        checkpointMsgs.pop();
    }
    // Clear the vbucket state message queues
    while (!vBucketHighPriority.empty()) {
        vBucketHighPriority.pop();
    }
    while (!vBucketLowPriority.empty()) {
        vBucketLowPriority.pop();
    }

    // Clear the ack logs
    mem_overhead += (ackLog_.size() * sizeof(TapLogElement));
    ackLog_.clear();

    stats.memOverhead.fetch_sub(mem_overhead);
    cb_assert(stats.memOverhead.load() < GIGANTOR);

    LOG(EXTENSION_LOG_WARNING, "%s Clear the tap queues by force", logHeader());
}

void TapProducer::rollback() {
    LockHolder lh(queueLock);
    LOG(EXTENSION_LOG_WARNING,
        "%s Connection is re-established. Rollback unacked messages...",
        logHeader());

    size_t checkpoint_msg_sent = 0;
    size_t ackLogSize = 0;
    size_t opaque_msg_sent = 0;
    std::list<TapLogElement>::iterator i = ackLog_.begin();
    while (i != ackLog_.end()) {
        switch (i->event_) {
        case TAP_VBUCKET_SET:
            {
                VBucketEvent e(i->event_, i->vbucket_, i->state_);
                if (i->state_ == vbucket_state_pending) {
                    addVBucketHighPriority_UNLOCKED(e);
                } else {
                    addVBucketLowPriority_UNLOCKED(e);
                }
            }
            break;
        case TAP_CHECKPOINT_START:
        case TAP_CHECKPOINT_END:
            ++checkpoint_msg_sent;
            addCheckpointMessage_UNLOCKED(i->item_);
            break;
        case TAP_FLUSH:
            addEvent_UNLOCKED(i->item_);
            break;
        case TAP_DELETION:
        case TAP_MUTATION:
            {
                if (supportCheckpointSync_) {
                    std::map<uint16_t, CheckpointState>::iterator map_it =
                        checkpointState_.find(i->vbucket_);
                    if (map_it != checkpointState_.end()) {
                        map_it->second.lastSeqNum = std::numeric_limits<uint32_t>::max();
                    } else {
                        LOG(EXTENSION_LOG_WARNING,
                            "%s Checkpoint State for VBucket %d Not Found",
                            logHeader(), i->vbucket_);
                    }
                }
                addEvent_UNLOCKED(i->item_);
                transmitted[i->vbucket_]--;
            }
            break;
        case TAP_OPAQUE:
            {
                uint32_t val = ntohl((uint32_t)i->state_);
                switch (val) {
                case TAP_OPAQUE_ENABLE_AUTO_NACK:
                case TAP_OPAQUE_ENABLE_CHECKPOINT_SYNC:
                case TAP_OPAQUE_INITIAL_VBUCKET_STREAM:
                case TAP_OPAQUE_CLOSE_BACKFILL:
                case TAP_OPAQUE_OPEN_CHECKPOINT:
                case TAP_OPAQUE_COMPLETE_VB_FILTER_CHANGE:
                    {
                        ++opaque_msg_sent;
                        VBucketEvent e(i->event_, i->vbucket_, i->state_);
                        addVBucketHighPriority_UNLOCKED(e);
                    }
                    break;
                default:
                    LOG(EXTENSION_LOG_WARNING,
                        "%s Internal error in rollback()."
                        " Tap opaque value %d not implemented",
                        logHeader(), val);
                    abort();
                }
            }
            break;
        default:
            LOG(EXTENSION_LOG_WARNING, "%s Internal error in rollback()."
                " Tap opcode value %d not implemented", logHeader(), i->event_);
            abort();
        }
        ackLog_.erase(i);
        i = ackLog_.begin();
        ++ackLogSize;
    }

    stats.memOverhead.fetch_sub(ackLogSize * sizeof(TapLogElement));
    cb_assert(stats.memOverhead.load() < GIGANTOR);

    seqnoReceived = seqno - 1;
    seqnoAckRequested = seqno - 1;
    checkpointMsgCounter.fetch_sub(checkpoint_msg_sent);
    opaqueMsgCounter.fetch_sub(opaque_msg_sent);
}

/**
 * ExecutorPool task to wake a tap or dcp connection.
 */
class ResumeCallback : public GlobalTask {
public:
    ResumeCallback(EventuallyPersistentEngine &e, Producer *c,
                   double sleepTime)
        : GlobalTask(&e, Priority::TapResumePriority, sleepTime),
          engine(e), conn(c) {
        std::stringstream ss;
        ss << "Resuming suspended tap connection: " << conn->getName();
        descr = ss.str();
    }

    bool run(void) {
        if (engine.getEpStats().isShutdown) {
            return false;
        }
        TapProducer *cp = dynamic_cast<TapProducer*>(conn.get());
        if (cp) {
            cp->suspendedConnection(false);
        }
        return false;
    }

    std::string getDescription() {
        return descr;
    }

private:
    EventuallyPersistentEngine &engine;
    SingleThreadedRCPtr<ConnHandler> conn;
    std::string descr;
};

void TapProducer::suspendedConnection_UNLOCKED(bool value)
{
    if (value) {
        const TapConfig &config = engine_.getTapConfig();
        if (config.getBackoffSleepTime() > 0 && !isSuspended()) {
            ExTask resTapTask = new ResumeCallback(engine_, this,
                                    config.getBackoffSleepTime());
            ExecutorPool::get()->schedule(resTapTask, NONIO_TASK_IDX);
            LOG(EXTENSION_LOG_WARNING, "%s Suspend for %.2f secs\n",
                logHeader(), config.getBackoffSleepTime());
        } else {
            // backoff disabled, or already in a suspended state
            return;
        }
    } else {
        LOG(EXTENSION_LOG_INFO, "%s Unlocked from the suspended state\n",
            logHeader());
    }
    setSuspended(value);
}

void TapProducer::suspendedConnection(bool value) {
    LockHolder lh(queueLock);
    suspendedConnection_UNLOCKED(value);
}

void TapProducer::reschedule_UNLOCKED(const std::list<TapLogElement>::iterator &iter)
{
    switch (iter->event_) {
    case TAP_VBUCKET_SET:
        {
            VBucketEvent e(iter->event_, iter->vbucket_, iter->state_);
            if (iter->state_ == vbucket_state_pending) {
                addVBucketHighPriority_UNLOCKED(e);
            } else {
                addVBucketLowPriority_UNLOCKED(e);
            }
        }
        break;
    case TAP_CHECKPOINT_START:
    case TAP_CHECKPOINT_END:
        --checkpointMsgCounter;
        addCheckpointMessage_UNLOCKED(iter->item_);
        break;
    case TAP_FLUSH:
        addEvent_UNLOCKED(iter->item_);
        break;
    case TAP_DELETION:
    case TAP_MUTATION:
        {
            if (supportCheckpointSync_) {
                std::map<uint16_t, CheckpointState>::iterator map_it =
                    checkpointState_.find(iter->vbucket_);
                if (map_it != checkpointState_.end()) {
                    map_it->second.lastSeqNum = std::numeric_limits<uint32_t>::max();
                }
            }
            addEvent_UNLOCKED(iter->item_);
            if (!isBackfillCompleted_UNLOCKED()) {
                ++totalBackfillBacklogs;
            }
        }
        break;
    case TAP_OPAQUE:
        {
            --opaqueMsgCounter;
            VBucketEvent ev(iter->event_, iter->vbucket_,
                            (vbucket_state_t)iter->state_);
            addVBucketHighPriority_UNLOCKED(ev);
        }
        break;
    default:
        LOG(EXTENSION_LOG_WARNING, "%s Internal error in reschedule_UNLOCKED()."
            " Tap opcode value %d not implemented", logHeader(), iter->event_);
        abort();
    }
}

ENGINE_ERROR_CODE TapProducer::processAck(uint32_t s,
                                          uint16_t status,
                                          const std::string &msg)
{
    LockHolder lh(queueLock);
    std::list<TapLogElement>::iterator iter = ackLog_.begin();
    ENGINE_ERROR_CODE ret = ENGINE_SUCCESS;

    const TapConfig &config = engine_.getTapConfig();
    rel_time_t ackGracePeriod = config.getAckGracePeriod();

    setExpiryTime(ep_current_time() + ackGracePeriod);
    if (isSeqNumRotated && s < seqnoReceived) {
        // if the ack seq number is rotated, reset the last seq number of each vbucket to 0.
        std::map<uint16_t, CheckpointState>::iterator it = checkpointState_.begin();
        for (; it != checkpointState_.end(); ++it) {
            it->second.lastSeqNum = 0;
        }
        isSeqNumRotated = false;
    }
    seqnoReceived = s;
    isLastAckSucceed = false;

    size_t num_logs = 0;
    /* Implicit ack _every_ message up until this message */
    while (iter != ackLog_.end() && iter->seqno_ != s) {
        LOG(EXTENSION_LOG_DEBUG, "%s Implicit ack (#%u)\n", logHeader(),
            iter->seqno_);
        ++iter;
        ++num_logs;
    }

    bool notifyTapNotificationThread = false;

    switch (status) {
    case PROTOCOL_BINARY_RESPONSE_SUCCESS:
        /* And explicit ack this message! */
        if (iter != ackLog_.end()) {
            // If this ACK is for TAP_CHECKPOINT messages, indicate that the checkpoint
            // is synced between the master and slave nodes.
            if ((iter->event_ == TAP_CHECKPOINT_START || iter->event_ == TAP_CHECKPOINT_END)
                && supportCheckpointSync_) {
                std::map<uint16_t, CheckpointState>::iterator map_it =
                    checkpointState_.find(iter->vbucket_);
                if (iter->event_ == TAP_CHECKPOINT_END && map_it != checkpointState_.end()) {
                    map_it->second.state = checkpoint_end_synced;
                }
                --checkpointMsgCounter;
                notifyTapNotificationThread = true;
            } else if (iter->event_ == TAP_OPAQUE) {
                --opaqueMsgCounter;
                notifyTapNotificationThread = true;
            }
            LOG(EXTENSION_LOG_DEBUG, "%s Explicit ack (#%u)\n", logHeader(),
                iter->seqno_);
            ++num_logs;
            ++iter;
            ackLog_.erase(ackLog_.begin(), iter);
            isLastAckSucceed = true;
        } else {
            num_logs = 0;
            LOG(EXTENSION_LOG_WARNING,
                "%s Explicit ack of nonexisting entry (#%u)\n", logHeader(), s);
        }

        if (checkBackfillCompletion_UNLOCKED() || (doTakeOver && ackLog_.empty())) {
            notifyTapNotificationThread = true;
        }

        lh.unlock(); // Release the lock to avoid the deadlock with the notify thread

        if (notifyTapNotificationThread) {
            engine_.getTapConnMap().notifyPausedConnection(this, true);
        }

        lh.lock();
        if (mayCompleteDumpOrTakeover_UNLOCKED() && idle_UNLOCKED()) {
            // We've got all of the ack's need, now we can shut down the
            // stream
            std::stringstream ss;
            if (dumpQueue) {
                ss << "TAP dump is completed. ";
            } else if (doTakeOver) {
                ss << "TAP takeover is completed. ";
            }
            ss << "Disconnecting tap stream <" << getName() << ">";
            LOG(EXTENSION_LOG_WARNING, "%s", ss.str().c_str());

            setDisconnect(true);
            setExpiryTime(0);
            ret = ENGINE_DISCONNECT;
        }
        break;

    case PROTOCOL_BINARY_RESPONSE_EBUSY:
    case PROTOCOL_BINARY_RESPONSE_ETMPFAIL:
        if (!takeOverCompletionPhase) {
            suspendedConnection_UNLOCKED(true);
        }
        ++numTapNack;
        LOG(EXTENSION_LOG_DEBUG,
            "%s Received temporary TAP nack (#%u): Code: %u (%s)",
            logHeader(), seqnoReceived, status, msg.c_str());

        // Reschedule _this_ sequence number..
        if (iter != ackLog_.end()) {
            reschedule_UNLOCKED(iter);
            transmitted[iter->vbucket_]--;
            ++num_logs;
            ++iter;
        }
        ackLog_.erase(ackLog_.begin(), iter);
        break;
    default:
        ackLog_.erase(ackLog_.begin(), iter);
        ++numTapNack;
        LOG(EXTENSION_LOG_WARNING,
            "%s Received negative TAP ack (#%u): Code: %u (%s)",
            logHeader(), seqnoReceived, status, msg.c_str());
        setDisconnect(true);
        setExpiryTime(0);
        transmitted[iter->vbucket_]--;
        ret = ENGINE_DISCONNECT;
    }

    stats.memOverhead.fetch_sub(num_logs * sizeof(TapLogElement));
    cb_assert(stats.memOverhead.load() < GIGANTOR);

    return ret;
}

bool TapProducer::checkBackfillCompletion_UNLOCKED() {
    bool rv = false;
    if (!backfillCompleted && !isPendingBackfill_UNLOCKED() &&
        getBackfillQueueSize_UNLOCKED() == 0 && ackLog_.empty()) {

        backfillCompleted = true;
        std::stringstream ss;
        ss << "Backfill is completed with VBuckets ";
        std::set<uint16_t>::iterator it = backfillVBuckets.begin();
        for (; it != backfillVBuckets.end(); ++it) {
            ss << *it << ", ";
            VBucketEvent backfillEnd(TAP_OPAQUE, *it,
                                     (vbucket_state_t)htonl(TAP_OPAQUE_CLOSE_BACKFILL));
            addVBucketHighPriority_UNLOCKED(backfillEnd);
        }
        backfillVBuckets.clear();
        LOG(EXTENSION_LOG_WARNING, "%s %s\n", logHeader(), ss.str().c_str());

        rv = true;
    }
    return rv;
}

void TapProducer::encodeVBucketStateTransition(const VBucketEvent &ev, void **es,
                                               uint16_t *nes, uint16_t *vbucket) const
{
    *vbucket = ev.vbucket;
    switch (ev.state) {
    case vbucket_state_active:
        *es = const_cast<void*>(static_cast<const void*>(&VBucket::ACTIVE));
        break;
    case vbucket_state_replica:
        *es = const_cast<void*>(static_cast<const void*>(&VBucket::REPLICA));
        break;
    case vbucket_state_pending:
        *es = const_cast<void*>(static_cast<const void*>(&VBucket::PENDING));
        break;
    case vbucket_state_dead:
        *es = const_cast<void*>(static_cast<const void*>(&VBucket::DEAD));
        break;
    default:
        // Illegal vbucket state
        abort();
    }
    *nes = sizeof(vbucket_state_t);
}

bool TapProducer::waitForCheckpointMsgAck() {
    return supportsAck() && checkpointMsgCounter > 0;
}

bool TapProducer::waitForOpaqueMsgAck() {
    return supportsAck() && opaqueMsgCounter > 0;
}


bool BGFetchCallback::run() {
    hrtime_t start = gethrtime();
    RememberingCallback<GetValue> gcb;

    EPStats &stats = epe->getEpStats();
    EventuallyPersistentStore *epstore = epe->getEpStore();
    cb_assert(epstore);

    epstore->getROUnderlying(vbucket)->get(key, vbucket, gcb, true);
    gcb.waitForValue();
    cb_assert(gcb.fired);

    if (gcb.val.getStatus() != ENGINE_SUCCESS) {
        CompletedBGFetchTapOperation tapop(connToken, vbucket);
        epe->getTapConnMap().performOp(name, tapop, gcb.val.getValue());
        if (gcb.val.getStatus() != ENGINE_KEY_ENOENT) {
            LOG(EXTENSION_LOG_WARNING,
                "Warning: failed TAP background fetch for VBucket %d, TAP %s"
                " with the status code (%d)\n",
                vbucket, name.c_str(), gcb.val.getStatus());
        }
        return false;
    }

    CompletedBGFetchTapOperation tapop(connToken, vbucket);
    if (!epe->getTapConnMap().performOp(name, tapop, gcb.val.getValue())) {
        delete gcb.val.getValue(); // connection is closed. Free an item instance.
    }

    hrtime_t stop = gethrtime();

    if (stop > start && start > init) {
        // skip the measurement if the counter wrapped...
        ++stats.tapBgNumOperations;
        hrtime_t w = (start - init) / 1000;
        stats.tapBgWait.fetch_add(w);
        stats.tapBgWaitHisto.add(w);
        atomic_setIfLess(stats.tapBgMinWait, w);
        atomic_setIfBigger(stats.tapBgMaxWait, w);

        hrtime_t l = (stop - start) / 1000;
        stats.tapBgLoad.fetch_add(l);
        stats.tapBgLoadHisto.add(l);
        atomic_setIfLess(stats.tapBgMinLoad, l);
        atomic_setIfBigger(stats.tapBgMaxLoad, l);
    }

    return false;
}

const char *TapProducer::opaqueCmdToString(uint32_t opaque_code) {
    switch(opaque_code) {
    case TAP_OPAQUE_ENABLE_AUTO_NACK:
        return "opaque_enable_auto_nack";
    case TAP_OPAQUE_INITIAL_VBUCKET_STREAM:
        return "initial_vbucket_stream";
    case TAP_OPAQUE_ENABLE_CHECKPOINT_SYNC:
        return "enable_checkpoint_sync";
    case TAP_OPAQUE_OPEN_CHECKPOINT:
        return "open_checkpoint";
    case TAP_OPAQUE_CLOSE_TAP_STREAM:
        return "close_tap_stream";
    case TAP_OPAQUE_CLOSE_BACKFILL:
        return "close_backfill";
    case TAP_OPAQUE_COMPLETE_VB_FILTER_CHANGE:
        return "complete_vb_filter_change";
    }
    return "unknown";
}

void TapProducer::queueBGFetch_UNLOCKED(const std::string &key, uint64_t id, uint16_t vb) {
    ExTask task = new BGFetchCallback(&engine(), getName(), key, vb,
                                      getConnectionToken(),
                                      Priority::TapBgFetcherPriority, 0);
    ExecutorPool::get()->schedule(task, AUXIO_TASK_IDX);
    ++bgJobIssued;
    std::map<uint16_t, CheckpointState>::iterator it = checkpointState_.find(vb);
    if (it != checkpointState_.end()) {
        ++(it->second.bgJobIssued);
    }
    cb_assert(bgJobIssued > bgJobCompleted);
}

void TapProducer::completeBGFetchJob(Item *itm, uint16_t vbid, bool implicitEnqueue) {
    LockHolder lh(queueLock);
    std::map<uint16_t, CheckpointState>::iterator it = checkpointState_.find(vbid);

    // implicitEnqueue is used for the optimized disk fetch wherein we
    // receive the item and want the stats to reflect an
    // enqueue/execute cycle.
    if (implicitEnqueue) {
        ++bgJobIssued;
        if (it != checkpointState_.end()) {
            ++(it->second.bgJobIssued);
        }
    }
    ++bgJobCompleted;
    if (it != checkpointState_.end()) {
        ++(it->second.bgJobCompleted);
    }
    cb_assert(bgJobIssued >= bgJobCompleted);

    if (itm && vbucketFilter(itm->getVBucketId())) {
        backfilledItems.push(itm);
        ++bgResultSize;
        if (it != checkpointState_.end()) {
            ++(it->second.bgResultSize);
        }
        stats.memOverhead.fetch_add(sizeof(Item *));
        cb_assert(stats.memOverhead.load() < GIGANTOR);
    } else {
        delete itm;
    }
}

Item* TapProducer::nextBgFetchedItem_UNLOCKED() {
    cb_assert(!backfilledItems.empty());
    Item *rv = backfilledItems.front();
    cb_assert(rv);
    backfilledItems.pop();
    --bgResultSize;

    std::map<uint16_t, CheckpointState>::iterator it =
        checkpointState_.find(rv->getVBucketId());
    if (it != checkpointState_.end()) {
        --(it->second.bgResultSize);
    }

    stats.memOverhead.fetch_sub(sizeof(Item *));
    cb_assert(stats.memOverhead.load() < GIGANTOR);

    return rv;
}

void TapProducer::addStats(ADD_STAT add_stat, const void *c) {
    Producer::addStats(add_stat, c);

    LockHolder lh(queueLock);
    addStat("qlen", getQueueSize_UNLOCKED(), add_stat, c);
    addStat("qlen_high_pri", vBucketHighPriority.size(), add_stat, c);
    addStat("qlen_low_pri", vBucketLowPriority.size(), add_stat, c);
    addStat("vb_filters", vbucketFilter.size(), add_stat, c);
    addStat("vb_filter", filterText.c_str(), add_stat, c);
    addStat("rec_fetched", recordsFetched, add_stat, c);
    if (recordsSkipped > 0) {
        addStat("rec_skipped", recordsSkipped, add_stat, c);
    }
    addStat("idle", idle_UNLOCKED(), add_stat, c);
    addStat("has_queued_item", !emptyQueue_UNLOCKED(), add_stat, c);
    addStat("bg_result_size", bgResultSize, add_stat, c);
    addStat("bg_jobs_issued", bgJobIssued, add_stat, c);
    addStat("bg_jobs_completed", bgJobCompleted, add_stat, c);
    addStat("flags", flagsText, add_stat, c);
    addStat("suspended", isSuspended(), add_stat, c);
    addStat("pending_backfill", isPendingBackfill_UNLOCKED(), add_stat, c);
    addStat("pending_disk_backfill", diskBackfillCounter > 0, add_stat, c);
    addStat("backfill_completed", isBackfillCompleted_UNLOCKED(), add_stat, c);
    addStat("backfill_start_timestamp", backfillTimestamp, add_stat, c);

    addStat("queue_memory", getQueueMemory(), add_stat, c);
    addStat("queue_fill", getQueueFillTotal(), add_stat, c);
    addStat("queue_drain", getQueueDrainTotal(), add_stat, c);
    addStat("queue_backoff", getQueueBackoff(), add_stat, c);
    addStat("queue_backfillremaining", getBackfillRemaining_UNLOCKED(), add_stat, c);
    addStat("queue_itemondisk", bgJobIssued - bgJobCompleted, add_stat, c);
    addStat("total_backlog_size",
            getBackfillRemaining_UNLOCKED() + getRemainingOnCheckpoints_UNLOCKED(),
            add_stat, c);
    addStat("total_noops", numNoops, add_stat, c);

    if (backfillAge != 0) {
        addStat("backfill_age", (size_t)backfillAge, add_stat, c);
    }

    if (supportsAck()) {
        addStat("ack_seqno", seqno, add_stat, c);
        addStat("recv_ack_seqno", seqnoReceived, add_stat, c);
        addStat("seqno_ack_requested", seqnoAckRequested, add_stat, c);
        addStat("ack_log_size", ackLog_.size(), add_stat, c);
        addStat("ack_window_full", windowIsFull(), add_stat, c);
        if (windowIsFull()) {
            addStat("expires", getExpiryTime() - ep_current_time(), add_stat, c);
        }
    }

    if (flagByteorderSupport) {
        addStat("flag_byteorder_support", true, add_stat, c);
    }

    std::set<uint16_t> vbs = vbucketFilter.getVBSet();
    if (vbs.empty()) {
        std::vector<int> ids = engine_.getEpStore()->getVBuckets().getBuckets();
        std::vector<int>::iterator itr;
        for (itr = ids.begin(); itr != ids.end(); ++itr) {
            std::stringstream msg;
            msg << "sent_from_vb_" << *itr;
            addStat(msg.str().c_str(), transmitted[*itr], add_stat, c);
        }
    } else {
        std::set<uint16_t>::iterator itr;
        for (itr = vbs.begin(); itr != vbs.end(); ++itr) {
            std::stringstream msg;
            msg << "sent_from_vb_" << *itr;
            addStat(msg.str().c_str(), transmitted[*itr], add_stat, c);
        }
    }
}

void TapProducer::aggregateQueueStats(ConnCounter* aggregator) {
    LockHolder lh(queueLock);
    if (!aggregator) {
        LOG(EXTENSION_LOG_WARNING,
            "%s Pointer to the queue stats aggregator is NULL!!!", logHeader());
        return;
    }
    aggregator->conn_queue += getQueueSize_UNLOCKED();
    aggregator->conn_queueFill += queueFill;
    aggregator->conn_queueDrain += queueDrain;
    aggregator->conn_queueBackoff += numTapNack;
    aggregator->conn_queueBackfillRemaining += getBackfillRemaining_UNLOCKED();
    aggregator->conn_queueItemOnDisk += (bgJobIssued - bgJobCompleted);
    aggregator->conn_totalBacklogSize += getBackfillRemaining_UNLOCKED() +
        getRemainingOnCheckpoints_UNLOCKED();
}

void TapProducer::processedEvent(uint16_t event, ENGINE_ERROR_CODE)
{
    cb_assert(event == TAP_ACK);
}


bool TapProducer::isTimeForNoop() {
    bool rv = noop.exchange(false);
    if (rv) {
        ++numNoops;
    }
    return rv;
}

void TapProducer::setTimeForNoop()
{
    rel_time_t now = ep_current_time();
    noop = (lastMsgTime + engine_.getTapConnMap().getNoopInterval()) < now ? true : false;
}

queued_item TapProducer::nextFgFetched_UNLOCKED(bool &shouldPause) {
    shouldPause = false;

    if (!isBackfillCompleted_UNLOCKED()) {
        checkBackfillCompletion_UNLOCKED();
    }

    if (queue->empty() && isBackfillCompleted_UNLOCKED()) {
        const VBucketMap &vbuckets = engine_.getEpStore()->getVBuckets();
        uint16_t invalid_count = 0;
        uint16_t open_checkpoint_count = 0;
        uint16_t wait_for_ack_count = 0;

        std::map<uint16_t, CheckpointState>::iterator it = checkpointState_.begin();
        for (; it != checkpointState_.end(); ++it) {
            uint16_t vbid = it->first;
            RCPtr<VBucket> vb = vbuckets.getBucket(vbid);
            if (!vb || (vb->getState() == vbucket_state_dead && !doTakeOver)) {
                LOG(EXTENSION_LOG_WARNING,
                    "%s Skip vbucket %d checkpoint queue as it's in invalid state.",
                    logHeader(), vbid);
                ++invalid_count;
                continue;
            }

            bool isLastItem = false;
            queued_item qi = vb->checkpointManager.nextItem(getName(),
                                                            isLastItem);
            switch(qi->getOperation()) {
            case queue_op_set:
            case queue_op_del:
                if (supportCheckpointSync_ && isLastItem) {
                    it->second.lastItem = true;
                } else {
                    it->second.lastItem = false;
                }
                addEvent_UNLOCKED(qi);
                break;
            case queue_op_checkpoint_start:
                {
                    it->second.currentCheckpointId = qi->getRevSeqno();
                    if (supportCheckpointSync_) {
                        it->second.state = checkpoint_start;
                        addCheckpointMessage_UNLOCKED(qi);
                    }
                }
                break;
            case queue_op_checkpoint_end:
                if (supportCheckpointSync_) {
                    it->second.state = checkpoint_end;
                    uint32_t seqno_acked;
                    if (seqnoReceived == 0) {
                        seqno_acked = 0;
                    } else {
                        seqno_acked = isLastAckSucceed ? seqnoReceived : seqnoReceived - 1;
                    }
                    if (it->second.lastSeqNum <= seqno_acked &&
                        it->second.isBgFetchCompleted()) {
                        // All resident and non-resident items in a checkpoint are sent
                        // and acked. CHEKCPOINT_END message is going to be sent.
                        addCheckpointMessage_UNLOCKED(qi);
                    } else {
                        vb->checkpointManager.decrCursorFromCheckpointEnd(getName());
                        ++wait_for_ack_count;
                    }
                }
                break;
            case queue_op_empty:
                {
                    ++open_checkpoint_count;
                }
                break;
            default:
                break;
            }
        }

        if (wait_for_ack_count == (checkpointState_.size() - invalid_count)) {
            // All the TAP cursors are now at their checkpoint end position and should wait until
            // they are implicitly acked for all items belonging to their corresponding checkpoint.
            shouldPause = true;
        } else if ((wait_for_ack_count + open_checkpoint_count) ==
                   (checkpointState_.size() - invalid_count)) {
            // All the TAP cursors are either at their checkpoint end position to wait for acks or
            // reaches to the end of the current open checkpoint.
            shouldPause = true;
        }
    }

    if (!queue->empty()) {
        queued_item qi = queue->front();
        queue->pop_front();
        queueSize = queue->empty() ? 0 : queueSize - 1;
        if (queueMemSize > sizeof(queued_item)) {
            queueMemSize.fetch_sub(sizeof(queued_item));
        } else {
            queueMemSize.store(0);
        }
        stats.memOverhead.fetch_sub(sizeof(queued_item));
        cb_assert(stats.memOverhead.load() < GIGANTOR);
        ++recordsFetched;
        return qi;
    }

    if (!isBackfillCompleted_UNLOCKED()) {
        shouldPause = true;
    }
    queued_item empty_item(NULL);
    return empty_item;
}

size_t TapProducer::getRemainingOnCheckpoints_UNLOCKED() {
    size_t numItems = 0;
    const VBucketMap &vbuckets = engine_.getEpStore()->getVBuckets();
    std::map<uint16_t, CheckpointState>::iterator it = checkpointState_.begin();
    for (; it != checkpointState_.end(); ++it) {
        uint16_t vbid = it->first;
        RCPtr<VBucket> vb = vbuckets.getBucket(vbid);
        if (!vb || (vb->getState() == vbucket_state_dead && !doTakeOver)) {
            continue;
        }
        numItems += vb->checkpointManager.getNumItemsForCursor(getName());
    }
    return numItems;
}

bool TapProducer::hasNextFromCheckpoints_UNLOCKED() {
    bool hasNext = false;
    const VBucketMap &vbuckets = engine_.getEpStore()->getVBuckets();
    std::map<uint16_t, CheckpointState>::iterator it = checkpointState_.begin();
    for (; it != checkpointState_.end(); ++it) {
        uint16_t vbid = it->first;
        RCPtr<VBucket> vb = vbuckets.getBucket(vbid);
        if (!vb || (vb->getState() == vbucket_state_dead && !doTakeOver)) {
            continue;
        }
        hasNext = vb->checkpointManager.hasNext(getName());
        if (hasNext) {
            break;
        }
    }
    return hasNext;
}

void TapProducer::scheduleBackfill_UNLOCKED(const std::vector<uint16_t> &vblist) {
    if (backfillAge > (uint64_t)ep_real_time()) {
        return;
    }

    std::vector<uint16_t> new_vblist;
    const VBucketMap &vbuckets = engine_.getEpStore()->getVBuckets();
    std::vector<uint16_t>::const_iterator vbit = vblist.begin();
    // Skip all the vbuckets that are (1) receiving backfill from their master nodes
    // or (2) already scheduled for backfill.
    for (; vbit != vblist.end(); ++vbit) {
        RCPtr<VBucket> vb = vbuckets.getBucket(*vbit);
        if (!vb || vb->isBackfillPhase() ||
            backfillVBuckets.find(*vbit) != backfillVBuckets.end()) {
            continue;
        }
        backfillVBuckets.insert(*vbit);
        if (backFillVBucketFilter.addVBucket(*vbit)) {
            new_vblist.push_back(*vbit);
        }
    }

    std::vector<uint16_t>::iterator it = new_vblist.begin();
    for (; it != new_vblist.end(); ++it) {
        RCPtr<VBucket> vb = vbuckets.getBucket(*it);
        if (!vb) {
            LOG(EXTENSION_LOG_WARNING,
                "%s VBucket %d not exist for backfill. Skip it...\n",
                logHeader(), *it);
            continue;
        }

        // Send an initial_vbucket_stream message to the destination node so that it can
        // reset the corresponding vbucket before receiving the backfill stream.
        VBucketEvent hi(TAP_OPAQUE, *it,
                        (vbucket_state_t)htonl(TAP_OPAQUE_INITIAL_VBUCKET_STREAM));
        addVBucketHighPriority_UNLOCKED(hi);
        LOG(EXTENSION_LOG_WARNING, "%s Schedule the backfill for vbucket %d",
            logHeader(), *it);
    }

    if (!new_vblist.empty()) {
        doRunBackfill = true;
        backfillCompleted = false;
        backfillTimestamp = ep_real_time();
    }
}

VBucketEvent TapProducer::checkDumpOrTakeOverCompletion() {
    LockHolder lh(queueLock);
    VBucketEvent ev(TAP_PAUSE, 0, vbucket_state_active);

    checkBackfillCompletion_UNLOCKED();
    if (mayCompleteDumpOrTakeover_UNLOCKED()) {
        ev = nextVBucketLowPriority_UNLOCKED();
        if (ev.event != TAP_PAUSE) {
            RCPtr<VBucket> vb = engine_.getVBucket(ev.vbucket);
            vbucket_state_t myState(vb ? vb->getState() : vbucket_state_dead);
            cb_assert(ev.event == TAP_VBUCKET_SET);
            if (ev.state == vbucket_state_active && myState == vbucket_state_active &&
                ackLog_.size() < MAX_TAKEOVER_TAP_LOG_SIZE) {
                // Set vbucket state to dead if the number of items waiting for
                // implicit acks is less than the threshold.
                LOG(EXTENSION_LOG_WARNING, "%s VBucket <%d> is going dead to "
                    "complete vbucket takeover", logHeader(), ev.vbucket);
                engine_.getEpStore()->setVBucketState(ev.vbucket, vbucket_state_dead, false);
                setTakeOverCompletionPhase(true);
            }
            if (ackLog_.size() > 1) {
                // We're still waiting for acks for regular items.
                // Pop the tap log for this vbucket_state_active message and requeue it.
                ackLog_.pop_back();
                VBucketEvent lo(TAP_VBUCKET_SET, ev.vbucket, vbucket_state_active);
                addVBucketLowPriority_UNLOCKED(lo);
                ev.event = TAP_PAUSE;
            }
        } else if (!ackLog_.empty()) {
            ev.event = TAP_PAUSE;
        } else {
            LOG(EXTENSION_LOG_WARNING, "%s Disconnecting tap stream.",
                logHeader());
            setDisconnect(true);
            ev.event = TAP_DISCONNECT;
        }
    }

    return ev;
}

bool TapProducer::addEvent_UNLOCKED(const queued_item &it) {
    if (vbucketFilter(it->getVBucketId())) {
        bool wasEmpty = queue->empty();
        queue->push_back(it);
        ++queueSize;
        queueMemSize.fetch_add(sizeof(queued_item));
        stats.memOverhead.fetch_add(sizeof(queued_item));
        cb_assert(stats.memOverhead.load() < GIGANTOR);
        return wasEmpty;
    } else {
        return queue->empty();
    }
}

VBucketEvent TapProducer::nextVBucketHighPriority_UNLOCKED() {
    VBucketEvent ret(TAP_PAUSE, 0, vbucket_state_active);
    if (!vBucketHighPriority.empty()) {
        ret = vBucketHighPriority.front();
        vBucketHighPriority.pop();

        // We might have objects in our queue that aren't in our filter
        // If so, just skip them..
        switch (ret.event) {
        case TAP_OPAQUE:
            opaqueCommandCode = (uint32_t)ret.state;
            if (opaqueCommandCode == htonl(TAP_OPAQUE_ENABLE_AUTO_NACK) ||
                opaqueCommandCode == htonl(TAP_OPAQUE_ENABLE_CHECKPOINT_SYNC) ||
                opaqueCommandCode == htonl(TAP_OPAQUE_CLOSE_BACKFILL) ||
                opaqueCommandCode == htonl(TAP_OPAQUE_COMPLETE_VB_FILTER_CHANGE)) {
                break;
            }
            // FALLTHROUGH
        default:
            if (!vbucketFilter(ret.vbucket)) {
                return nextVBucketHighPriority_UNLOCKED();
            }
        }

        if (ret.event == TAP_OPAQUE) {
            ++opaqueMsgCounter;
        }
        ++recordsFetched;
        ++seqno;
        addLogElement_UNLOCKED(ret);
    }
    return ret;
}

VBucketEvent TapProducer::nextVBucketLowPriority_UNLOCKED() {
    VBucketEvent ret(TAP_PAUSE, 0, vbucket_state_active);
    if (!vBucketLowPriority.empty()) {
        ret = vBucketLowPriority.front();
        vBucketLowPriority.pop();
        // We might have objects in our queue that aren't in our filter
        // If so, just skip them..
        if (!vbucketFilter(ret.vbucket)) {
            return nextVBucketHighPriority_UNLOCKED();
        }
        ++recordsFetched;
        ++seqno;
        addLogElement_UNLOCKED(ret);
    }
    return ret;
}

queued_item TapProducer::nextCheckpointMessage_UNLOCKED() {
    queued_item an_item(NULL);
    if (!checkpointMsgs.empty()) {
        an_item = checkpointMsgs.front();
        checkpointMsgs.pop();
        if (!vbucketFilter(an_item->getVBucketId())) {
            return nextCheckpointMessage_UNLOCKED();
        }
        ++checkpointMsgCounter;
        ++recordsFetched;
        addLogElement_UNLOCKED(an_item);
    }
    return an_item;
}

size_t TapProducer::getBackfillRemaining_UNLOCKED() {
    return backfillCompleted ? 0 : totalBackfillBacklogs;
}

size_t TapProducer::getBackfillQueueSize_UNLOCKED() {
    return backfillCompleted ? 0 : getQueueSize_UNLOCKED();
}

size_t TapProducer::getQueueSize_UNLOCKED() {
    bgResultSize = backfilledItems.empty() ? 0 : bgResultSize.load();
    queueSize = queue->empty() ? 0 : queueSize;
    return bgResultSize + (bgJobIssued - bgJobCompleted) + queueSize;
}

void TapProducer::flush() {
    LockHolder lh(queueLock);

    LOG(EXTENSION_LOG_WARNING, "%s Clear tap queues as part of flush operation",
        logHeader());

    pendingFlush = true;
    clearQueues_UNLOCKED();
}

void TapProducer::appendQueue(std::list<queued_item> *q) {
    LockHolder lh(queueLock);
    size_t count = 0;
    std::list<queued_item>::iterator it = q->begin();
    for (; it != q->end(); ++it) {
        if (vbucketFilter((*it)->getVBucketId())) {
            queue->push_back(*it);
            ++count;
        }
    }
    queueSize += count;
    stats.memOverhead.fetch_add(count * sizeof(queued_item));
    cb_assert(stats.memOverhead.load() < GIGANTOR);
    queueMemSize.fetch_add(count * sizeof(queued_item));
    q->clear();
}

bool TapProducer::runBackfill(VBucketFilter &vbFilter) {
    LockHolder lh(queueLock);
    bool rv = doRunBackfill;
    if (doRunBackfill) {
        doRunBackfill = false;
        ++pendingBackfillCounter; // Will be decremented when each backfill thread is completed
        vbFilter = backFillVBucketFilter;
        backFillVBucketFilter.reset();
    }
    return rv;
}

void TapProducer::evaluateFlags()
{
    std::stringstream ss;

    if (flags & TAP_CONNECT_FLAG_DUMP) {
        dumpQueue = true;
        ss << ",dump";
    }

    if (flags & TAP_CONNECT_SUPPORT_ACK) {
        VBucketEvent hi(TAP_OPAQUE, 0, (vbucket_state_t)htonl(TAP_OPAQUE_ENABLE_AUTO_NACK));
        addVBucketHighPriority(hi);
        setSupportAck(true);
        ss << ",ack";
    }

    if (flags & TAP_CONNECT_FLAG_BACKFILL) {
        ss << ",backfill";
    }

    if (flags & TAP_CONNECT_FLAG_LIST_VBUCKETS) {
        ss << ",vblist";
    }

    if (flags & TAP_CONNECT_FLAG_TAKEOVER_VBUCKETS) {
        ss << ",takeover";
    }

    if (flags & TAP_CONNECT_CHECKPOINT) {
        VBucketEvent event(TAP_OPAQUE, 0,
                           (vbucket_state_t)htonl(TAP_OPAQUE_ENABLE_CHECKPOINT_SYNC));
        addVBucketHighPriority(event);
        supportCheckpointSync_ = true;
        ss << ",checkpoints";
    }

    if (ss.str().length() > 0) {
        std::stringstream m;
        m.setf(std::ios::hex);
        m << flags << " (" << ss.str().substr(1) << ")";
        flagsText.assign(m.str());

        LOG(EXTENSION_LOG_DEBUG, "%s TAP connection option flags %s",
            logHeader(), m.str().c_str());
    }
}


bool TapProducer::requestAck(uint16_t event, uint16_t vbucket) {
    LockHolder lh(queueLock);

    if (!supportsAck()) {
        // If backfill was scheduled before, check if the backfill is completed or not.
        checkBackfillCompletion_UNLOCKED();
        return false;
    }

    bool explicitEvent = false;
    if (supportCheckpointSync_ && (event == TAP_MUTATION || event == TAP_DELETION)) {
        std::map<uint16_t, CheckpointState>::iterator map_it =
            checkpointState_.find(vbucket);
        if (map_it != checkpointState_.end()) {
            map_it->second.lastSeqNum = seqno;
            if (map_it->second.lastItem || map_it->second.state == checkpoint_end) {
                // Always ack for the last item or any items that were NAcked after the cursor
                // reaches to the checkpoint end.
                explicitEvent = true;
            }
        }
    }

    ++seqno;
    if (seqno == 0) {
        isSeqNumRotated = true;
        seqno = 1;
    }

    if (event == TAP_VBUCKET_SET ||
        event == TAP_OPAQUE ||
        event == TAP_CHECKPOINT_START ||
        event == TAP_CHECKPOINT_END) {
        explicitEvent = true;
    }

    const TapConfig &config = engine_.getTapConfig();
    uint32_t ackInterval = config.getAckInterval();

    return explicitEvent ||
        (seqno - 1) % ackInterval == 0 || // ack at a regular interval
        (!backfillCompleted && getBackfillQueueSize_UNLOCKED() == 0) ||
        emptyQueue_UNLOCKED(); // but if we're almost up to date, ack more often
}

void TapProducer::registerCursor(const std::map<uint16_t, uint64_t> &lastCheckpointIds) {
    LockHolder lh(queueLock);

    uint64_t current_time = (uint64_t)ep_real_time();
    std::vector<uint16_t> backfill_vbuckets;
    const VBucketMap &vbuckets = engine_.getEpStore()->getVBuckets();
    size_t numOfVBuckets = vbuckets.getSize();
    for (size_t i = 0; i < numOfVBuckets; ++i) {
        cb_assert(i <= std::numeric_limits<uint16_t>::max());
        uint16_t vbid = static_cast<uint16_t>(i);
        if (vbucketFilter(vbid)) {
            RCPtr<VBucket> vb = vbuckets.getBucket(vbid);
            if (!vb) {
                checkpointState_.erase(vbid);
                LOG(EXTENSION_LOG_WARNING,
                    "%s VBucket %d not found for TAP cursor. Skip it...\n",
                    logHeader(), vbid);
                continue;
            }

            uint64_t chk_id_to_start = 0;
            std::map<uint16_t, uint64_t>::const_iterator it = lastCheckpointIds.find(vbid);
            if (it != lastCheckpointIds.end()) {
                // Now, we assume that the checkpoint Id for a given vbucket is monotonically
                // increased.
                chk_id_to_start = it->second + 1;
            } else {
                // If a TAP client doesn't specify the last closed checkpoint Id for a given vbucket,
                // check if the checkpoint manager currently has the cursor for that TAP client.
                uint64_t cid = vb->checkpointManager.getCheckpointIdForCursor(getName());
                chk_id_to_start = cid > 0 ? cid : 1;
            }

            std::map<uint16_t, CheckpointState>::iterator cit = checkpointState_.find(vbid);
            if (cit != checkpointState_.end()) {
                cit->second.currentCheckpointId = chk_id_to_start;
            } else {
                CheckpointState st(vbid, chk_id_to_start, checkpoint_start);
                checkpointState_[vbid] = st;
            }

            // If backfill is currently running for this vbucket, skip the cursor registration.
            if (backfillVBuckets.find(vbid) != backfillVBuckets.end()) {
                cit = checkpointState_.find(vbid);
                cb_assert(cit != checkpointState_.end());
                cit->second.currentCheckpointId = 0;
                cit->second.state = backfill;
                continue;
            }

            // As TAP dump option simply requires the snapshot of each vbucket, simply schedule
            // backfill and skip the checkpoint cursor registration.
            if (dumpQueue) {
                if (vb->getState() == vbucket_state_active &&
                    vb->getNumItems(engine_.getEpStore()->getItemEvictionPolicy()) > 0) {
                    backfill_vbuckets.push_back(vbid);
                }
                continue;
            }

            // Check if this TAP producer completed the replication before shutdown or crash.
            bool prev_session_completed =
                engine_.getTapConnMap().prevSessionReplicaCompleted(getName());
            // Check if the unified queue contains the checkpoint to start with.
            bool chk_exists = vb->checkpointManager.registerCursor(getName(),
                                                                   chk_id_to_start);
            if(!prev_session_completed || !chk_exists) {
                uint64_t chk_id;
                proto_checkpoint_state cstate;

                if (backfillAge < current_time) {
                    chk_id = 0;
                    cstate = backfill;
                    if (vb->checkpointManager.getOpenCheckpointId() > 0) {
                        // If the current open checkpoint is 0, it means that this vbucket is still
                        // receiving backfill items from another node. Once the backfill is done,
                        // we will schedule the backfill for this tap connection separately.
                        backfill_vbuckets.push_back(vbid);
                    }
                } else { // Backfill age is in the future, simply start from the first checkpoint.
                    chk_id = vb->checkpointManager.getCheckpointIdForCursor(getName());
                    cstate = checkpoint_start;
                    LOG(EXTENSION_LOG_INFO,
                        "%s Backfill age is greater than current time."
                        " Full backfill is not required for vbucket %d\n",
                        logHeader(), vbid);
                }

                cit = checkpointState_.find(vbid);
                cb_assert(cit != checkpointState_.end());
                cit->second.currentCheckpointId = chk_id;
                cit->second.state = cstate;
            } else {
                LOG(EXTENSION_LOG_INFO,
                    "%s The checkpoint to start with is still in memory. "
                    "Full backfill is not required for vbucket %d\n",
                    logHeader(), vbid);
            }
        } else { // The vbucket doesn't belong to this tap connection anymore.
            checkpointState_.erase(vbid);
        }
    }

    if (!backfill_vbuckets.empty()) {
        if (backfillAge < current_time) {
            scheduleBackfill_UNLOCKED(backfill_vbuckets);
        }
    }
}


Item* TapProducer::getNextItem(const void *c, uint16_t *vbucket, uint16_t &ret,
                            uint8_t &nru) {
    LockHolder lh(queueLock);
    Item *itm = NULL;

    // Check if there are any checkpoint start / end messages to be sent to the TAP client.
    queued_item checkpoint_msg = nextCheckpointMessage_UNLOCKED();
    if (checkpoint_msg.get() != NULL) {
        switch (checkpoint_msg->getOperation()) {
        case queue_op_checkpoint_start:
            ret = TAP_CHECKPOINT_START;
            break;
        case queue_op_checkpoint_end:
            ret = TAP_CHECKPOINT_END;
            break;
        default:
            LOG(EXTENSION_LOG_WARNING,
                "%s Checkpoint start or end msg with incorrect opcode %d",
                logHeader(), checkpoint_msg->getOperation());
            ret = TAP_DISCONNECT;
            return NULL;
        }
        *vbucket = checkpoint_msg->getVBucketId();
        uint64_t cid = htonll(checkpoint_msg->getRevSeqno());
        const std::string& key = checkpoint_msg->getKey();
        itm = new Item(key.data(), key.length(), /*flags*/0, /*exp*/0,
                       &cid, sizeof(cid), /*ext_meta*/NULL, /*ext_len*/0,
                       /*cas*/0, /*seqno*/-1,
                       checkpoint_msg->getVBucketId());
        return itm;
    }

    queued_item qi;

    // Check if there are any items fetched from disk for backfill operations.
    if (hasItemFromDisk_UNLOCKED()) {
        ret = TAP_MUTATION;
        itm = nextBgFetchedItem_UNLOCKED();
        *vbucket = itm->getVBucketId();
        if (!vbucketFilter(*vbucket)) {
            LOG(EXTENSION_LOG_WARNING,
                "%s Drop a backfill item because vbucket %d is no longer valid"
                " against vbucket filter.\n", logHeader(), *vbucket);
            // We were going to use the item that we received from
            // disk, but the filter says not to, so we need to get rid
            // of it now.
            delete itm;
            ret = TAP_NOOP;
            return NULL;
        }

        // If there's a better version in memory, grab it,
        // else go with what we pulled from disk.
        GetValue gv(engine_.getEpStore()->get(itm->getKey(), itm->getVBucketId(),
                                              c, false, false, false));
        if (gv.getStatus() == ENGINE_SUCCESS) {
            delete itm;
            itm = gv.getValue();
        } else if (gv.getStatus() == ENGINE_KEY_ENOENT ||
                   itm->isExpired(ep_real_time()) || itm->isDeleted()) {
            ret = TAP_DELETION;
        }

        nru = gv.getNRUValue();

        ++stats.numTapBGFetched;
        qi = queued_item(new Item(itm->getKey(), itm->getVBucketId(),
                                  ret == TAP_MUTATION ? queue_op_set : queue_op_del,
                                  itm->getRevSeqno(), itm->getBySeqno()));
    } else if (hasItemFromVBHashtable_UNLOCKED()) { // Item from memory backfill or checkpoints
        if (waitForCheckpointMsgAck()) {
            LOG(EXTENSION_LOG_INFO, "%s Waiting for an ack for "
                "checkpoint_start/checkpoint_end  messages", logHeader());
            ret = TAP_PAUSE;
            return NULL;
        }

        bool shouldPause = false;
        qi = nextFgFetched_UNLOCKED(shouldPause);
        if (qi.get() == NULL) {
            ret = shouldPause ? TAP_PAUSE : TAP_NOOP;
            return NULL;
        }
        *vbucket = qi->getVBucketId();
        if (!vbucketFilter(*vbucket)) {
            ret = TAP_NOOP;
            return NULL;
        }

        if (qi->getOperation() == queue_op_set) {
            GetValue gv(engine_.getEpStore()->get(qi->getKey(), qi->getVBucketId(),
                                                  c, false, false, false));
            ENGINE_ERROR_CODE r = gv.getStatus();
            if (r == ENGINE_SUCCESS) {
                itm = gv.getValue();
                cb_assert(itm);
                nru = gv.getNRUValue();
                ret = TAP_MUTATION;
            } else if (r == ENGINE_KEY_ENOENT) {
                // Item was deleted and set a message type to tap_deletion.
                itm = new Item(qi->getKey().c_str(), qi->getNKey(),
                               /*flags*/0, /*exp*/0,
                               /*data*/NULL, /*size*/0,
                               /*ext_meta*/NULL, /*ext_len*/0,
                               /*cas*/0, /*seqno*/-1, qi->getVBucketId());
                itm->setRevSeqno(qi->getRevSeqno());
                ret = TAP_DELETION;
            } else if (r == ENGINE_EWOULDBLOCK) {
                queueBGFetch_UNLOCKED(qi->getKey(), gv.getId(), *vbucket);
                // If there's an item ready, return NOOP so we'll come
                // back immediately, otherwise pause the connection
                // while we wait.
                if (hasItemFromVBHashtable_UNLOCKED() || hasItemFromDisk_UNLOCKED()) {
                    ret = TAP_NOOP;
                } else {
                    ret = TAP_PAUSE;
                }
                return NULL;
            } else {
                if (r == ENGINE_NOT_MY_VBUCKET) {
                    LOG(EXTENSION_LOG_WARNING, "%s Trying to fetch an item for "
                        "vbucket %d that doesn't exist on this server",
                        logHeader(), qi->getVBucketId());
                    ret = TAP_NOOP;
                } else {
                    LOG(EXTENSION_LOG_WARNING, "%s Tap internal error with "
                        "status %d. Disconnecting", logHeader(), r);
                    ret = TAP_DISCONNECT;
                }
                return NULL;
            }
            ++stats.numTapFGFetched;
        } else if (qi->getOperation() == queue_op_del) {
            itm = new Item(qi->getKey().c_str(), qi->getNKey(),
                           /*flags*/0, /*exp*/0,
                           /*data*/NULL, /*size*/0,
                           /*ext_meta*/NULL, /*ext_len*/0,
                           qi->getCas(), /*seqno*/-1, qi->getVBucketId());
            itm->setRevSeqno(qi->getRevSeqno());
            ret = TAP_DELETION;
            ++stats.numTapDeletes;
        }
    }

    if (ret == TAP_MUTATION || ret == TAP_DELETION) {
        ++queueDrain;
        addLogElement_UNLOCKED(qi);
        if (!isBackfillCompleted_UNLOCKED() && totalBackfillBacklogs > 0) {
            --totalBackfillBacklogs;
        }
        transmitted[qi->getVBucketId()]++;
    }

    return itm;
}

/******************************* Consumer **************************************/
Consumer::Consumer(EventuallyPersistentEngine &engine, const void* cookie,
                   const std::string& name) :
    ConnHandler(engine, cookie, name),
    numDelete(0),
    numDeleteFailed(0),
    numFlush(0),
    numFlushFailed(0),
    numMutation(0),
    numMutationFailed(0),
    numOpaque(0),
    numOpaqueFailed(0),
    numVbucketSet(0),
    numVbucketSetFailed(0),
    numCheckpointStart(0),
    numCheckpointStartFailed(0),
    numCheckpointEnd(0),
    numCheckpointEndFailed(0),
    numUnknown(0) { }

void Consumer::addStats(ADD_STAT add_stat, const void *c) {
    ConnHandler::addStats(add_stat, c);
    addStat("num_delete", numDelete, add_stat, c);
    addStat("num_delete_failed", numDeleteFailed, add_stat, c);
    addStat("num_flush", numFlush, add_stat, c);
    addStat("num_flush_failed", numFlushFailed, add_stat, c);
    addStat("num_mutation", numMutation, add_stat, c);
    addStat("num_mutation_failed", numMutationFailed, add_stat, c);
    addStat("num_opaque", numOpaque, add_stat, c);
    addStat("num_opaque_failed", numOpaqueFailed, add_stat, c);
    addStat("num_vbucket_set", numVbucketSet, add_stat, c);
    addStat("num_vbucket_set_failed", numVbucketSetFailed, add_stat, c);
    addStat("num_checkpoint_start", numCheckpointStart, add_stat, c);
    addStat("num_checkpoint_start_failed", numCheckpointStartFailed, add_stat, c);
    addStat("num_checkpoint_end", numCheckpointEnd, add_stat, c);
    addStat("num_checkpoint_end_failed", numCheckpointEndFailed, add_stat, c);
    addStat("num_unknown", numUnknown, add_stat, c);
}

void Consumer::setBackfillPhase(bool isBackfill, uint16_t vbucket) {
    const VBucketMap &vbuckets = engine_.getEpStore()->getVBuckets();
    RCPtr<VBucket> vb = vbuckets.getBucket(vbucket);
    if (!(vb && supportCheckpointSync_)) {
        return;
    }

    vb->setBackfillPhase(isBackfill);
    if (isBackfill) {
        // set the open checkpoint id to 0 to indicate the backfill phase.
        vb->checkpointManager.setOpenCheckpointId(0);
        // Note that when backfill is started, the destination always resets the vbucket
        // and its checkpoint datastructure.
    } else {
        // If backfill is completed for a given vbucket subscribed by this consumer, schedule
        // backfill for all TAP connections that are currently replicating that vbucket,
        // so that replica chain can be synchronized.
        std::set<uint16_t> backfillVB;
        backfillVB.insert(vbucket);
        TapConnMap &tapConnMap = engine_.getTapConnMap();
        tapConnMap.scheduleBackfill(backfillVB);
    }
}

bool Consumer::isBackfillPhase(uint16_t vbucket) {
    const VBucketMap &vbuckets = engine_.getEpStore()->getVBuckets();
    RCPtr<VBucket> vb = vbuckets.getBucket(vbucket);
    if (vb && vb->isBackfillPhase()) {
        return true;
    }
    return false;
}

ENGINE_ERROR_CODE Consumer::setVBucketState(uint32_t opaque, uint16_t vbucket,
                                            vbucket_state_t state) {

    (void) opaque;

    if (!is_valid_vbucket_state_t(state)) {
        LOG(EXTENSION_LOG_WARNING,
                "%s Received an invalid vbucket state. Force disconnect\n",
                logHeader());
        return ENGINE_DISCONNECT;
    }

    LOG(EXTENSION_LOG_INFO,
        "%s Received TAP/DCP_VBUCKET_SET with vbucket %d and state \"%s\"\n",
        logHeader(), vbucket, VBucket::toString(state));

    return engine_.getEpStore()->setVBucketState(vbucket, state, true);
}

void Consumer::processedEvent(uint16_t event, ENGINE_ERROR_CODE ret)
{
    switch (event) {
    case TAP_ACK:
        LOG(EXTENSION_LOG_WARNING, "%s Consumer should never recieve a tap ack",
            logHeader());
        abort();
        break;

    case TAP_FLUSH:
        if (ret == ENGINE_SUCCESS) {
            ++numFlush;
        } else {
            ++numFlushFailed;
        }
        break;

    case TAP_DELETION:
        if (ret == ENGINE_SUCCESS) {
            ++numDelete;
        } else {
            ++numDeleteFailed;
        }
        break;

    case TAP_MUTATION:
        if (ret == ENGINE_SUCCESS) {
            ++numMutation;
        } else {
            ++numMutationFailed;
        }
        break;

    case TAP_OPAQUE:
        if (ret == ENGINE_SUCCESS) {
            ++numOpaque;
        } else {
            ++numOpaqueFailed;
        }
        break;

    case TAP_VBUCKET_SET:
        if (ret == ENGINE_SUCCESS) {
            ++numVbucketSet;
        } else {
            ++numVbucketSetFailed;
        }
        break;

    case TAP_CHECKPOINT_START:
        if (ret == ENGINE_SUCCESS) {
            ++numCheckpointStart;
        } else {
            ++numCheckpointStartFailed;
        }
        break;

    case TAP_CHECKPOINT_END:
        if (ret == ENGINE_SUCCESS) {
            ++numCheckpointEnd;
        } else {
            ++numCheckpointEndFailed;
        }
        break;

    default:
        ++numUnknown;
    }
}

void Consumer::checkVBOpenCheckpoint(uint16_t vbucket) {
    const VBucketMap &vbuckets = engine_.getEpStore()->getVBuckets();
    RCPtr<VBucket> vb = vbuckets.getBucket(vbucket);
    if (!vb || vb->getState() == vbucket_state_active) {
        return;
    }
    vb->checkpointManager.checkOpenCheckpoint(false, true);
}

TapConsumer::TapConsumer(EventuallyPersistentEngine &engine, const void *cookie,
                         const std::string &name)
    : Consumer(engine, cookie, name) {
    setSupportAck(true);
    setLogHeader("TAP (Consumer) " + getName() + " -");
}

bool TapConsumer::processCheckpointCommand(uint8_t event, uint16_t vbucket,
                                           uint64_t checkpointId) {
    const VBucketMap &vbuckets = engine_.getEpStore()->getVBuckets();
    RCPtr<VBucket> vb = vbuckets.getBucket(vbucket);
    if (!vb) {
        return false;
    }

    // If the vbucket is in active, but not allowed to accept checkpoint
    // messaages, simply ignore those messages.
    if (vb->getState() == vbucket_state_active) {
        LOG(EXTENSION_LOG_INFO,
            "%s Checkpoint %llu ignored because vbucket %d is in active state",
            logHeader(), checkpointId, vbucket);
        return true;
    }

    bool ret = true;
    switch (event) {
    case TAP_CHECKPOINT_START:
        {
            LOG(EXTENSION_LOG_INFO,
                "%s Received checkpoint_start message with id %llu for vbucket %d",
                logHeader(), checkpointId, vbucket);
            if (vb->isBackfillPhase() && checkpointId > 0) {
                setBackfillPhase(false, vbucket);
            }

            vb->checkpointManager.checkAndAddNewCheckpoint(checkpointId, vb);
        }
        break;
    case TAP_CHECKPOINT_END:
        LOG(EXTENSION_LOG_INFO,
            "%s Received checkpoint_end message with id %llu for vbucket %d",
            logHeader(), checkpointId, vbucket);
        ret = vb->checkpointManager.closeOpenCheckpoint();
        break;
    default:
        LOG(EXTENSION_LOG_WARNING,
            "%s Invalid checkpoint message type (%d) for vbucket %d",
            logHeader(), event, vbucket);
        ret = false;
        break;
    }
    return ret;
}

ENGINE_ERROR_CODE TapConsumer::mutation(uint32_t opaque, const void* key,
                                        uint16_t nkey, const void* value,
                                        uint32_t nvalue, uint64_t cas,
                                        uint16_t vbucket, uint32_t flags,
                                        uint8_t datatype, uint32_t locktime,
                                        uint64_t bySeqno, uint64_t revSeqno,
                                        uint32_t exptime, uint8_t nru,
                                        const void* meta, uint16_t nmeta) {
    ENGINE_ERROR_CODE ret = ENGINE_SUCCESS;

    Item *item = new Item(key, nkey, flags, exptime, value, nvalue,
                          &datatype, EXT_META_LEN, cas, -1,
                          vbucket, revSeqno);

    EventuallyPersistentStore* epstore = engine_.getEpStore();
    if (isBackfillPhase(vbucket)) {
        ret = epstore->addTAPBackfillItem(*item, nru, true);
    }
    else {
<<<<<<< HEAD
        ret = epstore->setWithMeta(*item, 0, NULL, this, true, true, nru);
=======
        ret = epstore->setWithMeta(*item, 0, this, true, true, nru, true, true);
>>>>>>> 5fa87880
    }

    delete item;

    if (ret == ENGINE_ENOMEM) {
        if (supportsAck()) {
            ret = ENGINE_TMPFAIL;
        }
        else {
            LOG(EXTENSION_LOG_WARNING, "%s Connection does not support "
                "tap ack'ing.. Force disconnect", logHeader());
            ret = ENGINE_DISCONNECT;
        }
    }

    if (!supportCheckpointSync_) {
        checkVBOpenCheckpoint(vbucket);
    }

    if (ret == ENGINE_DISCONNECT) {
        LOG(EXTENSION_LOG_WARNING, "%s Failed to apply tap mutation. "
            "Force disconnect", logHeader());
    }

    return ret;
}

ENGINE_ERROR_CODE TapConsumer::deletion(uint32_t opaque, const void* key,
                                        uint16_t nkey, uint64_t cas,
                                        uint16_t vbucket, uint64_t bySeqno,
                                        uint64_t revSeqno, const void* meta,
                                        uint16_t nmeta) {
    uint64_t delCas = 0;
    std::string key_str(static_cast<const char*>(key), nkey);
    ENGINE_ERROR_CODE ret = ENGINE_SUCCESS;
    EventuallyPersistentStore* epstore = engine_.getEpStore();

    if (cas == 0) {
        cas = Item::nextCas();
    }

    if (revSeqno == 0) {
        revSeqno = DEFAULT_REV_SEQ_NUM;
    }

    ItemMetaData itemMeta(cas, revSeqno, 0, 0);
<<<<<<< HEAD
    ret = epstore->deleteWithMeta(key_str, &delCas, NULL, vbucket, this, true,
                                  &itemMeta, isBackfillPhase(vbucket));
=======
    ret = epstore->deleteWithMeta(key_str, &delCas, vbucket, this, true,
                                  &itemMeta, isBackfillPhase(vbucket),
                                  true, 0, true);
>>>>>>> 5fa87880

    if (ret == ENGINE_KEY_ENOENT) {
        ret = ENGINE_SUCCESS;
    }

    if (!supportCheckpointSync_) {
        // If the checkpoint synchronization is not supported,
        // check if a new checkpoint should be created or not.
        checkVBOpenCheckpoint(vbucket);
    }

    return ret;
}<|MERGE_RESOLUTION|>--- conflicted
+++ resolved
@@ -2171,11 +2171,8 @@
         ret = epstore->addTAPBackfillItem(*item, nru, true);
     }
     else {
-<<<<<<< HEAD
-        ret = epstore->setWithMeta(*item, 0, NULL, this, true, true, nru);
-=======
-        ret = epstore->setWithMeta(*item, 0, this, true, true, nru, true, true);
->>>>>>> 5fa87880
+        ret = epstore->setWithMeta(*item, 0, NULL, this, true, true, nru, true,
+                                   NULL, true);
     }
 
     delete item;
@@ -2222,14 +2219,9 @@
     }
 
     ItemMetaData itemMeta(cas, revSeqno, 0, 0);
-<<<<<<< HEAD
     ret = epstore->deleteWithMeta(key_str, &delCas, NULL, vbucket, this, true,
-                                  &itemMeta, isBackfillPhase(vbucket));
-=======
-    ret = epstore->deleteWithMeta(key_str, &delCas, vbucket, this, true,
                                   &itemMeta, isBackfillPhase(vbucket),
-                                  true, 0, true);
->>>>>>> 5fa87880
+                                  true, 0, NULL, true);
 
     if (ret == ENGINE_KEY_ENOENT) {
         ret = ENGINE_SUCCESS;
