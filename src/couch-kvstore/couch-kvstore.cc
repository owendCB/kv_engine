/* -*- Mode: C++; tab-width: 4; c-basic-offset: 4; indent-tabs-mode: nil -*- */
/*
 *     Copyright 2015 Couchbase, Inc
 *
 *   Licensed under the Apache License, Version 2.0 (the "License");
 *   you may not use this file except in compliance with the License.
 *   You may obtain a copy of the License at
 *
 *       http://www.apache.org/licenses/LICENSE-2.0
 *
 *   Unless required by applicable law or agreed to in writing, software
 *   distributed under the License is distributed on an "AS IS" BASIS,
 *   WITHOUT WARRANTIES OR CONDITIONS OF ANY KIND, either express or implied.
 *   See the License for the specific language governing permissions and
 *   limitations under the License.
 */

#include "config.h"

#ifdef _MSC_VER
#define PATH_MAX MAX_PATH
#endif

#include <fcntl.h>
#include <stdio.h>
#include <string.h>
#include <sys/stat.h>
#include <sys/types.h>

#include <algorithm>
#include <cctype>
#include <cstdlib>
#include <fstream>
#include <iostream>
#include <list>
#include <map>
#include <phosphor/phosphor.h>
#include <platform/cb_malloc.h>
#include <platform/checked_snprintf.h>
#include <string>
#include <utility>
#include <vector>
#include <cJSON.h>
#include <platform/dirutils.h>

#include "common.h"
#include "couch-kvstore/couch-kvstore.h"
#define STATWRITER_NAMESPACE couchstore_engine
#include "statwriter.h"
#undef STATWRITER_NAMESPACE
#include "vbucket.h"

#include <JSON_checker.h>
#include <snappy-c.h>

using namespace CouchbaseDirectoryUtilities;

static const int MAX_OPEN_DB_RETRY = 10;

<<<<<<< HEAD
=======
/*
 * MetaData warning
 * Sherlock began storing an extra byte of data (taking meta_len to 19 bytes).
 * Watson (4.6) removes this byte as it is never utilised.
 *
 * WARNING: any *new* meta-data we wish to store may cause upgrade trouble if it
 * takes the length to 19 bytes.
 */
static const uint32_t DEFAULT_META_LEN = 16;
static const uint32_t V1_META_LEN = 18;
#define UNUSED_V2_LEN 19

>>>>>>> dc464b71
extern "C" {
    static int recordDbDumpC(Db *db, DocInfo *docinfo, void *ctx)
    {
        return CouchKVStore::recordDbDump(db, docinfo, ctx);
    }
}

extern "C" {
    static int getMultiCbC(Db *db, DocInfo *docinfo, void *ctx)
    {
        return CouchKVStore::getMultiCb(db, docinfo, ctx);
    }
}

static std::string getStrError(Db *db) {
    const size_t max_msg_len = 256;
    char msg[max_msg_len];
    couchstore_last_os_error(db, msg, max_msg_len);
    std::string errorStr(msg);
    return errorStr;
}

static protocol_binary_datatype_t determine_datatype(sized_buf doc) {
    if (checkUTF8JSON(reinterpret_cast<uint8_t*>(doc.buf), doc.size)) {
        return PROTOCOL_BINARY_DATATYPE_JSON;
    } else {
        return PROTOCOL_BINARY_RAW_BYTES;
    }
}

static bool endWithCompact(const std::string &filename) {
    size_t pos = filename.find(".compact");
    if (pos == std::string::npos ||
                        (filename.size() - sizeof(".compact")) != pos) {
        return false;
    }
    return true;
}

static void discoverDbFiles(const std::string &dir,
                            std::vector<std::string> &v) {
    std::vector<std::string> files = findFilesContaining(dir, ".couch");
    std::vector<std::string>::iterator ii;
    for (ii = files.begin(); ii != files.end(); ++ii) {
        if (!endWithCompact(*ii)) {
            v.push_back(*ii);
        }
    }
}

static int getMutationStatus(couchstore_error_t errCode) {
    switch (errCode) {
    case COUCHSTORE_SUCCESS:
        return MUTATION_SUCCESS;
    case COUCHSTORE_ERROR_NO_HEADER:
    case COUCHSTORE_ERROR_NO_SUCH_FILE:
    case COUCHSTORE_ERROR_DOC_NOT_FOUND:
        // this return causes ep engine to drop the failed flush
        // of an item since it does not know about the itme any longer
        return DOC_NOT_FOUND;
    default:
        // this return causes ep engine to keep requeuing the failed
        // flush of an item
        return MUTATION_FAILED;
    }
}

static bool allDigit(std::string &input) {
    size_t numchar = input.length();
    for(size_t i = 0; i < numchar; ++i) {
        if (!isdigit(input[i])) {
            return false;
        }
    }
    return true;
}

static std::string couchkvstore_strerrno(Db *db, couchstore_error_t err) {
    return (err == COUCHSTORE_ERROR_OPEN_FILE ||
            err == COUCHSTORE_ERROR_READ ||
            err == COUCHSTORE_ERROR_WRITE ||
            err == COUCHSTORE_ERROR_FILE_CLOSE) ? getStrError(db) : "none";
}

struct GetMultiCbCtx {
    GetMultiCbCtx(CouchKVStore &c, uint16_t v, vb_bgfetch_queue_t &f) :
        cks(c), vbId(v), fetches(f) {}

    CouchKVStore &cks;
    uint16_t vbId;
    vb_bgfetch_queue_t &fetches;
};

struct StatResponseCtx {
public:
    StatResponseCtx(std::map<std::pair<uint16_t, uint16_t>, vbucket_state> &sm,
                    uint16_t vb) : statMap(sm), vbId(vb) {
        /* EMPTY */
    }

    std::map<std::pair<uint16_t, uint16_t>, vbucket_state> &statMap;
    uint16_t vbId;
};

struct AllKeysCtx {
    AllKeysCtx(std::shared_ptr<Callback<uint16_t&, char*&> > callback, uint32_t cnt)
        : cb(callback), count(cnt) { }

    std::shared_ptr<Callback<uint16_t&, char*&> > cb;
    uint32_t count;
};

couchstore_content_meta_flags CouchRequest::getContentMeta(const Item& it) {
    couchstore_content_meta_flags rval = (it.getDataType() ==
                                          PROTOCOL_BINARY_DATATYPE_JSON) ?
                                          COUCH_DOC_IS_JSON :
                                          COUCH_DOC_NON_JSON_MODE;

    if (it.getNBytes() > 0 &&
        ((it.getDataType() == PROTOCOL_BINARY_RAW_BYTES) ||
        (it.getDataType() == PROTOCOL_BINARY_DATATYPE_JSON))) {
        rval |= COUCH_DOC_IS_COMPRESSED;
    }

    return rval;
}

CouchRequest::CouchRequest(const Item &it, uint64_t rev,
                           MutationRequestCallback &cb, bool del)
<<<<<<< HEAD
      : IORequest(it.getVBucketId(), cb, del, it.getKey()), value(it.getValue()),
        fileRevNum(rev) {
=======
    : IORequest(it.getVBucketId(), cb, del, it.getKey()), value(it.getValue()),
      fileRevNum(rev)
{
    uint64_t cas = htonll(it.getCas());
    uint32_t flags = it.getFlags();
    uint32_t vlen = it.getNBytes();
    uint32_t exptime = it.getExptime();
>>>>>>> dc464b71

    // Datatype used to determine whether document requires compression or not
    uint8_t datatype = PROTOCOL_BINARY_RAW_BYTES;
    dbDoc.id.buf = const_cast<char *>(key.c_str());
    dbDoc.id.size = it.getNKey();
    if (it.getNBytes()) {
        dbDoc.data.buf = const_cast<char *>(value->getData());
        dbDoc.data.size = it.getNBytes();;
        datatype = it.getDataType();
    } else {
        dbDoc.data.buf = NULL;
        dbDoc.data.size = 0;
    }
    meta.setCas(it.getCas());
    meta.setFlags(it.getFlags());
    meta.setConfResMode(it.getConflictResMode());
    if (del) {
        meta.setExptime(ep_real_time());
    } else {
        meta.setExptime(it.getExptime());
    }

    //For a deleted item, there is no extended meta data available
    //as part of the item object, hence by default populate the
    //data type to PROTOCOL_BINARY_RAW_BYTES
    if (del) {
        meta.setDataType(PROTOCOL_BINARY_RAW_BYTES);
    } else if (it.getExtMetaLen()){
        meta.setDataType(it.getDataType());
    }

    dbDocInfo.db_seq = it.getBySeqno();

    // Now allocate space to hold the meta and get it ready for storage
    dbDocInfo.rev_meta.size = MetaData::getMetaDataSize(MetaData::Version::V2);
    dbDocInfo.rev_meta.buf = meta.prepareAndGetForPersistence();

    dbDocInfo.rev_seq = it.getRevSeqno();
    dbDocInfo.size = dbDoc.data.size;

    if (del) {
        dbDocInfo.deleted =  1;
    } else {
        dbDocInfo.deleted = 0;
    }
    dbDocInfo.id = dbDoc.id;

    dbDocInfo.content_meta = getContentMeta(it);

    // Compress only those documents that aren't already compressed.
    if (dbDoc.data.size > 0 && !deleteItem) {
        if (datatype == PROTOCOL_BINARY_RAW_BYTES ||
                datatype == PROTOCOL_BINARY_DATATYPE_JSON) {
            dbDocInfo.content_meta |= COUCH_DOC_IS_COMPRESSED;
        }
    }
}

CouchKVStore::CouchKVStore(KVStoreConfig &config, bool read_only)
    : CouchKVStore(config, *couchstore_get_default_file_ops(), read_only) {

}

CouchKVStore::CouchKVStore(KVStoreConfig &config, FileOpsInterface& ops,
                           bool read_only)
    : KVStore(config, read_only),
      dbname(config.getDBName()),
      intransaction(false),
      scanCounter(0),
      logger(config.getLogger()),
      base_ops(ops)
{
    createDataDir(dbname);
    statCollectingFileOps = getCouchstoreStatsOps(st.fsStats, base_ops);
    statCollectingFileOpsCompaction = getCouchstoreStatsOps(
        st.fsStatsCompaction, base_ops);

    // init db file map with default revision number, 1
    numDbFiles = configuration.getMaxVBuckets();
    cachedVBStates.reserve(numDbFiles);

    // pre-allocate lookup maps (vectors) given we have a relatively
    // small, fixed number of vBuckets.
    dbFileRevMap.assign(numDbFiles, Couchbase::RelaxedAtomic<uint64_t>(1));
    cachedDocCount.assign(numDbFiles, Couchbase::RelaxedAtomic<size_t>(0));
    cachedDeleteCount.assign(numDbFiles, Couchbase::RelaxedAtomic<size_t>(-1));
    cachedFileSize.assign(numDbFiles, Couchbase::RelaxedAtomic<uint64_t>(0));
    cachedSpaceUsed.assign(numDbFiles, Couchbase::RelaxedAtomic<uint64_t>(0));
    cachedVBStates.assign(numDbFiles, nullptr);

    initialize();
}

CouchKVStore::CouchKVStore(const CouchKVStore &copyFrom)
    : KVStore(copyFrom),
      dbname(copyFrom.dbname),
      dbFileRevMap(copyFrom.dbFileRevMap),
      numDbFiles(copyFrom.numDbFiles),
      intransaction(false),
      logger(copyFrom.logger),
      base_ops(copyFrom.base_ops)
{
    createDataDir(dbname);
    statCollectingFileOps = getCouchstoreStatsOps(st.fsStats, base_ops);
    statCollectingFileOpsCompaction = getCouchstoreStatsOps(
        st.fsStatsCompaction, base_ops);
}

void CouchKVStore::initialize() {
    std::vector<uint16_t> vbids;
    std::vector<std::string> files;
    discoverDbFiles(dbname, files);
    populateFileNameMap(files, &vbids);

    Db *db = NULL;
    couchstore_error_t errorCode;

    std::vector<uint16_t>::iterator itr = vbids.begin();
    for (; itr != vbids.end(); ++itr) {
        uint16_t id = *itr;
        uint64_t rev = dbFileRevMap[id];

        errorCode = openDB(id, rev, &db, COUCHSTORE_OPEN_FLAG_RDONLY);
        if (errorCode == COUCHSTORE_SUCCESS) {
            readVBState(db, id);
            /* update stat */
            ++st.numLoadedVb;
            closeDatabaseHandle(db);
        } else {
            logger.log(EXTENSION_LOG_WARNING, "Failed to open database file "
                       "%s/%" PRIu16 ".couch.%" PRIu64,
                       dbname.c_str(), id, rev);
            remVBucketFromDbFileMap(id);
            cachedVBStates[id] = NULL;
        }

        db = NULL;
        if (!isReadOnly()) {
            removeCompactFile(dbname, id, rev);
        }
    }
}

CouchKVStore::~CouchKVStore() {
    close();

    for (std::vector<vbucket_state *>::iterator it = cachedVBStates.begin();
         it != cachedVBStates.end(); it++) {
        vbucket_state *vbstate = *it;
        if (vbstate) {
            delete vbstate;
            *it = NULL;
        }
    }
}
void CouchKVStore::reset(uint16_t vbucketId) {
    if (isReadOnly()) {
        throw std::logic_error("CouchKVStore::reset: Not valid on a read-only "
                        "object.");
    }

    vbucket_state *state = cachedVBStates[vbucketId];
    if (state) {
        state->reset();

        cachedDocCount[vbucketId] = 0;
        cachedDeleteCount[vbucketId] = 0;
        cachedFileSize[vbucketId] = 0;
        cachedSpaceUsed[vbucketId] = 0;

        //Unlink the couchstore file upon reset
        unlinkCouchFile(vbucketId, dbFileRevMap[vbucketId]);
        setVBucketState(vbucketId, *state, VBStatePersist::VBSTATE_PERSIST_WITH_COMMIT,
                        true);
        updateDbFileMap(vbucketId, 1);
    } else {
        throw std::invalid_argument("CouchKVStore::reset: No entry in cached "
                        "states for vbucket " + std::to_string(vbucketId));
    }
}

void CouchKVStore::set(const Item &itm, Callback<mutation_result> &cb) {
    if (isReadOnly()) {
        throw std::logic_error("CouchKVStore::set: Not valid on a read-only "
                        "object.");
    }
    if (!intransaction) {
        throw std::invalid_argument("CouchKVStore::set: intransaction must be "
                        "true to perform a set operation.");
    }

    bool deleteItem = false;
    MutationRequestCallback requestcb;
    uint64_t fileRev = dbFileRevMap[itm.getVBucketId()];

    // each req will be de-allocated after commit
    requestcb.setCb = &cb;
    CouchRequest *req = new CouchRequest(itm, fileRev, requestcb, deleteItem);
    pendingReqsQ.push_back(req);
}

void CouchKVStore::get(const std::string &key, uint16_t vb,
                       Callback<GetValue> &cb, bool fetchDelete) {
    Db *db = NULL;
    GetValue rv;
    uint64_t fileRev = dbFileRevMap[vb];

    couchstore_error_t errCode = openDB(vb, fileRev, &db,
                                        COUCHSTORE_OPEN_FLAG_RDONLY);
    if (errCode != COUCHSTORE_SUCCESS) {
        ++st.numGetFailure;
        logger.log(EXTENSION_LOG_WARNING,
                   "Failed to open database to retrieve data "
                   "from vBucketId = %d, key = %s\n",
            vb, key.c_str());
        rv.setStatus(couchErr2EngineErr(errCode));
        cb.callback(rv);
        return;
    }

    getWithHeader(db, key, vb, cb, fetchDelete);
    closeDatabaseHandle(db);
}

void CouchKVStore::getWithHeader(void *dbHandle, const std::string &key,
                                 uint16_t vb, Callback<GetValue> &cb,
                                 bool fetchDelete) {

    Db *db = (Db *)dbHandle;
    hrtime_t start = gethrtime();
    RememberingCallback<GetValue> *rc = dynamic_cast<RememberingCallback<GetValue> *>(&cb);
    bool getMetaOnly = rc && rc->val.isPartial();
    DocInfo *docInfo = NULL;
    sized_buf id;
    GetValue rv;

    id.size = key.size();
    id.buf = const_cast<char *>(key.c_str());

    couchstore_error_t errCode = couchstore_docinfo_by_id(db, (uint8_t *)id.buf,
                                                          id.size, &docInfo);
    if (errCode != COUCHSTORE_SUCCESS) {
        if (!getMetaOnly) {
            // log error only if this is non-xdcr case
            logger.log(EXTENSION_LOG_WARNING,
                       "Failed to retrieve doc info from "
                       "database, vbucketId=%d, key=%s error=%s [%s]\n",
                       vb, id.buf, couchstore_strerror(errCode),
                       couchkvstore_strerrno(db, errCode).c_str());
        }
    } else {
        if (docInfo == nullptr) {
            throw std::logic_error("CouchKVStore::getWithHeader: "
                    "couchstore_docinfo_by_id returned success but docInfo "
                    "is NULL");
        }
        errCode = fetchDoc(db, docInfo, rv, vb, getMetaOnly, fetchDelete);
        if (errCode != COUCHSTORE_SUCCESS) {
            logger.log(EXTENSION_LOG_WARNING,
                       "Failed to retrieve key value from "
                       "database, vbucketId=%d key=%s error=%s [%s] "
                       "deleted=%s", vb, id.buf,
                       couchstore_strerror(errCode),
                       couchkvstore_strerrno(db, errCode).c_str(),
                       docInfo->deleted ? "yes" : "no");
        }

        // record stats
        st.readTimeHisto.add((gethrtime() - start) / 1000);
        if (errCode == COUCHSTORE_SUCCESS) {
            st.readSizeHisto.add(key.length() + rv.getValue()->getNBytes());
        }
    }

    if(errCode != COUCHSTORE_SUCCESS) {
        ++st.numGetFailure;
    }

    couchstore_free_docinfo(docInfo);
    rv.setStatus(couchErr2EngineErr(errCode));
    cb.callback(rv);
}

void CouchKVStore::getMulti(uint16_t vb, vb_bgfetch_queue_t &itms) {
    int numItems = itms.size();
    uint64_t fileRev = dbFileRevMap[vb];

    Db *db = NULL;
    couchstore_error_t errCode = openDB(vb, fileRev, &db,
                                        COUCHSTORE_OPEN_FLAG_RDONLY);
    if (errCode != COUCHSTORE_SUCCESS) {
        logger.log(EXTENSION_LOG_WARNING,
                   "Failed to open database for data fetch, "
                   "vBucketId = %" PRIu16 ", numDocs = %d\n",
            vb, numItems);
        st.numGetFailure += numItems;
        vb_bgfetch_queue_t::iterator itr = itms.begin();
        for (; itr != itms.end(); ++itr) {
            vb_bgfetch_item_ctx_t &bg_itm_ctx = (*itr).second;
            std::list<VBucketBGFetchItem *> &fetches = bg_itm_ctx.bgfetched_list;
            std::list<VBucketBGFetchItem *>::iterator fitr = fetches.begin();
            for (; fitr != fetches.end(); ++fitr) {
                (*fitr)->value.setStatus(ENGINE_NOT_MY_VBUCKET);
            }
        }
        return;
    }

    size_t idx = 0;
    sized_buf *ids = new sized_buf[itms.size()];
    vb_bgfetch_queue_t::iterator itr = itms.begin();
    for (; itr != itms.end(); ++itr) {
        ids[idx].size = itr->first.size();
        ids[idx].buf = const_cast<char *>(itr->first.c_str());
        ++idx;
    }

    GetMultiCbCtx ctx(*this, vb, itms);

    errCode = couchstore_docinfos_by_id(db, ids, itms.size(),
                                        0, getMultiCbC, &ctx);
    if (errCode != COUCHSTORE_SUCCESS) {
        st.numGetFailure += numItems;
        for (itr = itms.begin(); itr != itms.end(); ++itr) {
            logger.log(EXTENSION_LOG_WARNING, "Failed to read database by"
                       " vBucketId = %" PRIu16 " key = %s error = %s [%s]\n",
                vb, (*itr).first.c_str(),
                couchstore_strerror(errCode),
                couchkvstore_strerrno(db, errCode).c_str());
            vb_bgfetch_item_ctx_t &bg_itm_ctx = (*itr).second;
            std::list<VBucketBGFetchItem *> &fetches = bg_itm_ctx.bgfetched_list;
            std::list<VBucketBGFetchItem *>::iterator fitr = fetches.begin();
            for (; fitr != fetches.end(); ++fitr) {
                (*fitr)->value.setStatus(couchErr2EngineErr(errCode));
            }
        }
    }
    closeDatabaseHandle(db);
    delete []ids;
}

void CouchKVStore::del(const Item &itm,
                       Callback<int> &cb) {
    if (isReadOnly()) {
        throw std::logic_error("CouchKVStore::del: Not valid on a read-only "
                        "object.");
    }
    if (!intransaction) {
        throw std::invalid_argument("CouchKVStore::del: intransaction must be "
                        "true to perform a delete operation.");
    }

    uint64_t fileRev = dbFileRevMap[itm.getVBucketId()];
    MutationRequestCallback requestcb;
    requestcb.delCb = &cb;
    CouchRequest *req = new CouchRequest(itm, fileRev, requestcb, true);
    pendingReqsQ.push_back(req);
}

bool CouchKVStore::delVBucket(uint16_t vbucket) {
    if (isReadOnly()) {
        throw std::logic_error("CouchKVStore::delVBucket: Not valid on a "
                        "read-only object.");
    }

    unlinkCouchFile(vbucket, dbFileRevMap[vbucket]);

    if (cachedVBStates[vbucket]) {
        delete cachedVBStates[vbucket];
    }

    cachedDocCount[vbucket] = 0;
    cachedDeleteCount[vbucket] = 0;
    cachedFileSize[vbucket] = 0;
    cachedSpaceUsed[vbucket] = 0;

    std::string failovers("[{\"id\":0, \"seq\":0}]");
    cachedVBStates[vbucket] = new vbucket_state(vbucket_state_dead, 0, 0, 0, 0,
                                                0, 0, 0, INITIAL_DRIFT,
                                                failovers);
    updateDbFileMap(vbucket, 1);

    return true;
}

std::vector<vbucket_state *> CouchKVStore::listPersistedVbuckets() {
    return cachedVBStates;
}

void CouchKVStore::getPersistedStats(std::map<std::string,
                                     std::string> &stats) {
    char *buffer = NULL;
    std::string fname = dbname + "/stats.json";
    if (access(fname.c_str(), R_OK) == -1) {
        return ;
    }

    std::ifstream session_stats;
    session_stats.exceptions (session_stats.failbit | session_stats.badbit);
    try {
        session_stats.open(fname.c_str(), std::ios::binary);
        session_stats.seekg(0, std::ios::end);
        int flen = session_stats.tellg();
        if (flen < 0) {
            logger.log(EXTENSION_LOG_WARNING,
                       "Error in session stats ifstream!!!");
            session_stats.close();
            return;
        }
        session_stats.seekg(0, std::ios::beg);
        buffer = new char[flen + 1];
        session_stats.read(buffer, flen);
        session_stats.close();
        buffer[flen] = '\0';

        cJSON *json_obj = cJSON_Parse(buffer);
        if (!json_obj) {
            logger.log(EXTENSION_LOG_WARNING,
                       "Failed to parse the session stats json doc!!!");
            delete[] buffer;
            return;
        }

        int json_arr_size = cJSON_GetArraySize(json_obj);
        for (int i = 0; i < json_arr_size; ++i) {
            cJSON *obj = cJSON_GetArrayItem(json_obj, i);
            if (obj) {
                stats[obj->string] = obj->valuestring ? obj->valuestring : "";
            }
        }
        cJSON_Delete(json_obj);

    } catch (const std::ifstream::failure &e) {
        logger.log(EXTENSION_LOG_WARNING,
                   "Failed to load the engine session stats "
                   "due to IO exception \"%s\"", e.what());
    } catch (...) {
        logger.log(EXTENSION_LOG_WARNING,
                   "Failed to load the engine session stats "
                   "due to IO exception");
    }

    delete[] buffer;
}

static std::string getDBFileName(const std::string &dbname,
                                 uint16_t vbid,
                                 uint64_t rev) {
    std::stringstream ss;
    ss << dbname << "/" << vbid << ".couch." << rev;
    return ss.str();
}

static int edit_docinfo_hook(DocInfo **info, const sized_buf *item) {
<<<<<<< HEAD
    // Examine the metadata of the doc
    auto documentMetaData = MetaDataFactory::createMetaData((*info)->rev_meta);
    // Allocate latest metadata
    std::unique_ptr<MetaData> metadata;
    if (documentMetaData->getVersionInitialisedFrom() == MetaData::Version::V0) {
        // Metadata doesn't have flex_meta_code, datatype and
        // conflict_resolution_mode, provision space for
        // these paramenters.
=======
    if ((*info)->rev_meta.size == DEFAULT_META_LEN) {
        // Metadata doesn't have flex_meta_code and datatype so provision space
        // for these paramenters.
>>>>>>> dc464b71
        const unsigned char* data;
        bool ret;
        if (((*info)->content_meta | COUCH_DOC_IS_COMPRESSED) ==
                (*info)->content_meta) {
            size_t uncompr_len;
            snappy_uncompressed_length(item->buf, item->size, &uncompr_len);
            char *dbuf = (char *) cb_malloc(uncompr_len);
            snappy_uncompress(item->buf, item->size, dbuf, &uncompr_len);
            data = (const unsigned char*)dbuf;
            ret = checkUTF8JSON(data, uncompr_len);
            cb_free(dbuf);
        } else {
            data = (const unsigned char*)item->buf;
            ret = checkUTF8JSON(data, item->size);
        }
        protocol_binary_datatype_t datatype = PROTOCOL_BINARY_RAW_BYTES;
        if (ret) {
            datatype = PROTOCOL_BINARY_DATATYPE_JSON;
<<<<<<< HEAD
        }

        // Now create a blank latest metadata.
        metadata = MetaDataFactory::createMetaData();
        // Copy the metadata this will pull accross available V0 fields.
        *metadata = *documentMetaData;

        // Setup flex code and datatype
        metadata->setFlexCode();
        metadata->setDataType(datatype);
        // Setup conflict mode
        metadata->setConfResMode(revision_seqno);
    } else if (documentMetaData->getVersionInitialisedFrom() == MetaData::Version::V1) {
        // Metadata doesn't have conflict_resolution_mode,
        // Now create a blank latest metadata.
        metadata = MetaDataFactory::createMetaData();

        // Copy the metadata (this will copy all but conf-mode);
        *metadata = *documentMetaData;

        // Set the conflict resmode
        metadata->setConfResMode(revision_seqno);
    } else {
        // The metadata in the document is V2 and needs no changes.
        return 0;
=======
        } else {
            datatype = PROTOCOL_BINARY_RAW_BYTES;
        }

        DocInfo *docinfo = (DocInfo *) cb_calloc(1,
                                               sizeof(DocInfo) +
                                               (*info)->id.size +
                                               (*info)->rev_meta.size +
                                               FLEX_DATA_OFFSET + EXT_META_LEN +
                                               sizeof(uint8_t));
        if (!docinfo) {
            LOG(EXTENSION_LOG_WARNING, "Failed to allocate docInfo, "
                    "while editing docinfo in the compaction's docinfo_hook");
            return 0;
        }

        char *extra = (char *)docinfo + sizeof(DocInfo);
        memcpy(extra, (*info)->id.buf, (*info)->id.size);
        docinfo->id.buf = extra;
        docinfo->id.size = (*info)->id.size;

        extra += (*info)->id.size;
        memcpy(extra, (*info)->rev_meta.buf, (*info)->rev_meta.size);
        memcpy(extra + (*info)->rev_meta.size,
               &flex_code, FLEX_DATA_OFFSET);
        memcpy(extra + (*info)->rev_meta.size + FLEX_DATA_OFFSET,
               &datatype, sizeof(uint8_t));
        docinfo->rev_meta.buf = extra;
        docinfo->rev_meta.size = (*info)->rev_meta.size +
                                 FLEX_DATA_OFFSET + EXT_META_LEN +
                                 sizeof(uint8_t);

        docinfo->db_seq = (*info)->db_seq;
        docinfo->rev_seq = (*info)->rev_seq;
        docinfo->deleted = (*info)->deleted;
        docinfo->content_meta = (*info)->content_meta;
        docinfo->bp = (*info)->bp;
        docinfo->size = (*info)->size;

        couchstore_free_docinfo(*info);
        *info = docinfo;
        return 1;
>>>>>>> dc464b71
    }

    // the docInfo pointer includes the DocInfo and the data it points to.
    // this must be a pointer which cb_free() can deallocate
    char* buffer = static_cast<char*>(cb_calloc(1, sizeof(DocInfo) +
                             (*info)->id.size +
                             MetaData::getMetaDataSize(MetaData::Version::V2)));


    DocInfo* docInfo = reinterpret_cast<DocInfo*>(buffer);

    // Deep-copy the incoming DocInfo, then we'll fix the pointers/buffer data
    *docInfo = **info;

    // Correct the id buffer
    docInfo->id.buf = buffer + sizeof(DocInfo);
    std::memcpy(docInfo->id.buf, (*info)->id.buf, docInfo->id.size);

    // Correct the rev_meta pointer and fill it in.
    docInfo->rev_meta.size = MetaData::getMetaDataSize(MetaData::Version::V2);
    docInfo->rev_meta.buf = buffer + sizeof(DocInfo) + docInfo->id.size;
    metadata->copyToBuf(docInfo->rev_meta);

    // Free the orginal
    couchstore_free_docinfo(*info);

    // Return the newly allocated docinfo with corrected metadata
    *info = docInfo;

    return 1;
}

static int time_purge_hook(Db* d, DocInfo* info, void* ctx_p) {
    compaction_ctx* ctx = (compaction_ctx*) ctx_p;
    DbInfo infoDb;
    const uint16_t vbid = ctx->db_file_id;

    couchstore_db_info(d, &infoDb);
    //Compaction finished
    if (info == NULL) {
        return couchstore_set_purge_seq(d, ctx->max_purged_seq[vbid]);
    }

    uint64_t max_purge_seq = 0;
    auto it = ctx->max_purged_seq.find(vbid);

    if (it == ctx->max_purged_seq.end()) {
        ctx->max_purged_seq[vbid] = 0;
    } else {
        max_purge_seq = it->second;
    }

    if (info->rev_meta.size >= MetaData::getMetaDataSize(MetaData::Version::V0)) {
        auto metadata = MetaDataFactory::createMetaData(info->rev_meta);
        uint32_t exptime = metadata->getExptime();
        if (info->deleted) {
            if (info->db_seq != infoDb.last_sequence) {
                if (ctx->drop_deletes) { // all deleted items must be dropped ...
                    if (max_purge_seq < info->db_seq) {
                        ctx->max_purged_seq[vbid] = info->db_seq; // track max_purged_seq
                    }
                    return COUCHSTORE_COMPACT_DROP_ITEM;      // ...unconditionally
                }
                if (exptime < ctx->purge_before_ts &&
                        (!ctx->purge_before_seq ||
                         info->db_seq <= ctx->purge_before_seq)) {
                    if (max_purge_seq < info->db_seq) {
                        ctx->max_purged_seq[vbid] = info->db_seq;
                    }
                    return COUCHSTORE_COMPACT_DROP_ITEM;
                }
            }
        } else {
            time_t currtime = ep_real_time();
            if (exptime && exptime < currtime) {
                std::string key(info->id.buf, info->id.size);
                ctx->expiryCallback->callback(ctx->db_file_id, key,
                                              info->rev_seq, currtime);
            }
        }
    }

    if (ctx->bloomFilterCallback) {
        bool deleted = info->deleted;
        std::string key((const char *)info->id.buf, info->id.size);
        ctx->bloomFilterCallback->callback(ctx->db_file_id, key, deleted);
    }

    return COUCHSTORE_COMPACT_KEEP_ITEM;
}

bool CouchKVStore::compactDB(compaction_ctx *hook_ctx) {
    if (isReadOnly()) {
        throw std::logic_error("CouchKVStore::compactDB: Cannot perform "
                        "on a read-only instance.");
    }
    TRACE_EVENT("ep-engine/couch-kvstore", "compactDB",
                this->configuration.getShardId());

    couchstore_compact_hook       hook = time_purge_hook;
    couchstore_docinfo_hook      dhook = edit_docinfo_hook;
    FileOpsInterface         *def_iops = statCollectingFileOpsCompaction.get();
    Db                      *compactdb = NULL;
    Db                       *targetDb = NULL;
    couchstore_error_t         errCode = COUCHSTORE_SUCCESS;
    hrtime_t                     start = gethrtime();
    std::string                 dbfile;
    std::string           compact_file;
    std::string               new_file;
    kvstats_ctx                  kvctx;
    DbInfo                        info;
    uint16_t                      vbid = hook_ctx->db_file_id;
    uint64_t                   fileRev = dbFileRevMap[vbid];
    uint64_t                   new_rev = fileRev + 1;

    // Open the source VBucket database file ...
    errCode = openDB(vbid, fileRev, &compactdb,
                     (uint64_t)COUCHSTORE_OPEN_FLAG_RDONLY, nullptr, false,
                     def_iops);
    if (errCode != COUCHSTORE_SUCCESS) {
        logger.log(EXTENSION_LOG_WARNING,
                       "Failed to open database, vbucketId = %d "
                       "fileRev = %" PRIu64, vbid, fileRev);
        return false;
    }

    // Build the temporary vbucket.compact file name
    dbfile       = getDBFileName(dbname, vbid, fileRev);
    compact_file = dbfile + ".compact";

    couchstore_open_flags flags(COUCHSTORE_COMPACT_FLAG_UPGRADE_DB);

    /**
     * This flag disables IO buffering in couchstore which means
     * file operations will trigger syscalls immediately. This has
     * a detrimental impact on performance and is only intended
     * for testing.
     */
    if(!configuration.getBuffered()) {
        flags |= COUCHSTORE_OPEN_FLAG_UNBUFFERED;
    }

    // Perform COMPACTION of vbucket.couch.rev into vbucket.couch.rev.compact
    errCode = couchstore_compact_db_ex(compactdb, compact_file.c_str(), flags,
                                       hook, dhook, hook_ctx, def_iops);
    if (errCode != COUCHSTORE_SUCCESS) {
        logger.log(EXTENSION_LOG_WARNING,
                   "Failed to compact database with name=%s "
                   "error=%s errno=%s",
                   dbfile.c_str(),
                   couchstore_strerror(errCode),
                   couchkvstore_strerrno(compactdb, errCode).c_str());
        closeDatabaseHandle(compactdb);
        return false;
    }

    // Close the source Database File once compaction is done
    closeDatabaseHandle(compactdb);

    // Rename the .compact file to one with the next revision number
    new_file = getDBFileName(dbname, vbid, new_rev);
    if (rename(compact_file.c_str(), new_file.c_str()) != 0) {
        logger.log(EXTENSION_LOG_WARNING,
                   "Failed to rename '%s' to '%s': %s",
                   compact_file.c_str(), new_file.c_str(),
                   cb_strerror().c_str());

        removeCompactFile(compact_file);
        return false;
    }

    // Open the newly compacted VBucket database file ...
    errCode = openDB(vbid, new_rev, &targetDb,
                     (uint64_t)COUCHSTORE_OPEN_FLAG_RDONLY, NULL);
    if (errCode != COUCHSTORE_SUCCESS) {
        logger.log(EXTENSION_LOG_WARNING,
                       "Failed to open compacted database file %s "
                       "fileRev = %" PRIu64, new_file.c_str(), new_rev);
        if (remove(new_file.c_str()) != 0) {
            logger.log(EXTENSION_LOG_WARNING,
                       "Warning: Failed to remove '%s': %s",
                       new_file.c_str(), cb_strerror().c_str());
        }
        return false;
    }

    // Update the global VBucket file map so all operations use the new file
    updateDbFileMap(vbid, new_rev);

    logger.log(EXTENSION_LOG_INFO,
               "INFO: created new couch db file, name=%s rev=%" PRIu64,
               new_file.c_str(), new_rev);

    couchstore_db_info(targetDb, &info);

    cachedFileSize[vbid] = info.file_size;
    cachedSpaceUsed[vbid] = info.space_used;

    // also update cached state with dbinfo
    vbucket_state *state = cachedVBStates[vbid];
    if (state) {
        state->highSeqno = info.last_sequence;
        state->purgeSeqno = info.purge_seq;
        cachedDeleteCount[vbid] = info.deleted_count;
        cachedDocCount[vbid] = info.doc_count;
    }

    closeDatabaseHandle(targetDb);

    // Removing the stale couch file
    unlinkCouchFile(vbid, fileRev);

    st.compactHisto.add((gethrtime() - start) / 1000);

    return true;
}

vbucket_state * CouchKVStore::getVBucketState(uint16_t vbucketId) {
    return cachedVBStates[vbucketId];
}

bool CouchKVStore::setVBucketState(uint16_t vbucketId, vbucket_state &vbstate,
                                   VBStatePersist options,
                                   bool reset) {
    Db *db = NULL;
    uint64_t fileRev, newFileRev;
    std::stringstream id, rev;
    std::string dbFileName;
    std::map<uint16_t, uint64_t>::iterator mapItr;
    kvstats_ctx kvctx;
    kvctx.vbucket = vbucketId;
    couchstore_error_t errorCode;

    if (options == VBStatePersist::VBSTATE_PERSIST_WITHOUT_COMMIT ||
            options == VBStatePersist::VBSTATE_PERSIST_WITH_COMMIT) {
        id << vbucketId;
        fileRev = dbFileRevMap[vbucketId];
        rev << fileRev;
        dbFileName = dbname + "/" + id.str() + ".couch." + rev.str();

        errorCode = openDB(vbucketId, fileRev, &db,
                           (uint64_t)COUCHSTORE_OPEN_FLAG_CREATE,
                           &newFileRev, reset);
        if (errorCode != COUCHSTORE_SUCCESS) {
            ++st.numVbSetFailure;
            logger.log(EXTENSION_LOG_WARNING,
                       "CouchKVStore::setVBucketState: Failed to open database,"
                       "name=%s, error=%s", dbFileName.c_str(),
                       couchstore_strerror(errorCode));
            return false;
        }

        fileRev = newFileRev;
        rev << fileRev;
        dbFileName = dbname + "/" + id.str() + ".couch." + rev.str();

        errorCode = saveVBState(db, vbstate);
        if (errorCode != COUCHSTORE_SUCCESS) {
            ++st.numVbSetFailure;
            logger.log(EXTENSION_LOG_WARNING,
                       "CouchKVStore:setVBucketState: Failed to save local doc,"
                       "name=%s, error=%s", dbFileName.c_str(),
                       couchstore_strerror(errorCode));
            closeDatabaseHandle(db);
            return false;
        }

        if (options == VBStatePersist::VBSTATE_PERSIST_WITH_COMMIT) {
            errorCode = couchstore_commit(db);
            if (errorCode != COUCHSTORE_SUCCESS) {
                ++st.numVbSetFailure;
                logger.log(EXTENSION_LOG_WARNING,
                           "CouchKVStore:setVBucketState:Commit failed, vbid=%u "
                           "rev=%" PRIu64 " error=%s [%s]", vbucketId, fileRev,
                           couchstore_strerror(errorCode),
                           couchkvstore_strerrno(db, errorCode).c_str());
                closeDatabaseHandle(db);
                return false;
            }
        }

        DbInfo info;
        errorCode = couchstore_db_info(db, &info);
        if (errorCode != COUCHSTORE_SUCCESS) {
            logger.log(EXTENSION_LOG_WARNING,
                       "CouchKVStore::setVBucketState: Retrieving database file"
                       " failed for vbid=%" PRIu16 " with error=%s", vbucketId,
                       couchstore_strerror(errorCode));
        } else {
            cachedSpaceUsed[vbucketId] = info.space_used;
            cachedFileSize[vbucketId] = info.file_size;
        }

        closeDatabaseHandle(db);
    } else {
        throw std::invalid_argument("CouchKVStore::setVBucketState: invalid vb state "
                        "persist option specified for vbucket id:" +
                        std::to_string(vbucketId));
    }

    return true;
}

bool CouchKVStore::snapshotVBucket(uint16_t vbucketId, vbucket_state &vbstate,
                                   VBStatePersist options) {
    if (isReadOnly()) {
        logger.log(EXTENSION_LOG_WARNING,
                   "Snapshotting a vbucket cannot be performed on a read-only "
                   "KVStore instance");
        return false;
    }

    hrtime_t start = gethrtime();

    if (updateCachedVBState(vbucketId, vbstate) &&
         (options == VBStatePersist::VBSTATE_PERSIST_WITHOUT_COMMIT ||
          options == VBStatePersist::VBSTATE_PERSIST_WITH_COMMIT)) {
        vbucket_state *vbs = cachedVBStates[vbucketId];
        if (!setVBucketState(vbucketId, *vbs, options)) {
            logger.log(EXTENSION_LOG_WARNING,
                       "Failed to persist new state, %s, for vbucket %d\n",
                       VBucket::toString(vbstate.state), vbucketId);
            return false;
        }
    }

    st.snapshotHisto.add((gethrtime() - start) / 1000);

    return true;
}

StorageProperties CouchKVStore::getStorageProperties() {
    StorageProperties rv(StorageProperties::EfficientVBDump::Yes,
                         StorageProperties::EfficientVBDeletion::Yes,
                         StorageProperties::PersistedDeletion::Yes,
                         StorageProperties::EfficientGet::Yes,
                         StorageProperties::ConcurrentWriteCompact::No);
    return rv;
}

bool CouchKVStore::commit() {
    TRACE_EVENT("ep-engine/couch-kvstore", "commit",
                this->configuration.getShardId());

    if (isReadOnly()) {
        throw std::logic_error("CouchKVStore::commit: Not valid on a read-only "
                        "object.");
    }

    if (intransaction) {
        if (commit2couchstore()) {
            intransaction = false;
        }
    }

    return !intransaction;
}

bool CouchKVStore::getStat(const char* name, size_t& value)  {
    if (strcmp("io_total_read_bytes", name) == 0) {
        value = st.fsStats.totalBytesRead.load() +
                st.fsStatsCompaction.totalBytesRead.load();
        return true;
    } else if (strcmp("io_total_write_bytes", name) == 0) {
        value = st.fsStats.totalBytesWritten.load() +
                st.fsStatsCompaction.totalBytesWritten.load();
        return true;
    } else if (strcmp("io_compaction_read_bytes", name) == 0) {
        value = st.fsStatsCompaction.totalBytesRead;
        return true;
    } else if (strcmp("io_compaction_write_bytes", name) == 0) {
        value = st.fsStatsCompaction.totalBytesWritten;
        return true;
    }

    return false;
}

void CouchKVStore::pendingTasks() {
    if (isReadOnly()) {
        throw std::logic_error("CouchKVStore::pendingTasks: Not valid on a "
                        "read-only object.");
    }

    if (!pendingFileDeletions.empty()) {
        std::queue<std::string> queue;
        pendingFileDeletions.getAll(queue);

        while (!queue.empty()) {
            std::string filename_str = queue.front();
            if (remove(filename_str.c_str()) == -1) {
                logger.log(EXTENSION_LOG_WARNING, "Failed to remove file '%s' "
                           "with error code: %d", filename_str.c_str(), errno);
                if (errno != ENOENT) {
                    pendingFileDeletions.push(filename_str);
                }
            }
            queue.pop();
        }
    }
}

ScanContext* CouchKVStore::initScanContext(std::shared_ptr<Callback<GetValue> > cb,
                                           std::shared_ptr<Callback<CacheLookup> > cl,
                                           uint16_t vbid, uint64_t startSeqno,
                                           DocumentFilter options,
                                           ValueFilter valOptions) {
    Db *db = NULL;
    uint64_t rev = dbFileRevMap[vbid];
    couchstore_error_t errorCode = openDB(vbid, rev, &db,
                                          COUCHSTORE_OPEN_FLAG_RDONLY);
    if (errorCode != COUCHSTORE_SUCCESS) {
        logger.log(EXTENSION_LOG_WARNING, "Failed to open database, "
                   "name=%s/%" PRIu16 ".couch.%" PRIu64,
                   dbname.c_str(), vbid, rev);
        remVBucketFromDbFileMap(vbid);
        return NULL;
    }

    DbInfo info;
    errorCode = couchstore_db_info(db, &info);
    if (errorCode != COUCHSTORE_SUCCESS) {
        logger.log(EXTENSION_LOG_WARNING, "Failed to read DB info for backfill");
        closeDatabaseHandle(db);
        abort();
    }

    uint64_t count = 0;
    errorCode = couchstore_changes_count(db,
                                         startSeqno,
                                         std::numeric_limits<uint64_t>::max(),
                                         &count);
    if (errorCode != COUCHSTORE_SUCCESS) {
        std::string err("CouchKVStore::initScanContext:Failed to obtain changes "
                        "count with error: " +
                        std::string(couchstore_strerror(errorCode)));
        closeDatabaseHandle(db);
        throw std::runtime_error(err);
    }

    size_t scanId = scanCounter++;

    {
        LockHolder lh(scanLock);
        scans[scanId] = db;
    }

    ScanContext* sctx = new ScanContext(cb, cl, vbid, scanId, startSeqno,
                                        info.last_sequence, options,
                                        valOptions, count);
    sctx->logger = &logger;
    return sctx;
}

scan_error_t CouchKVStore::scan(ScanContext* ctx) {
    if (!ctx) {
        return scan_failed;
    }

    if (ctx->lastReadSeqno == ctx->maxSeqno) {
        return scan_success;
    }

    Db* db;
    {
        LockHolder lh(scanLock);
        auto itr = scans.find(ctx->scanId);
        if (itr == scans.end()) {
            return scan_failed;
        }

        db = itr->second;
    }

    couchstore_docinfos_options options;
    switch (ctx->docFilter) {
        case DocumentFilter::NO_DELETES:
            options = COUCHSTORE_NO_DELETES;
            break;
        case DocumentFilter::ALL_ITEMS:
            options = COUCHSTORE_NO_OPTIONS;
            break;
        default:
            std::string err("CouchKVStore::scan:Illegal document filter!" +
                            std::to_string(static_cast<int>(ctx->docFilter)));
            throw std::runtime_error(err);
    }

    uint64_t start = ctx->startSeqno;
    if (ctx->lastReadSeqno != 0) {
        start = ctx->lastReadSeqno + 1;
    }

    couchstore_error_t errorCode;
    errorCode = couchstore_changes_since(db, start, options, recordDbDumpC,
                                         static_cast<void*>(ctx));
    if (errorCode != COUCHSTORE_SUCCESS) {
        if (errorCode == COUCHSTORE_ERROR_CANCEL) {
            return scan_again;
        } else {
            logger.log(EXTENSION_LOG_WARNING,
                       "couchstore_changes_since failed, error=%s [%s]",
                       couchstore_strerror(errorCode),
                       couchkvstore_strerrno(db, errorCode).c_str());
            remVBucketFromDbFileMap(ctx->vbid);
            return scan_failed;
        }
    }
    return scan_success;
}

void CouchKVStore::destroyScanContext(ScanContext* ctx) {
    if (!ctx) {
        return;
    }

    LockHolder lh(scanLock);
    auto itr = scans.find(ctx->scanId);
    if (itr != scans.end()) {
        closeDatabaseHandle(itr->second);
        scans.erase(itr);
    }
    delete ctx;
}

DbInfo CouchKVStore::getDbInfo(uint16_t vbid) {
    Db *db = nullptr;
    const uint64_t rev = dbFileRevMap.at(vbid);
    couchstore_error_t errCode = openDB(vbid, rev, &db,
                                        COUCHSTORE_OPEN_FLAG_RDONLY);
    if (errCode == COUCHSTORE_SUCCESS) {
        DbInfo info;
        errCode = couchstore_db_info(db, &info);
        closeDatabaseHandle(db);
        if (errCode == COUCHSTORE_SUCCESS) {
            return info;
        } else {
            throw std::runtime_error("CouchKVStore::getDbInfo: failed "
                    "to read database info for vBucket " + std::to_string(vbid) +
                    " revision " + std::to_string(rev) +
                    " - couchstore returned error: " +
                    couchstore_strerror(errCode));
        }
    } else {
        // open failed - map couchstore error code to exception.
        std::errc ec;
        switch (errCode) {
            case COUCHSTORE_ERROR_OPEN_FILE:
                ec = std::errc::no_such_file_or_directory; break;
            default:
                ec = std::errc::io_error; break;
        }
        throw std::system_error(std::make_error_code(ec),
                                "CouchKVStore::getDbInfo: failed to open database file for "
                                "vBucket = " + std::to_string(vbid) +
                                " rev = " + std::to_string(rev) +
                                " with error:" + couchstore_strerror(errCode));
    }
}

void CouchKVStore::close() {
    intransaction = false;
}

uint64_t CouchKVStore::checkNewRevNum(std::string &dbFileName, bool newFile) {
    uint64_t newrev = 0;
    std::string nameKey;

    if (!newFile) {
        // extract out the file revision number first
        size_t secondDot = dbFileName.rfind(".");
        nameKey = dbFileName.substr(0, secondDot);
    } else {
        nameKey = dbFileName;
    }
    nameKey.append(".");
    const std::vector<std::string> files = findFilesWithPrefix(nameKey);
    std::vector<std::string>::const_iterator itor;
    // found file(s) whoes name has the same key name pair with different
    // revision number
    for (itor = files.begin(); itor != files.end(); ++itor) {
        const std::string &filename = *itor;
        if (endWithCompact(filename)) {
            continue;
        }

        size_t secondDot = filename.rfind(".");
        char *ptr = NULL;
        uint64_t revnum = strtoull(filename.substr(secondDot + 1).c_str(), &ptr, 10);
        if (newrev < revnum) {
            newrev = revnum;
            dbFileName = filename;
        }
    }
    return newrev;
}

void CouchKVStore::updateDbFileMap(uint16_t vbucketId, uint64_t newFileRev) {
    if (vbucketId >= numDbFiles) {
        logger.log(EXTENSION_LOG_WARNING,
                   "Cannot update db file map for an invalid vbucket, "
                   "vbucket id = %d, rev = %" PRIu64, vbucketId, newFileRev);
        return;
    }

    dbFileRevMap[vbucketId] = newFileRev;
}

couchstore_error_t CouchKVStore::openDB(uint16_t vbucketId,
                                        uint64_t fileRev,
                                        Db **db,
                                        uint64_t options,
                                        uint64_t *newFileRev,
                                        bool reset,
                                        FileOpsInterface* ops) {
    std::string dbFileName = getDBFileName(dbname, vbucketId, fileRev);

    if(ops == nullptr) {
        ops = statCollectingFileOps.get();
    }

    uint64_t newRevNum = fileRev;
    couchstore_error_t errorCode = COUCHSTORE_SUCCESS;

    /**
     * This flag disables IO buffering in couchstore which means
     * file operations will trigger syscalls immediately. This has
     * a detrimental impact on performance and is only intended
     * for testing.
     */
    if(!configuration.getBuffered()) {
        options |= COUCHSTORE_OPEN_FLAG_UNBUFFERED;
    }

    if (reset) {
        errorCode = couchstore_open_db_ex(dbFileName.c_str(), options,
                                          ops, db);
        if (errorCode == COUCHSTORE_SUCCESS) {
            newRevNum = 1;
            updateDbFileMap(vbucketId, fileRev);
            logger.log(EXTENSION_LOG_INFO,
                       "reset: created new couchstore file, name=%s rev=%" PRIu64,
                       dbFileName.c_str(), fileRev);
        } else {
            logger.log(EXTENSION_LOG_WARNING,
                       "reset: creating a new couchstore file, name=%s rev=%"
                       PRIu64 " failed with error=%s", dbFileName.c_str(),
                       fileRev, couchstore_strerror(errorCode));
        }
    } else {
        if (options & COUCHSTORE_OPEN_FLAG_CREATE) {
            // first try to open the requested file without the
            // create option in case it does already exist
            errorCode = couchstore_open_db_ex(dbFileName.c_str(), 0, ops, db);
            if (errorCode != COUCHSTORE_SUCCESS) {
                // open_db failed but still check if the file exists
                newRevNum = checkNewRevNum(dbFileName);
                bool fileExists = (newRevNum) ? true : false;
                if (fileExists) {
                    errorCode = openDB_retry(dbFileName, 0, ops, db,
                                             &newRevNum);
                } else {
                    // requested file doesn't seem to exist, just create one
                    errorCode = couchstore_open_db_ex(dbFileName.c_str(),
                                                      options, ops, db);
                    if (errorCode == COUCHSTORE_SUCCESS) {
                        newRevNum = 1;
                        updateDbFileMap(vbucketId, fileRev);
                        logger.log(EXTENSION_LOG_INFO,
                                   "INFO: created new couch db file, name=%s "
                                   "rev=%" PRIu64, dbFileName.c_str(), fileRev);
                    }
                }
            }
        } else {
            errorCode = openDB_retry(dbFileName, options, ops, db,
                                     &newRevNum);
        }
    }

    /* update command statistics */
    st.numOpen++;
    if (errorCode) {
        st.numOpenFailure++;
        logger.log(EXTENSION_LOG_WARNING, "couchstore_open_db failed, name=%s"
                   " option=%" PRIX64 " rev=%" PRIu64 " error=%s [%s]",
                   dbFileName.c_str(), options,
                   ((newRevNum > fileRev) ? newRevNum : fileRev),
                   couchstore_strerror(errorCode),
                   cb_strerror().c_str());
    } else {
        if (newRevNum > fileRev) {
            // new revision number found, update it
            updateDbFileMap(vbucketId, newRevNum);
        }
    }

    if (newFileRev != NULL) {
        *newFileRev = (newRevNum > fileRev) ? newRevNum : fileRev;
    }
    return errorCode;
}

couchstore_error_t CouchKVStore::openDB_retry(std::string &dbfile,
                                              uint64_t options,
                                              FileOpsInterface *ops,
                                              Db** db, uint64_t *newFileRev) {
    int retry = 0;
    couchstore_error_t errCode = COUCHSTORE_SUCCESS;

    while (retry < MAX_OPEN_DB_RETRY) {
        errCode = couchstore_open_db_ex(dbfile.c_str(), options, ops, db);
        if (errCode == COUCHSTORE_SUCCESS) {
            return errCode;
        }
        logger.log(EXTENSION_LOG_NOTICE,
                   "INFO: couchstore_open_db failed, name=%s options=%" PRIX64
                   " error=%s [%s], try it again!",
                   dbfile.c_str(), options, couchstore_strerror(errCode),
                   cb_strerror().c_str());
        *newFileRev = checkNewRevNum(dbfile);
        ++retry;
        if (retry == MAX_OPEN_DB_RETRY - 1 && options == 0 &&
            errCode == COUCHSTORE_ERROR_NO_SUCH_FILE) {
            options = COUCHSTORE_OPEN_FLAG_CREATE;
        }
    }
    return errCode;
}

void CouchKVStore::populateFileNameMap(std::vector<std::string> &filenames,
                                       std::vector<uint16_t> *vbids) {
    std::vector<std::string>::iterator fileItr;

    for (fileItr = filenames.begin(); fileItr != filenames.end(); ++fileItr) {
        const std::string &filename = *fileItr;
        size_t secondDot = filename.rfind(".");
        std::string nameKey = filename.substr(0, secondDot);
        size_t firstDot = nameKey.rfind(".");
#ifdef _MSC_VER
        size_t firstSlash = nameKey.rfind("\\");
#else
        size_t firstSlash = nameKey.rfind("/");
#endif

        std::string revNumStr = filename.substr(secondDot + 1);
        char *ptr = NULL;
        uint64_t revNum = strtoull(revNumStr.c_str(), &ptr, 10);

        std::string vbIdStr = nameKey.substr(firstSlash + 1,
                                            (firstDot - firstSlash) - 1);
        if (allDigit(vbIdStr)) {
            int vbId = atoi(vbIdStr.c_str());
            if (vbids) {
                vbids->push_back(static_cast<uint16_t>(vbId));
            }
            uint64_t old_rev_num = dbFileRevMap[vbId];
            if (old_rev_num == revNum) {
                continue;
            } else if (old_rev_num < revNum) { // stale revision found
                dbFileRevMap[vbId] = revNum;
            } else { // stale file found (revision id has rolled over)
                old_rev_num = revNum;
            }
            std::stringstream old_file;
            old_file << dbname << "/" << vbId << ".couch." << old_rev_num;
            if (access(old_file.str().c_str(), F_OK) == 0) {
                if (!isReadOnly()) {
                    if (remove(old_file.str().c_str()) == 0) {
                        logger.log(EXTENSION_LOG_INFO, "Removed stale file '%s'",
                                   old_file.str().c_str());
                    } else {
                        logger.log(EXTENSION_LOG_WARNING,
                                   "Warning: Failed to remove the stale file '%s': %s",
                                   old_file.str().c_str(), cb_strerror().c_str());
                    }
                } else {
                    logger.log(EXTENSION_LOG_WARNING,
                               "A read-only instance of the underlying store "
                               "was not allowed to delete a stale file: %s!",
                               old_file.str().c_str());
                }
            }
        } else {
            // skip non-vbucket database file, master.couch etc
            logger.log(EXTENSION_LOG_DEBUG,
                       "Non-vbucket database file, %s, skip adding "
                       "to CouchKVStore dbFileMap\n", filename.c_str());
        }
    }
}

couchstore_error_t CouchKVStore::fetchDoc(Db *db, DocInfo *docinfo,
                                          GetValue &docValue, uint16_t vbId,
                                          bool metaOnly, bool fetchDelete) {
    couchstore_error_t errCode = COUCHSTORE_SUCCESS;
<<<<<<< HEAD
    std::unique_ptr<MetaData> metadata;
    try {
        metadata = MetaDataFactory::createMetaData(docinfo->rev_meta);
    } catch(std::logic_error& e) {
        return COUCHSTORE_ERROR_DB_NO_LONGER_VALID;
    }

=======
    sized_buf metadata = docinfo->rev_meta;
    uint32_t itemFlags = 0;
    uint64_t cas = 0;
    time_t exptime = 0;
    uint8_t ext_meta[EXT_META_LEN];
    uint8_t ext_len = 0;

    if (metadata.size < DEFAULT_META_LEN) {
        throw std::invalid_argument("CouchKVStore::fetchDoc: "
                        "docValue->rev_meta.size (which is " +
                        std::to_string(metadata.size) +
                        ") is less than DEFAULT_META_LEN (which is " +
                        std::to_string(DEFAULT_META_LEN) + ")");
    }

    if (metadata.size >= DEFAULT_META_LEN) {
        memcpy(&cas, (metadata.buf), 8);
        memcpy(&exptime, (metadata.buf) + 8, 4);
        memcpy(&itemFlags, (metadata.buf) + 12, 4);
        ext_len = 0;
    }

    if (metadata.size >= V1_META_LEN) {
        memcpy(ext_meta, (metadata.buf) + DEFAULT_META_LEN + FLEX_DATA_OFFSET,
               EXT_META_LEN);
        ext_len = EXT_META_LEN;
    }

    cas = ntohll(cas);
    exptime = ntohl(exptime);

>>>>>>> dc464b71
    if (metaOnly || (fetchDelete && docinfo->deleted)) {
        uint8_t extMeta[EXT_META_LEN];
        extMeta[0] = metadata->getDataType();
        Item *it = new Item(docinfo->id.buf,
                            (size_t)docinfo->id.size,
                            metadata->getFlags(),
                            metadata->getExptime(),
                            nullptr,
                            docinfo->size,
                            extMeta,
                            EXT_META_LEN,
                            metadata->getCas(),
                            docinfo->db_seq,
                            vbId);



        it->setConflictResMode(metadata->getConfResMode());
        it->setRevSeqno(docinfo->rev_seq);

        if (docinfo->deleted) {
            it->setDeleted();
        }
<<<<<<< HEAD
=======

        it->setRevSeqno(docinfo->rev_seq);
>>>>>>> dc464b71
        docValue = GetValue(it);
        // update ep-engine IO stats
        ++st.io_num_read;
        st.io_read_bytes += docinfo->id.size;
    } else {
        Doc *doc = nullptr;
        errCode = couchstore_open_doc_with_docinfo(db, docinfo, &doc,
                                                   DECOMPRESS_DOC_BODIES);
        if (errCode == COUCHSTORE_SUCCESS) {
            if (docinfo->deleted) {
                // do not read a doc that is marked deleted, just return the
                // error code as not found but still release the document body.
                errCode = COUCHSTORE_ERROR_DOC_NOT_FOUND;
            } else {
                if (doc == nullptr) {
                    throw std::logic_error("CouchKVStore::fetchDoc: doc is NULL");
                }
                if (doc->id.size > UINT16_MAX) {
                    throw std::logic_error("CouchKVStore::fetchDoc: "
                            "doc->id.size (which is" +
                            std::to_string(doc->id.size) + ") is greater than "
                            + std::to_string(UINT16_MAX));
                }

                size_t valuelen = doc->data.size;
                void *valuePtr = doc->data.buf;

                /**
                 * Set Datatype correctly if data is being
                 * read from couch files where datatype is
                 * not supported.
                 */
                uint8_t extMeta = 0;
                if (metadata->getVersionInitialisedFrom() == MetaData::Version::V0) {
                    extMeta = determine_datatype(doc->data);
                } else {
                    extMeta = metadata->getDataType();
                }

                Item *it = new Item(docinfo->id.buf,
                                    (size_t)docinfo->id.size,
                                    metadata->getFlags(),
                                    metadata->getExptime(),
                                    valuePtr,
                                    valuelen,
                                    &extMeta,
                                    EXT_META_LEN,
                                    metadata->getCas(),
                                    docinfo->db_seq,
                                    vbId,
                                    docinfo->rev_seq);

<<<<<<< HEAD
                it->setConflictResMode(metadata->getConfResMode());

=======
>>>>>>> dc464b71
                docValue = GetValue(it);

                // update ep-engine IO stats
                ++st.io_num_read;
                st.io_read_bytes += (docinfo->id.size + valuelen);
            }
            couchstore_free_document(doc);
        }
    }
    return errCode;
}

int CouchKVStore::recordDbDump(Db *db, DocInfo *docinfo, void *ctx) {

    ScanContext* sctx = static_cast<ScanContext*>(ctx);
    std::shared_ptr<Callback<GetValue> > cb = sctx->callback;
    std::shared_ptr<Callback<CacheLookup> > cl = sctx->lookup;

    Doc *doc = nullptr;
    size_t valuelen = 0;
    void* valueptr = nullptr;
    uint64_t byseqno = docinfo->db_seq;
    uint16_t vbucketId = sctx->vbid;
<<<<<<< HEAD
=======
    sized_buf key = docinfo->id;
    uint32_t itemflags = 0;
    uint64_t cas = 0;
    uint32_t exptime = 0;
    uint8_t ext_meta[EXT_META_LEN] = {0};
    uint8_t ext_len = 0;
>>>>>>> dc464b71

    sized_buf key = docinfo->id;
    if (key.size > UINT16_MAX) {
        throw std::invalid_argument("CouchKVStore::recordDbDump: "
                        "docinfo->id.size (which is " + std::to_string(key.size) +
                        ") is greater than " + std::to_string(UINT16_MAX));
    }

    std::string docKey(docinfo->id.buf, docinfo->id.size);
    CacheLookup lookup(docKey, byseqno, vbucketId);
    cl->callback(lookup);
    if (cl->getStatus() == ENGINE_KEY_EEXISTS) {
        sctx->lastReadSeqno = byseqno;
        return COUCHSTORE_SUCCESS;
    } else if (cl->getStatus() == ENGINE_ENOMEM) {
        return COUCHSTORE_ERROR_CANCEL;
    }

<<<<<<< HEAD
    auto metadata = MetaDataFactory::createMetaData(docinfo->rev_meta);
=======
    if (metadata.size >= DEFAULT_META_LEN) {
        memcpy(&cas, (metadata.buf), 8);
        memcpy(&exptime, (metadata.buf) + 8, 4);
        memcpy(&itemflags, (metadata.buf) + 12, 4);
        ext_len = 0;
    }

    if (metadata.size >= V1_META_LEN) {
        memcpy(ext_meta, (metadata.buf) + DEFAULT_META_LEN + FLEX_DATA_OFFSET,
               EXT_META_LEN);
        ext_len = EXT_META_LEN;
    }

    exptime = ntohl(exptime);
    cas = ntohll(cas);
>>>>>>> dc464b71

    if (sctx->valFilter != ValueFilter::KEYS_ONLY && !docinfo->deleted) {
        couchstore_error_t errCode;
        bool expectCompressed = false;
        couchstore_open_options openOptions = 0;

        /**
         * If the stored document has V0 metdata (no datatype)
         * or no special request is made to retrieve compressed documents
         * as is, then DECOMPRESS the document and update datatype
         */
        if (docinfo->rev_meta.size == metadata->getMetaDataSize(MetaData::Version::V0) ||
            sctx->valFilter == ValueFilter::VALUES_DECOMPRESSED) {
            openOptions = DECOMPRESS_DOC_BODIES;
        } else {
            // => sctx->valFilter == ValueFilter::VALUES_COMPRESSED
            expectCompressed = true;
        }
        errCode = couchstore_open_doc_with_docinfo(db, docinfo, &doc, openOptions);

        if (errCode == COUCHSTORE_SUCCESS) {
            if (doc->data.size) {
                valueptr = doc->data.buf;
                valuelen = doc->data.size;
                if (expectCompressed) {
                    /**
                     * If a compressed document was retrieved as is,
                     * update the datatype of the document.
                     */
                     auto datatype = metadata->getDataType();
                     metadata->setDataType(datatype | PROTOCOL_BINARY_DATATYPE_COMPRESSED);
                } else {
                    metadata->setDataType(determine_datatype(doc->data));
                }
            }
        } else {
            sctx->logger->log(EXTENSION_LOG_WARNING,
                              "Failed to retrieve key value from database "
                              "database, vBucket=%d key=%s error=%s [%s]\n",
                              vbucketId, key.buf, couchstore_strerror(errCode),
                              couchkvstore_strerrno(db, errCode).c_str());
            return COUCHSTORE_SUCCESS;
        }
    }

    uint8_t extMeta = metadata->getDataType();
    uint8_t extMetaLen = metadata->getFlexCode() == FLEX_META_CODE ? EXT_META_LEN : 0;
    Item *it = new Item((void *)key.buf,
                        key.size,
                        metadata->getFlags(),
                        metadata->getExptime(),
                        valueptr,
                        valuelen,
                        &extMeta,
                        extMetaLen,
                        metadata->getCas(),
                        docinfo->db_seq, // return seq number being persisted on disk
                        vbucketId,
                        docinfo->rev_seq);

    if (docinfo->deleted) {
        it->setDeleted();
    }

<<<<<<< HEAD
    it->setConflictResMode(metadata->getConfResMode());

=======
>>>>>>> dc464b71
    bool onlyKeys = (sctx->valFilter == ValueFilter::KEYS_ONLY) ? true : false;
    GetValue rv(it, ENGINE_SUCCESS, -1, onlyKeys);
    cb->callback(rv);

    couchstore_free_document(doc);

    if (cb->getStatus() == ENGINE_ENOMEM) {
        return COUCHSTORE_ERROR_CANCEL;
    }

    sctx->lastReadSeqno = byseqno;
    return COUCHSTORE_SUCCESS;
}

bool CouchKVStore::commit2couchstore() {
    bool success = true;

    size_t pendingCommitCnt = pendingReqsQ.size();
    if (pendingCommitCnt == 0) {
        return success;
    }

    Doc **docs = new Doc *[pendingCommitCnt];
    DocInfo **docinfos = new DocInfo *[pendingCommitCnt];

    if (pendingReqsQ[0] == nullptr) {
        throw std::logic_error("CouchKVStore::commit2couchstore: "
                        "pendingReqsQ[0] is NULL");
    }
    uint16_t vbucket2flush = pendingReqsQ[0]->getVBucketId();
    uint64_t fileRev = pendingReqsQ[0]->getRevNum();
    for (size_t i = 0; i < pendingCommitCnt; ++i) {
        CouchRequest *req = pendingReqsQ[i];
        if (req == nullptr) {
            throw std::logic_error("CouchKVStore::commit2couchstore: "
                                       "pendingReqsQ["
                                       + std::to_string(i) + "] is NULL");
        }
        docs[i] = (Doc *)req->getDbDoc();
        docinfos[i] = req->getDbDocInfo();
        if (vbucket2flush != req->getVBucketId()) {
            throw std::logic_error(
                    "CouchKVStore::commit2couchstore: "
                    "mismatch between vbucket2flush (which is "
                    + std::to_string(vbucket2flush) + ") and pendingReqsQ["
                    + std::to_string(i) + "] (which is "
                    + std::to_string(req->getVBucketId()) + ")");
        }
    }

    kvstats_ctx kvctx;
    kvctx.vbucket = vbucket2flush;
    // flush all
    couchstore_error_t errCode = saveDocs(vbucket2flush, fileRev, docs,
                                          docinfos, pendingCommitCnt,
                                          kvctx);
    if (errCode) {
        success = false;
        logger.log(EXTENSION_LOG_WARNING,
                   "Commit failed, cannot save CouchDB docs "
                   "for vbucket = %d rev = %" PRIu64, vbucket2flush, fileRev);
    }

    commitCallback(pendingReqsQ, kvctx, errCode);

    // clean up
    for (size_t i = 0; i < pendingCommitCnt; ++i) {
        delete pendingReqsQ[i];
    }
    pendingReqsQ.clear();
    delete [] docs;
    delete [] docinfos;
    return success;
}

static int readDocInfos(Db *db, DocInfo *docinfo, void *ctx) {
    if (ctx == nullptr) {
        throw std::invalid_argument("readDocInfos: ctx must be non-NULL");
    }
    kvstats_ctx *cbCtx = static_cast<kvstats_ctx *>(ctx);
    if(docinfo) {
        // An item exists in the VB DB file.
        if (!docinfo->deleted) {
            std::string key(docinfo->id.buf, docinfo->id.size);
            std::unordered_map<std::string, kstat_entry_t>::iterator itr =
                cbCtx->keyStats.find(key);
            if (itr != cbCtx->keyStats.end()) {
                itr->second.first = true;
            }
        }
    }
    return 0;
}

couchstore_error_t CouchKVStore::saveDocs(uint16_t vbid, uint64_t rev,
                                          Doc **docs, DocInfo **docinfos,
                                          size_t docCount, kvstats_ctx &kvctx) {
    couchstore_error_t errCode;
    uint64_t fileRev = rev;
    DbInfo info;
    if (rev == 0) {
        throw std::invalid_argument("CouchKVStore::saveDocs: rev must be non-zero");
    }

    Db *db = NULL;
    uint64_t newFileRev;
    errCode = openDB(vbid, fileRev, &db, 0, &newFileRev);
    if (errCode != COUCHSTORE_SUCCESS) {
        logger.log(EXTENSION_LOG_WARNING,
                   "Failed to open database, vbucketId = %d "
                   "fileRev = %" PRIu64 " numDocs = %" PRIu64, vbid, fileRev,
                   uint64_t(docCount));
        return errCode;
    } else {
        vbucket_state *state = cachedVBStates[vbid];
        if (state == nullptr) {
            throw std::logic_error(
                    "CouchKVStore::saveDocs: cachedVBStates[" +
                    std::to_string(vbid) + "] is NULL");
        }

        uint64_t maxDBSeqno = 0;
        sized_buf *ids = new sized_buf[docCount];
        for (size_t idx = 0; idx < docCount; idx++) {
            ids[idx] = docinfos[idx]->id;
            maxDBSeqno = std::max(maxDBSeqno, docinfos[idx]->db_seq);
            std::string key(ids[idx].buf, ids[idx].size);
            kvctx.keyStats[key] = std::make_pair(false,
                    !docinfos[idx]->deleted);
        }
        couchstore_docinfos_by_id(db, ids, (unsigned) docCount, 0,
                readDocInfos, &kvctx);
        delete[] ids;

        hrtime_t cs_begin = gethrtime();
        uint64_t flags = COMPRESS_DOC_BODIES | COUCHSTORE_SEQUENCE_AS_IS;
        errCode = couchstore_save_documents(db, docs, docinfos,
                (unsigned) docCount, flags);
        st.saveDocsHisto.add((gethrtime() - cs_begin) / 1000);
        if (errCode != COUCHSTORE_SUCCESS) {
            logger.log(EXTENSION_LOG_WARNING,
                       "Failed to save docs to database, "
                       "numDocs = %" PRIu64 " error=%s [%s]\n",
                       uint64_t(docCount), couchstore_strerror(errCode),
                       couchkvstore_strerrno(db, errCode).c_str());
            closeDatabaseHandle(db);
            return errCode;
        }

        errCode = saveVBState(db, *state);
        if (errCode != COUCHSTORE_SUCCESS) {
            logger.log(EXTENSION_LOG_WARNING, "Failed to save local docs to "
                       "database, error=%s [%s]", couchstore_strerror(errCode),
                       couchkvstore_strerrno(db, errCode).c_str());
            closeDatabaseHandle(db);
            return errCode;
        }

        cs_begin = gethrtime();
        errCode = couchstore_commit(db);
        st.commitHisto.add((gethrtime() - cs_begin) / 1000);
        if (errCode) {
            logger.log(EXTENSION_LOG_WARNING,
                       "couchstore_commit failed, error=%s [%s]",
                       couchstore_strerror(errCode),
                       couchkvstore_strerrno(db, errCode).c_str());
            closeDatabaseHandle(db);
            return errCode;
        }

        st.batchSize.add(docCount);

        // retrieve storage system stats for file fragmentation computation
        couchstore_db_info(db, &info);
        cachedSpaceUsed[vbid] = info.space_used;
        cachedFileSize[vbid] = info.file_size;
        cachedDeleteCount[vbid] = info.deleted_count;
        cachedDocCount[vbid] = info.doc_count;

        if (maxDBSeqno != info.last_sequence) {
            logger.log(EXTENSION_LOG_WARNING, "Seqno in db header (%" PRIu64 ")"
                       " is not matched with what was persisted (%" PRIu64 ")"
                       " for vbucket %d",
                       info.last_sequence, maxDBSeqno, vbid);
        }
        state->highSeqno = info.last_sequence;

        closeDatabaseHandle(db);
    }

    /* update stat */
    if(errCode == COUCHSTORE_SUCCESS) {
        st.docsCommitted = docCount;
    }

    return errCode;
}

void CouchKVStore::remVBucketFromDbFileMap(uint16_t vbucketId) {
    if (vbucketId >= numDbFiles) {
        logger.log(EXTENSION_LOG_WARNING,
                   "Cannot remove db file map entry for an invalid vbucket, "
                   "vbucket id = %d\n", vbucketId);
        return;
    }

    // just reset revision number of the requested vbucket
    dbFileRevMap[vbucketId] = 1;
}

void CouchKVStore::commitCallback(std::vector<CouchRequest *> &committedReqs,
                                  kvstats_ctx &kvctx,
                                  couchstore_error_t errCode) {
    size_t commitSize = committedReqs.size();

    for (size_t index = 0; index < commitSize; index++) {
        size_t dataSize = committedReqs[index]->getNBytes();
        size_t keySize = committedReqs[index]->getKey().length();
        /* update ep stats */
        ++st.io_num_write;
        st.io_write_bytes += (keySize + dataSize);

        if (committedReqs[index]->isDelete()) {
            int rv = getMutationStatus(errCode);
            if (rv != -1) {
                const std::string &key = committedReqs[index]->getKey();
                if (kvctx.keyStats[key].first) {
                    rv = 1; // Deletion is for an existing item on DB file.
                } else {
                    rv = 0; // Deletion is for a non-existing item on DB file.
                }
            }
            if (errCode) {
                ++st.numDelFailure;
            } else {
                st.delTimeHisto.add(committedReqs[index]->getDelta() / 1000);
            }
            committedReqs[index]->getDelCallback()->callback(rv);
        } else {
            int rv = getMutationStatus(errCode);
            const std::string &key = committedReqs[index]->getKey();
            bool insertion = !kvctx.keyStats[key].first;
            if (errCode) {
                ++st.numSetFailure;
            } else {
                st.writeTimeHisto.add(committedReqs[index]->getDelta() / 1000);
                st.writeSizeHisto.add(dataSize + keySize);
            }
            mutation_result p(rv, insertion);
            committedReqs[index]->getSetCallback()->callback(p);
        }
    }
}

ENGINE_ERROR_CODE CouchKVStore::readVBState(Db *db, uint16_t vbId) {
    sized_buf id;
    LocalDoc *ldoc = NULL;
    couchstore_error_t errCode = COUCHSTORE_SUCCESS;
    vbucket_state_t state = vbucket_state_dead;
    uint64_t checkpointId = 0;
    uint64_t maxDeletedSeqno = 0;
    int64_t highSeqno = 0;
    std::string failovers;
    uint64_t purgeSeqno = 0;
    uint64_t lastSnapStart = 0;
    uint64_t lastSnapEnd = 0;
    uint64_t maxCas = 0;
    int64_t driftCounter = INITIAL_DRIFT;

    DbInfo info;
    errCode = couchstore_db_info(db, &info);
    if (errCode == COUCHSTORE_SUCCESS) {
        highSeqno = info.last_sequence;
        purgeSeqno = info.purge_seq;
    } else {
        logger.log(EXTENSION_LOG_WARNING,
                   "CouchKVStore::readVBState:Failed to read database info "
                   "for vbucket: %d with error: %s", vbId,
            couchstore_strerror(errCode));
        return couchErr2EngineErr(errCode);
    }

    id.buf = (char *)"_local/vbstate";
    id.size = sizeof("_local/vbstate") - 1;
    errCode = couchstore_open_local_document(db, (void *)id.buf,
                                             id.size, &ldoc);
    if (errCode != COUCHSTORE_SUCCESS) {
        if (errCode == COUCHSTORE_ERROR_DOC_NOT_FOUND) {
            logger.log(EXTENSION_LOG_NOTICE,
                       "CouchKVStore::readVBState: '_local/vbstate' not found "
                       "for vBucket: %d", vbId);
        } else {
            logger.log(EXTENSION_LOG_WARNING,
                       "CouchKVStore::readVBState: Failed to "
                       "retrieve stat info for vBucket: %d with error: %s",
                       vbId, couchstore_strerror(errCode));
        }
    } else {
        const std::string statjson(ldoc->json.buf, ldoc->json.size);
        cJSON *jsonObj = cJSON_Parse(statjson.c_str());
        if (!jsonObj) {
            couchstore_free_local_document(ldoc);
            logger.log(EXTENSION_LOG_WARNING, "CouchKVStore::readVBState: Failed to "
                       "parse the vbstat json doc for vbucket %d: %s",
                       vbId , statjson.c_str());
            return couchErr2EngineErr(errCode);
        }

        const std::string vb_state = getJSONObjString(
                                cJSON_GetObjectItem(jsonObj, "state"));
        const std::string checkpoint_id = getJSONObjString(
                                cJSON_GetObjectItem(jsonObj,"checkpoint_id"));
        const std::string max_deleted_seqno = getJSONObjString(
                                cJSON_GetObjectItem(jsonObj, "max_deleted_seqno"));
        const std::string snapStart = getJSONObjString(
                                cJSON_GetObjectItem(jsonObj, "snap_start"));
        const std::string snapEnd = getJSONObjString(
                                cJSON_GetObjectItem(jsonObj, "snap_end"));
        const std::string maxCasValue = getJSONObjString(
                                cJSON_GetObjectItem(jsonObj, "max_cas"));
        const std::string driftCount = getJSONObjString(
                                cJSON_GetObjectItem(jsonObj, "drift_counter"));
        cJSON *failover_json = cJSON_GetObjectItem(jsonObj, "failover_table");
        if (vb_state.compare("") == 0 || checkpoint_id.compare("") == 0
                || max_deleted_seqno.compare("") == 0) {
            logger.log(EXTENSION_LOG_WARNING, "CouchKVStore::readVBState: State"
                       " JSON doc for vbucket: %d is in the wrong format: %s, "
                       "vb state: %s, checkpoint id: %s and max deleted seqno: %s",
                       vbId, statjson.c_str(), vb_state.c_str(),
                       checkpoint_id.c_str(), max_deleted_seqno.c_str());
        } else {
            state = VBucket::fromString(vb_state.c_str());
            parseUint64(max_deleted_seqno.c_str(), &maxDeletedSeqno);
            parseUint64(checkpoint_id.c_str(), &checkpointId);

            if (snapStart.compare("") == 0) {
                lastSnapStart = highSeqno;
            } else {
                parseUint64(snapStart.c_str(), &lastSnapStart);
            }

            if (snapEnd.compare("") == 0) {
                lastSnapEnd = highSeqno;
            } else {
                parseUint64(snapEnd.c_str(), &lastSnapEnd);
            }

            if (maxCasValue.compare("") != 0) {
                parseUint64(maxCasValue.c_str(), &maxCas);

                // MB-17517: If the maxCas on disk was invalid then don't use it -
                // instead rebuild from the items we load from disk (i.e. as per
                // an upgrade from an earlier version).
                if (maxCas == static_cast<uint64_t>(-1)) {
                    logger.log(EXTENSION_LOG_WARNING,
                               "Invalid max_cas (0x%" PRIx64 ") read from '%s' "
                               "for vbucket %" PRIu16 ". Resetting max_cas to "
                               "zero.",
                        maxCas, id.buf, vbId);
                    maxCas = 0;
                }
            }

            if (driftCount.compare("") != 0) {
                parseInt64(driftCount.c_str(), &driftCounter);
            }

            if (failover_json) {
                char* json = cJSON_PrintUnformatted(failover_json);
                failovers.assign(json);
                cJSON_Free(json);
            }
        }
        cJSON_Delete(jsonObj);
        couchstore_free_local_document(ldoc);
    }

    delete cachedVBStates[vbId];
    cachedVBStates[vbId] = new vbucket_state(state, checkpointId,
                                             maxDeletedSeqno, highSeqno,
                                             purgeSeqno, lastSnapStart,
                                             lastSnapEnd, maxCas, driftCounter,
                                             failovers);

    return couchErr2EngineErr(errCode);
}

couchstore_error_t CouchKVStore::saveVBState(Db *db, vbucket_state &vbState) {
    std::stringstream jsonState;

    jsonState << "{\"state\": \"" << VBucket::toString(vbState.state) << "\""
              << ",\"checkpoint_id\": \"" << vbState.checkpointId << "\""
              << ",\"max_deleted_seqno\": \"" << vbState.maxDeletedSeqno << "\""
              << ",\"failover_table\": " << vbState.failovers
              << ",\"snap_start\": \"" << vbState.lastSnapStart << "\""
              << ",\"snap_end\": \"" << vbState.lastSnapEnd << "\""
              << ",\"max_cas\": \"" << vbState.maxCas << "\""
              << ",\"drift_counter\": \"" << vbState.driftCounter << "\""
              << "}";

    LocalDoc lDoc;
    lDoc.id.buf = (char *)"_local/vbstate";
    lDoc.id.size = sizeof("_local/vbstate") - 1;
    std::string state = jsonState.str();
    lDoc.json.buf = (char *)state.c_str();
    lDoc.json.size = state.size();
    lDoc.deleted = 0;

    couchstore_error_t errCode = couchstore_save_local_document(db, &lDoc);
    if (errCode != COUCHSTORE_SUCCESS) {
        logger.log(EXTENSION_LOG_WARNING,
                   "couchstore_save_local_document failed "
                   "error=%s [%s]\n", couchstore_strerror(errCode),
                   couchkvstore_strerrno(db, errCode).c_str());
    }
    return errCode;
}

int CouchKVStore::getMultiCb(Db *db, DocInfo *docinfo, void *ctx) {
    if (docinfo == nullptr) {
        throw std::invalid_argument("CouchKVStore::getMultiCb: docinfo "
                "must be non-NULL");
    }
    if (ctx == nullptr) {
        throw std::invalid_argument("CouchKVStore::getMultiCb: ctx must "
                "be non-NULL");
    }

    std::string keyStr(docinfo->id.buf, docinfo->id.size);
    GetMultiCbCtx *cbCtx = static_cast<GetMultiCbCtx *>(ctx);
    KVStoreStats& st = cbCtx->cks.getKVStoreStat();

    vb_bgfetch_queue_t::iterator qitr = cbCtx->fetches.find(keyStr);
    if (qitr == cbCtx->fetches.end()) {
        // this could be a serious race condition in couchstore,
        // log a warning message and continue
        cbCtx->cks.logger.log(EXTENSION_LOG_WARNING,
                              "Couchstore returned invalid docinfo, no pending "
                              "bgfetch has been issued for key = %s\n",
                              keyStr.c_str());
        return 0;
    }

    vb_bgfetch_item_ctx_t& bg_itm_ctx = (*qitr).second;
    bool meta_only = bg_itm_ctx.isMetaOnly;

    GetValue returnVal;

    couchstore_error_t errCode = cbCtx->cks.fetchDoc(db, docinfo, returnVal,
                                                     cbCtx->vbId, meta_only);
    if (errCode != COUCHSTORE_SUCCESS && !meta_only) {
        cbCtx->cks.logger.log(EXTENSION_LOG_WARNING,
                              "Failed to fetch data from database, vBucket=%d "
                              "key=%s error=%s [%s]", cbCtx->vbId,
                              keyStr.c_str(), couchstore_strerror(errCode),
                              couchkvstore_strerrno(db, errCode).c_str());
        st.numGetFailure++;
    }

    returnVal.setStatus(cbCtx->cks.couchErr2EngineErr(errCode));

    std::list<VBucketBGFetchItem *> &fetches = bg_itm_ctx.bgfetched_list;
    std::list<VBucketBGFetchItem *>::iterator itr = fetches.begin();

    bool return_val_ownership_transferred = false;
    for (itr = fetches.begin(); itr != fetches.end(); ++itr) {
        return_val_ownership_transferred = true;
        // populate return value for remaining fetch items with the
        // same seqid
        (*itr)->value = returnVal;
        st.readTimeHisto.add((gethrtime() - (*itr)->initTime) / 1000);
        if (errCode == COUCHSTORE_SUCCESS) {
            st.readSizeHisto.add(returnVal.getValue()->getNKey() +
                                 returnVal.getValue()->getNBytes());
        }
    }
    if (!return_val_ownership_transferred) {
        cbCtx->cks.logger.log(EXTENSION_LOG_WARNING,
                              "CouchKVStore::getMultiCb called with zero"
                              "items in bgfetched_list, vBucket=%d key=%s",
                              cbCtx->vbId, keyStr.c_str());
        delete returnVal.getValue();
    }

    return 0;
}


void CouchKVStore::closeDatabaseHandle(Db *db) {
    couchstore_error_t ret = couchstore_close_file(db);
    if (ret != COUCHSTORE_SUCCESS) {
        logger.log(EXTENSION_LOG_WARNING,
                   "couchstore_close_file failed, error=%s [%s]",
                   couchstore_strerror(ret),
                   couchkvstore_strerrno(db, ret).c_str());
    }
    ret = couchstore_free_db(db);
    if (ret != COUCHSTORE_SUCCESS) {
        logger.log(EXTENSION_LOG_WARNING,
                   "couchstore_free_db failed, error=%s [%s]",
                   couchstore_strerror(ret),
                   couchkvstore_strerrno(nullptr, ret).c_str());
    }
    st.numClose++;
}

ENGINE_ERROR_CODE CouchKVStore::couchErr2EngineErr(couchstore_error_t errCode) {
    switch (errCode) {
    case COUCHSTORE_SUCCESS:
        return ENGINE_SUCCESS;
    case COUCHSTORE_ERROR_ALLOC_FAIL:
        return ENGINE_ENOMEM;
    case COUCHSTORE_ERROR_DOC_NOT_FOUND:
        return ENGINE_KEY_ENOENT;
    case COUCHSTORE_ERROR_NO_SUCH_FILE:
    case COUCHSTORE_ERROR_NO_HEADER:
    default:
        // same as the general error return code of
        // EventuallyPersistentStore::getInternal
        return ENGINE_TMPFAIL;
    }
}

size_t CouchKVStore::getNumPersistedDeletes(uint16_t vbid) {
    size_t delCount = cachedDeleteCount[vbid];
    if (delCount != (size_t) -1) {
        return delCount;
    }

    Db *db = NULL;
    uint64_t rev = dbFileRevMap[vbid];
    couchstore_error_t errCode = openDB(vbid, rev, &db,
                                        COUCHSTORE_OPEN_FLAG_RDONLY);
    if (errCode == COUCHSTORE_SUCCESS) {
        DbInfo info;
        errCode = couchstore_db_info(db, &info);
        if (errCode == COUCHSTORE_SUCCESS) {
            cachedDeleteCount[vbid] = info.deleted_count;
            closeDatabaseHandle(db);
            return info.deleted_count;
        } else {
            throw std::runtime_error("CouchKVStore::getNumPersistedDeletes:"
                "Failed to read database info for vBucket = " +
                std::to_string(vbid) + " rev = " + std::to_string(rev) +
                " with error:" + couchstore_strerror(errCode));
        }
        closeDatabaseHandle(db);
    } else {
        // open failed - map couchstore error code to exception.
        std::errc ec;
        switch (errCode) {
            case COUCHSTORE_ERROR_OPEN_FILE:
                ec = std::errc::no_such_file_or_directory; break;
            default:
                ec = std::errc::io_error; break;
        }
        throw std::system_error(std::make_error_code(ec),
                                "CouchKVStore::getNumPersistedDeletes:"
            "Failed to open database file for vBucket = " +
            std::to_string(vbid) + " rev = " + std::to_string(rev) +
            " with error:" + couchstore_strerror(errCode));
    }
    return 0;
}

DBFileInfo CouchKVStore::getDbFileInfo(uint16_t vbid) {

    DbInfo info = getDbInfo(vbid);
    return DBFileInfo{info.file_size, info.space_used};
}

DBFileInfo CouchKVStore::getAggrDbFileInfo() {
    DBFileInfo kvsFileInfo;
    /**
     * Iterate over all the vbuckets to get the total.
     * If the vbucket is dead, then its value would
     * be zero.
     */
    for (uint16_t vbid = 0; vbid < numDbFiles; vbid++) {
        kvsFileInfo.fileSize += cachedFileSize[vbid].load();
        kvsFileInfo.spaceUsed += cachedSpaceUsed[vbid].load();
    }
    return kvsFileInfo;
}

size_t CouchKVStore::getNumItems(uint16_t vbid, uint64_t min_seq,
                                 uint64_t max_seq) {
    Db *db = NULL;
    uint64_t count = 0;
    uint64_t rev = dbFileRevMap[vbid];
    couchstore_error_t errCode = openDB(vbid, rev, &db,
                                        COUCHSTORE_OPEN_FLAG_RDONLY);
    if (errCode == COUCHSTORE_SUCCESS) {
        errCode = couchstore_changes_count(db, min_seq, max_seq, &count);
        if (errCode != COUCHSTORE_SUCCESS) {
            closeDatabaseHandle(db);
            throw std::runtime_error("CouchKVStore::getNumItems: Failed to "
                "get changes count for vBucket = " + std::to_string(vbid) +
                " rev = " + std::to_string(rev) +
                " with error:" + couchstore_strerror(errCode));
        }
        closeDatabaseHandle(db);
    } else {
        throw std::invalid_argument("CouchKVStore::getNumItems: Failed to "
            "open database file for vBucket = " + std::to_string(vbid) +
            " rev = " + std::to_string(rev) +
            " with error:" + couchstore_strerror(errCode));
    }
    return count;
}

size_t CouchKVStore::getItemCount(uint16_t vbid) {
    if (!isReadOnly()) {
        return cachedDocCount.at(vbid);
    }
    return getDbInfo(vbid).doc_count;
}

RollbackResult CouchKVStore::rollback(uint16_t vbid, uint64_t rollbackSeqno,
                                      std::shared_ptr<RollbackCB> cb) {

    Db *db = NULL;
    DbInfo info;
    uint64_t fileRev = dbFileRevMap[vbid];
    std::stringstream dbFileName;
    dbFileName << dbname << "/" << vbid << ".couch." << fileRev;
    couchstore_error_t errCode;

    errCode = openDB(vbid, fileRev, &db,
                     (uint64_t) COUCHSTORE_OPEN_FLAG_RDONLY);

    if (errCode == COUCHSTORE_SUCCESS) {
        errCode = couchstore_db_info(db, &info);
        if (errCode != COUCHSTORE_SUCCESS) {
            logger.log(EXTENSION_LOG_WARNING,
                       "Failed to read DB info, name=%s",
                       dbFileName.str().c_str());
            closeDatabaseHandle(db);
            return RollbackResult(false, 0, 0, 0);
        }
    } else {
        logger.log(EXTENSION_LOG_WARNING,
                       "Failed to open database, name=%s",
                       dbFileName.str().c_str());
        return RollbackResult(false, 0, 0, 0);
    }

    uint64_t latestSeqno = info.last_sequence;

    //Count from latest seq no to 0
    uint64_t totSeqCount = 0;
    errCode = couchstore_changes_count(db, 0, latestSeqno, &totSeqCount);
    if (errCode != COUCHSTORE_SUCCESS) {
        logger.log(EXTENSION_LOG_WARNING, "Failed to get changes count for "
                   "rollback vBucket = %d, rev = %" PRIu64 ", error=%s [%s]",
                   vbid, fileRev,  couchstore_strerror(errCode),
                   cb_strerror().c_str());
        closeDatabaseHandle(db);
        return RollbackResult(false, 0, 0, 0);
    }

    Db *newdb = NULL;
    errCode = openDB(vbid, fileRev, &newdb, 0);
    if (errCode != COUCHSTORE_SUCCESS) {
        logger.log(EXTENSION_LOG_WARNING,
                   "Failed to open database, name=%s",
                   dbFileName.str().c_str());
        closeDatabaseHandle(db);
        return RollbackResult(false, 0, 0, 0);
    }

    while (info.last_sequence > rollbackSeqno) {
        errCode = couchstore_rewind_db_header(newdb);
        if (errCode != COUCHSTORE_SUCCESS) {
            logger.log(EXTENSION_LOG_WARNING,
                       "Failed to rewind Db pointer "
                       "for couch file with vbid: %u, whose "
                       "lastSeqno: %" PRIu64 ", while trying to roll back "
                       "to seqNo: %" PRIu64 ", error=%s [%s]",
                       vbid, latestSeqno, rollbackSeqno,
                       couchstore_strerror(errCode), cb_strerror().c_str());
            //Reset the vbucket and send the entire snapshot,
            //as a previous header wasn't found.
            closeDatabaseHandle(db);
            return RollbackResult(false, 0, 0, 0);
        }
        errCode = couchstore_db_info(newdb, &info);
        if (errCode != COUCHSTORE_SUCCESS) {
            logger.log(EXTENSION_LOG_WARNING,
                       "Failed to read DB info, name=%s",
                dbFileName.str().c_str());
            closeDatabaseHandle(db);
            closeDatabaseHandle(newdb);
            return RollbackResult(false, 0, 0, 0);
        }
    }

    //Count from latest seq no to rollback seq no
    uint64_t rollbackSeqCount = 0;
    errCode = couchstore_changes_count(db, info.last_sequence, latestSeqno,
                                       &rollbackSeqCount);
    if (errCode != COUCHSTORE_SUCCESS) {
        logger.log(EXTENSION_LOG_WARNING, "Failed to get changes count for "
                   "rollback vBucket = %d, rev = %" PRIu64 ", error=%s [%s]",
                   vbid, fileRev, couchstore_strerror(errCode),
                   cb_strerror().c_str());
        closeDatabaseHandle(db);
        closeDatabaseHandle(newdb);
        return RollbackResult(false, 0, 0, 0);
    }

    if ((totSeqCount / 2) <= rollbackSeqCount) {
        //doresetVbucket flag set or rollback is greater than 50%,
        //reset the vbucket and send the entire snapshot
        closeDatabaseHandle(db);
        closeDatabaseHandle(newdb);
        return RollbackResult(false, 0, 0, 0);
    }

    cb->setDbHeader(newdb);

    std::shared_ptr<Callback<CacheLookup> > cl(new NoLookupCallback());
    ScanContext* ctx = initScanContext(cb, cl, vbid, info.last_sequence + 1,
                                       DocumentFilter::ALL_ITEMS,
                                       ValueFilter::KEYS_ONLY);
    scan_error_t error = scan(ctx);
    destroyScanContext(ctx);

    if (error != scan_success) {
        closeDatabaseHandle(db);
        closeDatabaseHandle(newdb);
        return RollbackResult(false, 0, 0, 0);
    }

    readVBState(newdb, vbid);
    cachedDeleteCount[vbid] = info.deleted_count;
    cachedDocCount[vbid] = info.doc_count;

    closeDatabaseHandle(db);
    //Append the rewinded header to the database file, before closing handle
    errCode = couchstore_commit(newdb);
    closeDatabaseHandle(newdb);

    if (errCode != COUCHSTORE_SUCCESS) {
        return RollbackResult(false, 0, 0, 0);
    }

    vbucket_state *vb_state = cachedVBStates[vbid];
    return RollbackResult(true, vb_state->highSeqno,
                          vb_state->lastSnapStart, vb_state->lastSnapEnd);
}

int populateAllKeys(Db *db, DocInfo *docinfo, void *ctx) {
    AllKeysCtx *allKeysCtx = (AllKeysCtx *)ctx;
    uint16_t keylen = docinfo->id.size;
    char *key = docinfo->id.buf;
    (allKeysCtx->cb)->callback(keylen, key);
    if (--(allKeysCtx->count) <= 0) {
        //Only when count met is less than the actual number of entries
        return COUCHSTORE_ERROR_CANCEL;
    }
    return COUCHSTORE_SUCCESS;
}

ENGINE_ERROR_CODE
CouchKVStore::getAllKeys(uint16_t vbid, std::string &start_key, uint32_t count,
                         std::shared_ptr<Callback<uint16_t&, char*&> > cb) {
    Db *db = NULL;
    uint64_t rev = dbFileRevMap[vbid];
    couchstore_error_t errCode = openDB(vbid, rev, &db,
                                        COUCHSTORE_OPEN_FLAG_RDONLY);
    if(errCode == COUCHSTORE_SUCCESS) {
        sized_buf ref = {NULL, 0};
        ref.buf = (char*) start_key.c_str();
        ref.size = start_key.size();
        AllKeysCtx ctx(cb, count);
        errCode = couchstore_all_docs(db, &ref, COUCHSTORE_NO_DELETES,
                                      populateAllKeys,
                                      static_cast<void *>(&ctx));
        closeDatabaseHandle(db);
        if (errCode == COUCHSTORE_SUCCESS ||
                errCode == COUCHSTORE_ERROR_CANCEL)  {
            return ENGINE_SUCCESS;
        } else {
            logger.log(EXTENSION_LOG_WARNING, "couchstore_all_docs failed for "
                       "database file of vbucket = %d rev = %" PRIu64
                       ", error=%s [%s]", vbid, rev,
                       couchstore_strerror(errCode), cb_strerror().c_str());
        }
    } else {
        logger.log(EXTENSION_LOG_WARNING, "Failed to open database file for "
                   "vbucket = %d rev = %" PRIu64 ", errCode = %u",
                   vbid, rev, errCode);

    }
    return ENGINE_FAILED;
}

void CouchKVStore::unlinkCouchFile(uint16_t vbucket,
                                   uint64_t fRev) {

    if (isReadOnly()) {
        throw std::logic_error("CouchKVStore::unlinkCouchFile: Not valid on a "
                "read-only object.");
    }
    char fname[PATH_MAX];
    try {
        checked_snprintf(fname, sizeof(fname), "%s/%d.couch.%" PRIu64,
                         dbname.c_str(), vbucket, fRev);
    } catch (std::exception& error) {
        LOG(EXTENSION_LOG_WARNING,
            "CouchKVStore::unlinkCouchFile: Failed to build filename: %s",
            fname);
        return;
    }

    if (remove(fname) == -1) {
        logger.log(EXTENSION_LOG_WARNING, "Failed to remove database file for "
                   "vbucket = %d rev = %" PRIu64 ", errCode = %u",
                   vbucket, fRev, errno);

        if (errno != ENOENT) {
            std::string file_str = fname;
            pendingFileDeletions.push(file_str);
        }
    }
}

void CouchKVStore::removeCompactFile(const std::string &dbname,
                                     uint16_t vbid,
                                     uint64_t fileRev) {

    std::string dbfile = getDBFileName(dbname, vbid, fileRev);
    std::string compact_file = dbfile + ".compact";

    if (!isReadOnly()) {
        removeCompactFile(compact_file);
    } else {
        logger.log(EXTENSION_LOG_WARNING,
                   "A read-only instance of the underlying store was not "
                   "allowed to delete a temporary file: %s",
                   compact_file.c_str());
    }
}

void CouchKVStore::removeCompactFile(const std::string &filename) {
    if (isReadOnly()) {
        throw std::logic_error("CouchKVStore::removeCompactFile: Not valid on "
                "a read-only object.");
    }

    if (access(filename.c_str(), F_OK) == 0) {
        if (remove(filename.c_str()) == 0) {
            logger.log(EXTENSION_LOG_WARNING,
                       "Removed compact file '%s'", filename.c_str());
        }
        else {
            logger.log(EXTENSION_LOG_WARNING,
                       "Warning: Failed to remove compact file '%s': %s",
                       filename.c_str(), cb_strerror().c_str());

            if (errno != ENOENT) {
                pendingFileDeletions.push(const_cast<std::string &>(filename));
            }
        }
    }
}

/* end of couch-kvstore.cc */<|MERGE_RESOLUTION|>--- conflicted
+++ resolved
@@ -57,21 +57,6 @@
 
 static const int MAX_OPEN_DB_RETRY = 10;
 
-<<<<<<< HEAD
-=======
-/*
- * MetaData warning
- * Sherlock began storing an extra byte of data (taking meta_len to 19 bytes).
- * Watson (4.6) removes this byte as it is never utilised.
- *
- * WARNING: any *new* meta-data we wish to store may cause upgrade trouble if it
- * takes the length to 19 bytes.
- */
-static const uint32_t DEFAULT_META_LEN = 16;
-static const uint32_t V1_META_LEN = 18;
-#define UNUSED_V2_LEN 19
-
->>>>>>> dc464b71
 extern "C" {
     static int recordDbDumpC(Db *db, DocInfo *docinfo, void *ctx)
     {
@@ -201,18 +186,8 @@
 
 CouchRequest::CouchRequest(const Item &it, uint64_t rev,
                            MutationRequestCallback &cb, bool del)
-<<<<<<< HEAD
       : IORequest(it.getVBucketId(), cb, del, it.getKey()), value(it.getValue()),
         fileRevNum(rev) {
-=======
-    : IORequest(it.getVBucketId(), cb, del, it.getKey()), value(it.getValue()),
-      fileRevNum(rev)
-{
-    uint64_t cas = htonll(it.getCas());
-    uint32_t flags = it.getFlags();
-    uint32_t vlen = it.getNBytes();
-    uint32_t exptime = it.getExptime();
->>>>>>> dc464b71
 
     // Datatype used to determine whether document requires compression or not
     uint8_t datatype = PROTOCOL_BINARY_RAW_BYTES;
@@ -228,7 +203,6 @@
     }
     meta.setCas(it.getCas());
     meta.setFlags(it.getFlags());
-    meta.setConfResMode(it.getConflictResMode());
     if (del) {
         meta.setExptime(ep_real_time());
     } else {
@@ -247,7 +221,7 @@
     dbDocInfo.db_seq = it.getBySeqno();
 
     // Now allocate space to hold the meta and get it ready for storage
-    dbDocInfo.rev_meta.size = MetaData::getMetaDataSize(MetaData::Version::V2);
+    dbDocInfo.rev_meta.size = MetaData::getMetaDataSize(MetaData::Version::V1);
     dbDocInfo.rev_meta.buf = meta.prepareAndGetForPersistence();
 
     dbDocInfo.rev_seq = it.getRevSeqno();
@@ -667,20 +641,13 @@
 }
 
 static int edit_docinfo_hook(DocInfo **info, const sized_buf *item) {
-<<<<<<< HEAD
     // Examine the metadata of the doc
     auto documentMetaData = MetaDataFactory::createMetaData((*info)->rev_meta);
     // Allocate latest metadata
     std::unique_ptr<MetaData> metadata;
     if (documentMetaData->getVersionInitialisedFrom() == MetaData::Version::V0) {
-        // Metadata doesn't have flex_meta_code, datatype and
-        // conflict_resolution_mode, provision space for
+        // Metadata doesn't have flex_meta_code/datatype. Provision space for
         // these paramenters.
-=======
-    if ((*info)->rev_meta.size == DEFAULT_META_LEN) {
-        // Metadata doesn't have flex_meta_code and datatype so provision space
-        // for these paramenters.
->>>>>>> dc464b71
         const unsigned char* data;
         bool ret;
         if (((*info)->content_meta | COUCH_DOC_IS_COMPRESSED) ==
@@ -699,7 +666,6 @@
         protocol_binary_datatype_t datatype = PROTOCOL_BINARY_RAW_BYTES;
         if (ret) {
             datatype = PROTOCOL_BINARY_DATATYPE_JSON;
-<<<<<<< HEAD
         }
 
         // Now create a blank latest metadata.
@@ -710,65 +676,9 @@
         // Setup flex code and datatype
         metadata->setFlexCode();
         metadata->setDataType(datatype);
-        // Setup conflict mode
-        metadata->setConfResMode(revision_seqno);
-    } else if (documentMetaData->getVersionInitialisedFrom() == MetaData::Version::V1) {
-        // Metadata doesn't have conflict_resolution_mode,
-        // Now create a blank latest metadata.
-        metadata = MetaDataFactory::createMetaData();
-
-        // Copy the metadata (this will copy all but conf-mode);
-        *metadata = *documentMetaData;
-
-        // Set the conflict resmode
-        metadata->setConfResMode(revision_seqno);
     } else {
-        // The metadata in the document is V2 and needs no changes.
+        // The metadata in the document is V1 and needs no changes.
         return 0;
-=======
-        } else {
-            datatype = PROTOCOL_BINARY_RAW_BYTES;
-        }
-
-        DocInfo *docinfo = (DocInfo *) cb_calloc(1,
-                                               sizeof(DocInfo) +
-                                               (*info)->id.size +
-                                               (*info)->rev_meta.size +
-                                               FLEX_DATA_OFFSET + EXT_META_LEN +
-                                               sizeof(uint8_t));
-        if (!docinfo) {
-            LOG(EXTENSION_LOG_WARNING, "Failed to allocate docInfo, "
-                    "while editing docinfo in the compaction's docinfo_hook");
-            return 0;
-        }
-
-        char *extra = (char *)docinfo + sizeof(DocInfo);
-        memcpy(extra, (*info)->id.buf, (*info)->id.size);
-        docinfo->id.buf = extra;
-        docinfo->id.size = (*info)->id.size;
-
-        extra += (*info)->id.size;
-        memcpy(extra, (*info)->rev_meta.buf, (*info)->rev_meta.size);
-        memcpy(extra + (*info)->rev_meta.size,
-               &flex_code, FLEX_DATA_OFFSET);
-        memcpy(extra + (*info)->rev_meta.size + FLEX_DATA_OFFSET,
-               &datatype, sizeof(uint8_t));
-        docinfo->rev_meta.buf = extra;
-        docinfo->rev_meta.size = (*info)->rev_meta.size +
-                                 FLEX_DATA_OFFSET + EXT_META_LEN +
-                                 sizeof(uint8_t);
-
-        docinfo->db_seq = (*info)->db_seq;
-        docinfo->rev_seq = (*info)->rev_seq;
-        docinfo->deleted = (*info)->deleted;
-        docinfo->content_meta = (*info)->content_meta;
-        docinfo->bp = (*info)->bp;
-        docinfo->size = (*info)->size;
-
-        couchstore_free_docinfo(*info);
-        *info = docinfo;
-        return 1;
->>>>>>> dc464b71
     }
 
     // the docInfo pointer includes the DocInfo and the data it points to.
@@ -1565,7 +1475,6 @@
                                           GetValue &docValue, uint16_t vbId,
                                           bool metaOnly, bool fetchDelete) {
     couchstore_error_t errCode = COUCHSTORE_SUCCESS;
-<<<<<<< HEAD
     std::unique_ptr<MetaData> metadata;
     try {
         metadata = MetaDataFactory::createMetaData(docinfo->rev_meta);
@@ -1573,39 +1482,6 @@
         return COUCHSTORE_ERROR_DB_NO_LONGER_VALID;
     }
 
-=======
-    sized_buf metadata = docinfo->rev_meta;
-    uint32_t itemFlags = 0;
-    uint64_t cas = 0;
-    time_t exptime = 0;
-    uint8_t ext_meta[EXT_META_LEN];
-    uint8_t ext_len = 0;
-
-    if (metadata.size < DEFAULT_META_LEN) {
-        throw std::invalid_argument("CouchKVStore::fetchDoc: "
-                        "docValue->rev_meta.size (which is " +
-                        std::to_string(metadata.size) +
-                        ") is less than DEFAULT_META_LEN (which is " +
-                        std::to_string(DEFAULT_META_LEN) + ")");
-    }
-
-    if (metadata.size >= DEFAULT_META_LEN) {
-        memcpy(&cas, (metadata.buf), 8);
-        memcpy(&exptime, (metadata.buf) + 8, 4);
-        memcpy(&itemFlags, (metadata.buf) + 12, 4);
-        ext_len = 0;
-    }
-
-    if (metadata.size >= V1_META_LEN) {
-        memcpy(ext_meta, (metadata.buf) + DEFAULT_META_LEN + FLEX_DATA_OFFSET,
-               EXT_META_LEN);
-        ext_len = EXT_META_LEN;
-    }
-
-    cas = ntohll(cas);
-    exptime = ntohl(exptime);
-
->>>>>>> dc464b71
     if (metaOnly || (fetchDelete && docinfo->deleted)) {
         uint8_t extMeta[EXT_META_LEN];
         extMeta[0] = metadata->getDataType();
@@ -1621,19 +1497,11 @@
                             docinfo->db_seq,
                             vbId);
 
-
-
-        it->setConflictResMode(metadata->getConfResMode());
         it->setRevSeqno(docinfo->rev_seq);
 
         if (docinfo->deleted) {
             it->setDeleted();
         }
-<<<<<<< HEAD
-=======
-
-        it->setRevSeqno(docinfo->rev_seq);
->>>>>>> dc464b71
         docValue = GetValue(it);
         // update ep-engine IO stats
         ++st.io_num_read;
@@ -1686,11 +1554,6 @@
                                     vbId,
                                     docinfo->rev_seq);
 
-<<<<<<< HEAD
-                it->setConflictResMode(metadata->getConfResMode());
-
-=======
->>>>>>> dc464b71
                 docValue = GetValue(it);
 
                 // update ep-engine IO stats
@@ -1714,15 +1577,6 @@
     void* valueptr = nullptr;
     uint64_t byseqno = docinfo->db_seq;
     uint16_t vbucketId = sctx->vbid;
-<<<<<<< HEAD
-=======
-    sized_buf key = docinfo->id;
-    uint32_t itemflags = 0;
-    uint64_t cas = 0;
-    uint32_t exptime = 0;
-    uint8_t ext_meta[EXT_META_LEN] = {0};
-    uint8_t ext_len = 0;
->>>>>>> dc464b71
 
     sized_buf key = docinfo->id;
     if (key.size > UINT16_MAX) {
@@ -1741,25 +1595,7 @@
         return COUCHSTORE_ERROR_CANCEL;
     }
 
-<<<<<<< HEAD
     auto metadata = MetaDataFactory::createMetaData(docinfo->rev_meta);
-=======
-    if (metadata.size >= DEFAULT_META_LEN) {
-        memcpy(&cas, (metadata.buf), 8);
-        memcpy(&exptime, (metadata.buf) + 8, 4);
-        memcpy(&itemflags, (metadata.buf) + 12, 4);
-        ext_len = 0;
-    }
-
-    if (metadata.size >= V1_META_LEN) {
-        memcpy(ext_meta, (metadata.buf) + DEFAULT_META_LEN + FLEX_DATA_OFFSET,
-               EXT_META_LEN);
-        ext_len = EXT_META_LEN;
-    }
-
-    exptime = ntohl(exptime);
-    cas = ntohll(cas);
->>>>>>> dc464b71
 
     if (sctx->valFilter != ValueFilter::KEYS_ONLY && !docinfo->deleted) {
         couchstore_error_t errCode;
@@ -1824,11 +1660,6 @@
         it->setDeleted();
     }
 
-<<<<<<< HEAD
-    it->setConflictResMode(metadata->getConfResMode());
-
-=======
->>>>>>> dc464b71
     bool onlyKeys = (sctx->valFilter == ValueFilter::KEYS_ONLY) ? true : false;
     GetValue rv(it, ENGINE_SUCCESS, -1, onlyKeys);
     cb->callback(rv);
