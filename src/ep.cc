/* -*- Mode: C++; tab-width: 4; c-basic-offset: 4; indent-tabs-mode: nil -*- */
/*
 *     Copyright 2010 Couchbase, Inc
 *
 *   Licensed under the Apache License, Version 2.0 (the "License");
 *   you may not use this file except in compliance with the License.
 *   You may obtain a copy of the License at
 *
 *       http://www.apache.org/licenses/LICENSE-2.0
 *
 *   Unless required by applicable law or agreed to in writing, software
 *   distributed under the License is distributed on an "AS IS" BASIS,
 *   WITHOUT WARRANTIES OR CONDITIONS OF ANY KIND, either express or implied.
 *   See the License for the specific language governing permissions and
 *   limitations under the License.
 */

#include "config.h"

#include <string.h>
#include <time.h>

#include <fstream>
#include <functional>
#include <iostream>
#include <map>
#include <sstream>
#include <string>
#include <utility>
#include <vector>

#include "access_scanner.h"
#include "checkpoint_remover.h"
#include "dispatcher.h"
#include "ep.h"
#include "ep_engine.h"
#include "flusher.h"
#include "htresizer.h"
#include "iomanager/iomanager.h"
#include "kvshard.h"
#include "kvstore.h"
#include "locks.h"
#include "warmup.h"

class StatsValueChangeListener : public ValueChangedListener {
public:
    StatsValueChangeListener(EPStats &st) : stats(st) {
        // EMPTY
    }

    virtual void sizeValueChanged(const std::string &key, size_t value) {
        if (key.compare("max_size") == 0) {
            stats.setMaxDataSize(value);
            size_t low_wat = static_cast<size_t>(static_cast<double>(value) * 0.6);
            size_t high_wat = static_cast<size_t>(static_cast<double>(value) * 0.75);
            stats.mem_low_wat.set(low_wat);
            stats.mem_high_wat.set(high_wat);
        } else if (key.compare("mem_low_wat") == 0) {
            stats.mem_low_wat.set(value);
        } else if (key.compare("mem_high_wat") == 0) {
            stats.mem_high_wat.set(value);
        } else if (key.compare("tap_throttle_threshold") == 0) {
            stats.tapThrottleThreshold.set(static_cast<double>(value) / 100.0);
        } else if (key.compare("warmup_min_memory_threshold") == 0) {
            stats.warmupMemUsedCap.set(static_cast<double>(value) / 100.0);
        } else if (key.compare("warmup_min_items_threshold") == 0) {
            stats.warmupNumReadCap.set(static_cast<double>(value) / 100.0);
        } else {
            LOG(EXTENSION_LOG_WARNING,
                "Failed to change value for unknown variable, %s\n",
                key.c_str());
        }
    }

private:
    EPStats &stats;
};

/**
 * A configuration value changed listener that responds to ep-engine
 * parameter changes by invoking engine-specific methods on
 * configuration change events.
 */
class EPStoreValueChangeListener : public ValueChangedListener {
public:
    EPStoreValueChangeListener(EventuallyPersistentStore &st) : store(st) {
    }

    virtual void sizeValueChanged(const std::string &key, size_t value) {
        if (key.compare("bg_fetch_delay") == 0) {
            store.setBGFetchDelay(static_cast<uint32_t>(value));
        } else if (key.compare("expiry_window") == 0) {
            store.setItemExpiryWindow(value);
        } else if (key.compare("max_txn_size") == 0) {
            store.setTransactionSize(value);
        } else if (key.compare("exp_pager_stime") == 0) {
            store.setExpiryPagerSleeptime(value);
        } else if (key.compare("alog_sleep_time") == 0) {
            store.setAccessScannerSleeptime(value);
        } else if (key.compare("alog_task_time") == 0) {
            store.resetAccessScannerStartTime();
        } else if (key.compare("mutation_mem_threshold") == 0) {
            double mem_threshold = static_cast<double>(value) / 100;
            StoredValue::setMutationMemoryThreshold(mem_threshold);
        } else if (key.compare("tap_throttle_queue_cap") == 0) {
            store.getEPEngine().getTapThrottle().setQueueCap(value);
        } else if (key.compare("tap_throttle_cap_pcnt") == 0) {
            store.getEPEngine().getTapThrottle().setCapPercent(value);
        } else {
            LOG(EXTENSION_LOG_WARNING,
                "Failed to change value for unknown variable, %s\n",
                key.c_str());
        }
    }

private:
    EventuallyPersistentStore &store;
};

class VBucketMemoryDeletionCallback : public DispatcherCallback {
public:
    VBucketMemoryDeletionCallback(EventuallyPersistentStore *e, RCPtr<VBucket> &vb) :
    ep(e), vbucket(vb) {}

    bool callback(Dispatcher &, TaskId &) {
        vbucket->ht.clear();
        vbucket.reset();
        return false;
    }

    std::string description() {
        std::stringstream ss;
        ss << "Removing (dead) vbucket " << vbucket->getId() << " from memory";
        return ss.str();
    }

private:
    EventuallyPersistentStore *ep;
    RCPtr<VBucket> vbucket;
};

EventuallyPersistentStore::EventuallyPersistentStore(EventuallyPersistentEngine &theEngine) :
    engine(theEngine), stats(engine.getEpStats()),
    vbMap(theEngine.getConfiguration(), *this),
    accessLog(engine.getConfiguration().getAlogPath(),
              engine.getConfiguration().getAlogBlockSize()),
    diskFlushAll(false), bgFetchDelay(0), statsSnapshotTaskId(0),
    lastTransTimePerItem(0),snapshotVBState(false)
{
    Configuration &config = engine.getConfiguration();
    storageProperties = new StorageProperties(true, true, true, true);

    IOManager::get()->registerBucket(ObjectRegistry::getCurrentEngine());

    auxUnderlying = KVStoreFactory::create(stats, config, true);
    assert(auxUnderlying);
    auxIODispatcher = new Dispatcher(theEngine, "AUXIO_Dispatcher");
    nonIODispatcher = new Dispatcher(theEngine, "NONIO_Dispatcher");

    stats.memOverhead = sizeof(EventuallyPersistentStore);

    if (config.getConflictResolutionType().compare("seqno") == 0) {
        conflictResolver = new SeqBasedResolution();
    }

    setItemExpiryWindow(config.getExpiryWindow());
    config.addValueChangedListener("expiry_window",
                                   new EPStoreValueChangeListener(*this));

    setTransactionSize(config.getMaxTxnSize());
    config.addValueChangedListener("max_txn_size",
                                   new EPStoreValueChangeListener(*this));

    stats.setMaxDataSize(config.getMaxSize());
    config.addValueChangedListener("max_size",
                                   new StatsValueChangeListener(stats));

    stats.mem_low_wat.set(config.getMemLowWat());
    config.addValueChangedListener("mem_low_wat",
                                   new StatsValueChangeListener(stats));

    stats.mem_high_wat.set(config.getMemHighWat());
    config.addValueChangedListener("mem_high_wat",
                                   new StatsValueChangeListener(stats));

    stats.tapThrottleThreshold.set(static_cast<double>(config.getTapThrottleThreshold())
                                   / 100.0);
    config.addValueChangedListener("tap_throttle_threshold",
                                   new StatsValueChangeListener(stats));

    stats.tapThrottleWriteQueueCap.set(config.getTapThrottleQueueCap());
    config.addValueChangedListener("tap_throttle_queue_cap",
                                   new EPStoreValueChangeListener(*this));
    config.addValueChangedListener("tap_throttle_cap_pcnt",
                                   new EPStoreValueChangeListener(*this));

    setBGFetchDelay(config.getBgFetchDelay());
    config.addValueChangedListener("bg_fetch_delay",
                                   new EPStoreValueChangeListener(*this));

    stats.warmupMemUsedCap.set(static_cast<double>(config.getWarmupMinMemoryThreshold()) / 100.0);
    config.addValueChangedListener("warmup_min_memory_threshold",
                                   new StatsValueChangeListener(stats));
    stats.warmupNumReadCap.set(static_cast<double>(config.getWarmupMinItemsThreshold()) / 100.0);
    config.addValueChangedListener("warmup_min_items_threshold",
                                   new StatsValueChangeListener(stats));

    double mem_threshold = static_cast<double>(config.getMutationMemThreshold()) / 100;
    StoredValue::setMutationMemoryThreshold(mem_threshold);
    config.addValueChangedListener("mutation_mem_threshold",
                                   new EPStoreValueChangeListener(*this));

    if (config.isVb0()) {
        RCPtr<VBucket> vb(new VBucket(0, vbucket_state_active, stats,
                                      engine.getCheckpointConfig(), vbMap.getShard(0)));
        vbMap.addBucket(vb);
    }

    // @todo - Ideally we should run the warmup thread in it's own
    //         thread so that it won't block the flusher (in the write
    //         thread), but we can't put it in the RO dispatcher either,
    //         because that would block the background fetches..
    warmupTask = new Warmup(this, auxIODispatcher);
}

class WarmupWaitListener : public WarmupStateListener {
public:
    WarmupWaitListener(Warmup &f, bool wfw) :
        warmup(f), waitForWarmup(wfw) { }

    virtual void stateChanged(const int, const int to) {
        if (waitForWarmup) {
            if (to == WarmupState::Done) {
                LockHolder lh(syncobject);
                syncobject.notify();
            }
        } else if (to != WarmupState::Initialize) {
            LockHolder lh(syncobject);
            syncobject.notify();
        }
    }

    void wait() {
        LockHolder lh(syncobject);
        // Verify that we're not already reached the state...
        int currstate = warmup.getState().getState();

        if (waitForWarmup) {
            if (currstate == WarmupState::Done) {
                return;
            }
        } else if (currstate != WarmupState::Initialize) {
            return ;
        }

        syncobject.wait();
    }

private:
    Warmup &warmup;
    bool waitForWarmup;
    SyncObject syncobject;
};

bool EventuallyPersistentStore::initialize() {
    // We should nuke everything unless we want warmup
    Configuration &config = engine.getConfiguration();
    if (!config.isWarmup()) {
        reset();
    }

    startDispatcher();
    if (!startFlusher()) {
        LOG(EXTENSION_LOG_WARNING,
            "FATAL: Failed to create and start flushers");
        return false;
    }
    if (!startBgFetcher()) {
        LOG(EXTENSION_LOG_WARNING,
           "FATAL: Failed to create and start bgfetchers");
        return false;
    }
    startNonIODispatcher();

    WarmupWaitListener warmupListener(*warmupTask, config.isWaitforwarmup());
    warmupTask->addWarmupStateListener(&warmupListener);
    warmupTask->start();
    warmupListener.wait();
    warmupTask->removeWarmupStateListener(&warmupListener);

    if (config.isFailpartialwarmup() && stats.warmOOM > 0) {
        LOG(EXTENSION_LOG_WARNING,
            "Warmup failed to load %d records due to OOM, exiting.\n",
            static_cast<unsigned int>(stats.warmOOM));
        return false;
    }

    size_t expiryPagerSleeptime = config.getExpPagerStime();

    shared_ptr<DispatcherCallback> cb(new ItemPager(this, stats));
    nonIODispatcher->schedule(cb, NULL, Priority::ItemPagerPriority, 10);

    setExpiryPagerSleeptime(expiryPagerSleeptime);
    config.addValueChangedListener("exp_pager_stime",
                                    new EPStoreValueChangeListener(*this));

    shared_ptr<DispatcherCallback> htr(new HashtableResizer(this));
    nonIODispatcher->schedule(htr, NULL, Priority::HTResizePriority, 10);

    size_t checkpointRemoverInterval = config.getChkRemoverStime();
    shared_ptr<DispatcherCallback> chk_cb(new ClosedUnrefCheckpointRemover(this,
                                                                           stats,
                                                                           checkpointRemoverInterval));
    nonIODispatcher->schedule(chk_cb, NULL,
                              Priority::CheckpointRemoverPriority,
                              checkpointRemoverInterval);
    return true;
}

EventuallyPersistentStore::~EventuallyPersistentStore() {
    stopWarmup();
    stopFlusher();
    stopBgFetcher();

    IOManager::get()->cancel(statsSnapshotTaskId);
    IOManager::get()->cancel(mLogCompactorTaskId);
    IOManager::get()->unregisterBucket(ObjectRegistry::getCurrentEngine());

    auxIODispatcher->stop(stats.forceShutdown);
    nonIODispatcher->stop(stats.forceShutdown);

    delete conflictResolver;
    delete warmupTask;
    delete auxIODispatcher;
    delete nonIODispatcher;
    delete auxUnderlying;
    delete storageProperties;
}

void EventuallyPersistentStore::startDispatcher() {
    auxIODispatcher->start();
}

void EventuallyPersistentStore::startNonIODispatcher() {
    nonIODispatcher->start();
}

const Flusher* EventuallyPersistentStore::getFlusher(uint16_t shardId) {
    return vbMap.getShard(shardId)->getFlusher();
}

Warmup* EventuallyPersistentStore::getWarmup(void) const {
    return warmupTask;
}

bool EventuallyPersistentStore::startFlusher() {
    for (uint16_t i = 0; i < vbMap.numShards; ++i) {
        Flusher *flusher = vbMap.shards[i]->getFlusher();
        flusher->start();
    }
    return true;
}

void EventuallyPersistentStore::stopFlusher() {
    for (uint16_t i = 0; i < vbMap.numShards; i++) {
        Flusher *flusher = vbMap.shards[i]->getFlusher();
        bool rv = flusher->stop(stats.forceShutdown);
        if (rv && !stats.forceShutdown) {
            flusher->wait();
        }
    }
}

bool EventuallyPersistentStore::pauseFlusher() {
    bool rv = true;
    for (uint16_t i = 0; i < vbMap.numShards; i++) {
        Flusher *flusher = vbMap.shards[i]->getFlusher();
        if (!flusher->pause()) {
            LOG(EXTENSION_LOG_WARNING, "Attempted to pause flusher in state "
                "[%s], shard = %d", flusher->stateName(), i);
            rv = false;
        }
    }
    return rv;
}

bool EventuallyPersistentStore::resumeFlusher() {
    bool rv = true;
    for (uint16_t i = 0; i < vbMap.numShards; i++) {
        Flusher *flusher = vbMap.shards[i]->getFlusher();
        if (!flusher->resume()) {
            LOG(EXTENSION_LOG_WARNING,
                "Warning: attempted to resume flusher in state [%s], shard = %d",
                flusher->stateName(), i);
            rv = false;
        }
    }
    return rv;
}

void EventuallyPersistentStore::wakeUpFlusher() {
    if (stats.diskQueueSize.get() == 0) {
        for (uint16_t i = 0; i < vbMap.numShards; i++) {
            Flusher *flusher = vbMap.shards[i]->getFlusher();
            flusher->wake();
        }
    }
}

bool EventuallyPersistentStore::startBgFetcher() {
    for (uint16_t i = 0; i < vbMap.numShards; i++) {
        BgFetcher *bgfetcher = vbMap.shards[i]->getBgFetcher();
        if (bgfetcher == NULL) {
            LOG(EXTENSION_LOG_WARNING,
                "Falied to start bg fetcher for shard %d", i);
            return false;
        }
        bgfetcher->start();
    }
    return true;
}

void EventuallyPersistentStore::stopBgFetcher() {
    for (uint16_t i = 0; i < vbMap.numShards; i++) {
        BgFetcher *bgfetcher = vbMap.shards[i]->getBgFetcher();
        if (multiBGFetchEnabled() && bgfetcher->pendingJob()) {
            LOG(EXTENSION_LOG_WARNING,
                "Shutting down engine while there are still pending data "
                "read for shard %d from database storage", i);
        }
        LOG(EXTENSION_LOG_INFO, "Stopping bg fetcher for underlying storage");
        bgfetcher->stop();
    }
}

RCPtr<VBucket> EventuallyPersistentStore::getVBucket(uint16_t vbid,
                                                     vbucket_state_t wanted_state) {
    RCPtr<VBucket> vb = vbMap.getBucket(vbid);
    vbucket_state_t found_state(vb ? vb->getState() : vbucket_state_dead);
    if (found_state == wanted_state) {
        return vb;
    } else {
        RCPtr<VBucket> rv;
        return rv;
    }
}

void EventuallyPersistentStore::firePendingVBucketOps() {
    uint16_t i;
    for (i = 0; i < vbMap.getSize(); i++) {
        RCPtr<VBucket> vb = getVBucket(i, vbucket_state_active);
        if (vb) {
            vb->fireAllOps(engine);
        }
    }
}

/// @cond DETAILS
/**
 * Inner loop of deleteExpiredItems.
 */
class Deleter {
public:
    Deleter(EventuallyPersistentStore *ep) : e(ep), startTime(ep_real_time()) {}
    void operator() (std::pair<uint16_t, std::string> vk) {
        RCPtr<VBucket> vb = e->getVBucket(vk.first);
        if (vb) {
            int bucket_num(0);
            e->incExpirationStat(vb);
            LockHolder lh = vb->ht.getLockedBucket(vk.second, &bucket_num);
            StoredValue *v = vb->ht.unlocked_find(vk.second, bucket_num, true, false);
            if (v && v->isTempItem()) {
                // This is a temporary item whose background fetch for metadata
                // has completed.
                bool deleted = vb->ht.unlocked_del(vk.second, bucket_num);
                assert(deleted);
            } else if (v && v->isExpired(startTime) && !v->isDeleted()) {
                vb->ht.unlocked_softDelete(v, 0);
<<<<<<< HEAD
                e->queueDirty(vb, vk.second, queue_op_del, v->getRevSeqno(),
                              false);
=======
                uint64_t revSeqno = v->getSeqno();
                lh.unlock();
                e->queueDirty(vb, vk.second, vb->getId(), queue_op_del,
                              revSeqno, false);
>>>>>>> 9ffb11ea
            }
        }
    }

private:
    EventuallyPersistentStore *e;
    time_t                     startTime;
};
/// @endcond

void
EventuallyPersistentStore::deleteExpiredItems(std::list<std::pair<uint16_t, std::string> > &keys) {
    // This can be made a lot more efficient, but I'd rather see it
    // show up in a profiling report first.
    std::for_each(keys.begin(), keys.end(), Deleter(this));
}

StoredValue *EventuallyPersistentStore::fetchValidValue(RCPtr<VBucket> &vb,
                                                        const std::string &key,
                                                        int bucket_num,
                                                        bool wantDeleted,
                                                        bool trackReference,
                                                        bool queueExpired) {
    StoredValue *v = vb->ht.unlocked_find(key, bucket_num, wantDeleted, trackReference);
    if (v && !v->isDeleted()) { // In the deleted case, we ignore expiration time.
        if (v->isExpired(ep_real_time())) {
            incExpirationStat(vb, false);
            vb->ht.unlocked_softDelete(v, 0);
            if (queueExpired) {
<<<<<<< HEAD
                queueDirty(vb, key, queue_op_del, v->getRevSeqno());
=======
                queueDirty(vb, key, vb->getId(), queue_op_del, v->getSeqno(),
                           false, false);
>>>>>>> 9ffb11ea
            }
            if (wantDeleted) {
                return v;
            }
            return NULL;
        }
    }
    return v;
}

protocol_binary_response_status EventuallyPersistentStore::evictKey(const std::string &key,
                                                                    uint16_t vbucket,
                                                                    const char **msg,
                                                                    size_t *msg_size,
                                                                    bool force) {
    RCPtr<VBucket> vb = getVBucket(vbucket);
    if (!vb || (vb->getState() != vbucket_state_active && !force)) {
        return PROTOCOL_BINARY_RESPONSE_NOT_MY_VBUCKET;
    }

    int bucket_num(0);
    LockHolder lh = vb->ht.getLockedBucket(key, &bucket_num);
    StoredValue *v = fetchValidValue(vb, key, bucket_num, force, false);

    protocol_binary_response_status rv(PROTOCOL_BINARY_RESPONSE_SUCCESS);

    *msg_size = 0;
    if (v) {
        if (force)  {
            v->markClean();
        }
        if (v->isResident()) {
            if (v->ejectValue(stats, vb->ht)) {
                *msg = "Ejected.";
            } else {
                *msg = "Can't eject: Dirty or a small object.";
                rv = PROTOCOL_BINARY_RESPONSE_KEY_EEXISTS;
            }
        } else {
            *msg = "Already ejected.";
        }
    } else {
        *msg = "Not found.";
        rv = PROTOCOL_BINARY_RESPONSE_KEY_ENOENT;
    }

    return rv;
}

ENGINE_ERROR_CODE EventuallyPersistentStore::set(const Item &itm,
                                                 const void *cookie,
                                                 bool force,
                                                 uint8_t nru) {

    RCPtr<VBucket> vb = getVBucket(itm.getVBucketId());
    if (!vb || vb->getState() == vbucket_state_dead) {
        ++stats.numNotMyVBuckets;
        return ENGINE_NOT_MY_VBUCKET;
    } else if (vb->getState() == vbucket_state_replica && !force) {
        ++stats.numNotMyVBuckets;
        return ENGINE_NOT_MY_VBUCKET;
    } else if (vb->getState() == vbucket_state_pending && !force) {
        if (vb->addPendingOp(cookie)) {
            return ENGINE_EWOULDBLOCK;
        }
    }

    bool cas_op = (itm.getCas() != 0);

    mutation_type_t mtype = vb->ht.set(itm, nru);
    ENGINE_ERROR_CODE ret = ENGINE_SUCCESS;

    switch (mtype) {
    case NOMEM:
        ret = ENGINE_ENOMEM;
        break;
    case INVALID_CAS:
    case IS_LOCKED:
        ret = ENGINE_KEY_EEXISTS;
        break;
    case NOT_FOUND:
        if (cas_op) {
            ret = ENGINE_KEY_ENOENT;
            break;
        }
        // FALLTHROUGH
    case WAS_DIRTY:
        // Even if the item was dirty, push it into the vbucket's open checkpoint.
    case WAS_CLEAN:
        queueDirty(vb, itm.getKey(), queue_op_set, itm.getSeqno());
        break;
    case INVALID_VBUCKET:
        ret = ENGINE_NOT_MY_VBUCKET;
        break;
    }

    return ret;
}

ENGINE_ERROR_CODE EventuallyPersistentStore::add(const Item &itm,
                                                 const void *cookie)
{
    RCPtr<VBucket> vb = getVBucket(itm.getVBucketId());
    if (!vb || vb->getState() == vbucket_state_dead || vb->getState() == vbucket_state_replica) {
        ++stats.numNotMyVBuckets;
        return ENGINE_NOT_MY_VBUCKET;
    } else if(vb->getState() == vbucket_state_pending) {
        if (vb->addPendingOp(cookie)) {
            return ENGINE_EWOULDBLOCK;
        }
    }

    if (itm.getCas() != 0) {
        // Adding with a cas value doesn't make sense..
        return ENGINE_NOT_STORED;
    }

    switch (vb->ht.add(itm)) {
    case ADD_NOMEM:
        return ENGINE_ENOMEM;
    case ADD_EXISTS:
        return ENGINE_NOT_STORED;
    case ADD_SUCCESS:
    case ADD_UNDEL:
        queueDirty(vb, itm.getKey(), queue_op_set, itm.getSeqno());
    }
    return ENGINE_SUCCESS;
}

ENGINE_ERROR_CODE EventuallyPersistentStore::addTAPBackfillItem(const Item &itm, bool meta,
                                                                uint8_t nru) {

    RCPtr<VBucket> vb = getVBucket(itm.getVBucketId());
    if (!vb ||
        vb->getState() == vbucket_state_dead ||
        vb->getState() == vbucket_state_active) {
        ++stats.numNotMyVBuckets;
        return ENGINE_NOT_MY_VBUCKET;
    }

    mutation_type_t mtype;

    if (meta) {
        mtype = vb->ht.set(itm, 0, true, true, nru);
    } else {
        mtype = vb->ht.set(itm, nru);
    }
    ENGINE_ERROR_CODE ret = ENGINE_SUCCESS;

    switch (mtype) {
    case NOMEM:
        ret = ENGINE_ENOMEM;
        break;
    case INVALID_CAS:
    case IS_LOCKED:
        ret = ENGINE_KEY_EEXISTS;
        break;
    case WAS_DIRTY:
        // If a given backfill item is already dirty, don't queue the same item again.
        break;
    case NOT_FOUND:
        // FALLTHROUGH
    case WAS_CLEAN:
        queueDirty(vb, itm.getKey(), queue_op_set, itm.getSeqno(), true);
        break;
    case INVALID_VBUCKET:
        ret = ENGINE_NOT_MY_VBUCKET;
        break;
    }

    return ret;
}


void EventuallyPersistentStore::snapshotVBuckets(const Priority &priority,
                                                 uint16_t shardId) {

    class VBucketStateVisitor : public VBucketVisitor {
    public:
        VBucketStateVisitor(VBucketMap &vb_map, uint16_t sid)
            : vbuckets(vb_map), shardId(sid) { }
        bool visitBucket(RCPtr<VBucket> &vb) {
            if (vbuckets.getShard(vb->getId())->getId() == shardId) {
                vbucket_state vb_state;
                vb_state.state = vb->getState();
                vb_state.checkpointId = vbuckets.getPersistenceCheckpointId(vb->getId());
                vb_state.maxDeletedSeqno = 0;
                states[vb->getId()] = vb_state;
            }
            return false;
        }

        void visit(StoredValue*) {
            assert(false); // this does not happen
        }

        std::map<uint16_t, vbucket_state> states;

    private:
        VBucketMap &vbuckets;
        uint16_t shardId;
    };

    KVShard *shard = vbMap.shards[shardId];
    if (priority == Priority::VBucketPersistLowPriority) {
        shard->setLowPriorityVbSnapshotFlag(false);
    } else {
        shard->setHighPriorityVbSnapshotFlag(false);
    }

    VBucketStateVisitor v(vbMap, shard->getId());
    visit(v);
    hrtime_t start = gethrtime();
    KVStore *rwUnderlying = shard->getRWUnderlying();
    if (!rwUnderlying->snapshotVBuckets(v.states)) {
        LOG(EXTENSION_LOG_WARNING,
            "VBucket snapshot task failed!!! Rescheduling");
        scheduleVBSnapshot(priority, shard->getId());
    } else {
        stats.snapshotVbucketHisto.add((gethrtime() - start) / 1000);
    }

    if (priority == Priority::VBucketPersistHighPriority) {
        std::vector<int> vbIds = shard->getVBuckets();
        for (size_t i = 0; i < vbIds.size(); ++i) {
            uint16_t id = static_cast<uint16_t>(vbIds[i]);
            vbMap.setBucketCreation(id, false);
        }
    }
}

ENGINE_ERROR_CODE EventuallyPersistentStore::setVBucketState(uint16_t vbid,
                                                             vbucket_state_t to) {
    // Lock to prevent a race condition between a failed update and add.
    LockHolder lh(vbsetMutex);
    RCPtr<VBucket> vb = vbMap.getBucket(vbid);
    if (vb && to == vb->getState()) {
        return ENGINE_SUCCESS;
    }

    uint16_t shardId = vbMap.getShard(vbid)->getId();
    if (vb) {
        vb->setState(to, engine.getServerApi());
        lh.unlock();
        if (vb->getState() == vbucket_state_pending && to == vbucket_state_active) {
            engine.notifyNotificationThread();
        }
        scheduleVBSnapshot(Priority::VBucketPersistLowPriority, shardId);
    } else {
        RCPtr<VBucket> newvb(new VBucket(vbid, to, stats, engine.getCheckpointConfig(),
                                         vbMap.getShard(vbid)));
        // The first checkpoint for active vbucket should start with id 2.
        uint64_t start_chk_id = (to == vbucket_state_active) ? 2 : 0;
        newvb->checkpointManager.setOpenCheckpointId(start_chk_id);
        if (vbMap.addBucket(newvb) == ENGINE_ERANGE) {
            lh.unlock();
            return ENGINE_ERANGE;
        }
        vbMap.setPersistenceCheckpointId(vbid, 0);
        vbMap.setBucketCreation(vbid, true);
        lh.unlock();
        scheduleVBSnapshot(Priority::VBucketPersistHighPriority, shardId);
    }
    return ENGINE_SUCCESS;
}

void EventuallyPersistentStore::scheduleVBSnapshot(const Priority &p) {
    snapshotVBState = false;
    KVShard *shard = NULL;
    if (p == Priority::VBucketPersistHighPriority) {
        for (size_t i = 0; i < vbMap.numShards; ++i) {
            shard = vbMap.shards[i];
            if (shard->setHighPriorityVbSnapshotFlag(true)) {
                IOManager::get()->scheduleVBSnapshot(&engine, p, i);
            }
        }
    } else {
        for (size_t i = 0; i < vbMap.numShards; ++i) {
            shard = vbMap.shards[i];
            if (shard->setLowPriorityVbSnapshotFlag(true)) {
                IOManager::get()->scheduleVBSnapshot(&engine, p, i);
            }
        }
    }
}

void EventuallyPersistentStore::scheduleVBSnapshot(const Priority &p,
                                                   uint16_t shardId) {
    snapshotVBState = false;
    KVShard *shard = vbMap.shards[shardId];
    if (p == Priority::VBucketPersistHighPriority) {
        if (shard->setHighPriorityVbSnapshotFlag(true)) {
            IOManager::get()->scheduleVBSnapshot(&engine, p, shardId);
        }
    } else {
        if (shard->setLowPriorityVbSnapshotFlag(true)) {
            IOManager::get()->scheduleVBSnapshot(&engine, p, shardId);
        }
    }
}

bool EventuallyPersistentStore::completeVBucketDeletion(uint16_t vbid,
                                                        const void* cookie,
                                                        bool recreate) {
    LockHolder lh(vbsetMutex);

    hrtime_t start_time(gethrtime());
    vbucket_del_result result = vbucket_del_invalid;
    RCPtr<VBucket> vb = vbMap.getBucket(vbid);
    if (!vb || vb->getState() == vbucket_state_dead || vbMap.isBucketDeletion(vbid)) {
        lh.unlock();
        KVStore *rwUnderlying = getRWUnderlying(vbid);
        if (rwUnderlying->delVBucket(vbid, recreate)) {
            vbMap.setBucketDeletion(vbid, false);
            ++stats.vbucketDeletions;
            result = vbucket_del_success;
        } else {
            ++stats.vbucketDeletionFail;
            result =  vbucket_del_fail;
        }
    }

    if (result == vbucket_del_success || result == vbucket_del_invalid) {
        hrtime_t spent(gethrtime() - start_time);
        hrtime_t wall_time = spent / 1000;
        BlockTimer::log(spent, "disk_vb_del", stats.timingLog);
        stats.diskVBDelHisto.add(wall_time);
        stats.vbucketDelMaxWalltime.setIfBigger(wall_time);
        stats.vbucketDelTotWalltime.incr(wall_time);
        if (cookie) {
            engine.notifyIOComplete(cookie, ENGINE_SUCCESS);
        }
        return true;
    }

    return false;
}

void EventuallyPersistentStore::scheduleVBDeletion(RCPtr<VBucket> &vb,
                                                   const void* cookie,
                                                   double delay,
                                                   bool recreate) {
    shared_ptr<DispatcherCallback> mem_cb(new VBucketMemoryDeletionCallback(this, vb));
    nonIODispatcher->schedule(mem_cb, NULL, Priority::VBMemoryDeletionPriority, delay, false);

    uint16_t vbid = vb->getId();
    if (vbMap.setBucketDeletion(vbid, true)) {
        IOManager::get()->scheduleVBDelete(&engine, cookie, vbid,
                                           Priority::VBucketDeletionPriority,
                                           vbMap.getShard(vbid)->getId(),
                                           recreate, delay);
    }
}

ENGINE_ERROR_CODE EventuallyPersistentStore::deleteVBucket(uint16_t vbid, const void* c) {
    // Lock to prevent a race condition between a failed update and add (and delete).
    LockHolder lh(vbsetMutex);

    RCPtr<VBucket> vb = vbMap.getBucket(vbid);
    if (!vb) {
        return ENGINE_NOT_MY_VBUCKET;
    }

    vbMap.removeBucket(vbid);
    lh.unlock();
    scheduleVBDeletion(vb, c);
    scheduleVBSnapshot(Priority::VBucketPersistHighPriority,
                       vbMap.getShard(vbid)->getId());
    if (c) {
        return ENGINE_EWOULDBLOCK;
    }
    return ENGINE_SUCCESS;
}

bool EventuallyPersistentStore::resetVBucket(uint16_t vbid) {
    LockHolder lh(vbsetMutex);
    bool rv(false);

    RCPtr<VBucket> vb = vbMap.getBucket(vbid);
    if (vb) {
        if (vb->ht.getNumItems() == 0) { // Already reset?
            return true;
        }

        vbMap.removeBucket(vbid);
        lh.unlock();

        vbucket_state_t vbstate = vb->getState();
        std::list<std::string> tap_cursors = vb->checkpointManager.getTAPCursorNames();
        // Delete the vbucket database file and recreate the empty file
        scheduleVBDeletion(vb, NULL, 0, true);
        setVBucketState(vbid, vbstate);

        // Copy the all cursors from the old vbucket into the new vbucket
        RCPtr<VBucket> newvb = vbMap.getBucket(vbid);
        newvb->checkpointManager.resetTAPCursors(tap_cursors);

        rv = true;
    }
    return rv;
}

extern "C" {

    typedef struct {
        EventuallyPersistentEngine* engine;
        std::map<std::string, std::string> smap;
    } snapshot_stats_t;

    static void add_stat(const char *key, const uint16_t klen,
                         const char *val, const uint32_t vlen,
                         const void *cookie) {
        assert(cookie);
        void *ptr = const_cast<void *>(cookie);
        snapshot_stats_t* snap = static_cast<snapshot_stats_t*>(ptr);
        ObjectRegistry::onSwitchThread(snap->engine);

        std::string k(key, klen);
        std::string v(val, vlen);
        snap->smap.insert(std::pair<std::string, std::string>(k, v));
    }
}

void EventuallyPersistentStore::snapshotStats() {
    snapshot_stats_t snap;
    snap.engine = &engine;
    std::map<std::string, std::string>  smap;
    bool rv = engine.getStats(&snap, NULL, 0, add_stat) == ENGINE_SUCCESS &&
              engine.getStats(&snap, "tap", 3, add_stat) == ENGINE_SUCCESS;
    if (rv && stats.shutdown.isShutdown) {
        snap.smap["ep_force_shutdown"] = stats.forceShutdown ? "true" : "false";
        std::stringstream ss;
        ss << ep_real_time();
        snap.smap["ep_shutdown_time"] = ss.str();
    }
    getOneRWUnderlying()->snapshotStats(snap.smap);
}

void EventuallyPersistentStore::updateBGStats(const hrtime_t init,
                                              const hrtime_t start,
                                              const hrtime_t stop) {
    if (stop > start && start > init) {
        // skip the measurement if the counter wrapped...
        ++stats.bgNumOperations;
        hrtime_t w = (start - init) / 1000;
        BlockTimer::log(start - init, "bgwait", stats.timingLog);
        stats.bgWaitHisto.add(w);
        stats.bgWait += w;
        stats.bgMinWait.setIfLess(w);
        stats.bgMaxWait.setIfBigger(w);

        hrtime_t l = (stop - start) / 1000;
        BlockTimer::log(stop - start, "bgload", stats.timingLog);
        stats.bgLoadHisto.add(l);
        stats.bgLoad += l;
        stats.bgMinLoad.setIfLess(l);
        stats.bgMaxLoad.setIfBigger(l);
    }
}

void EventuallyPersistentStore::completeBGFetch(const std::string &key,
                                                uint16_t vbucket,
                                                uint64_t rowid,
                                                const void *cookie,
                                                hrtime_t init,
                                                bool isMeta) {
    hrtime_t start(gethrtime());
    // Go find the data
    RememberingCallback<GetValue> gcb;
    if (isMeta) {
        gcb.val.setPartial();
        ++stats.bg_meta_fetched;
    } else {
        ++stats.bg_fetched;
    }
    getROUnderlying(vbucket)->get(key, rowid, vbucket, gcb);
    gcb.waitForValue();
    assert(gcb.fired);
    ENGINE_ERROR_CODE status = gcb.val.getStatus();

    // Lock to prevent a race condition between a fetch for restore and delete
    LockHolder lh(vbsetMutex);

    RCPtr<VBucket> vb = getVBucket(vbucket);
    if (vb && vb->getState() == vbucket_state_active) {
        int bucket_num(0);
        LockHolder hlh = vb->ht.getLockedBucket(key, &bucket_num);
        StoredValue *v = fetchValidValue(vb, key, bucket_num, true);
        if (isMeta) {
            if (v && !v->isResident()) {
                if (v->unlocked_restoreMeta(gcb.val.getValue(),
                                            gcb.val.getStatus())) {
                    status = ENGINE_SUCCESS;
                }
            }
        } else {
            if (v && !v->isResident()) {
                if (gcb.val.getStatus() == ENGINE_SUCCESS) {
                    v->unlocked_restoreValue(gcb.val.getValue(), vb->ht);
                    assert(v->isResident());
                    if (v->getExptime() != gcb.val.getValue()->getExptime()) {
                        assert(v->isDirty());
                        // exptime mutated, schedule it into new checkpoint
<<<<<<< HEAD
                        queueDirty(vb, key, queue_op_set, v->getRevSeqno());
=======
                        uint64_t revSeqno = v->getSeqno();
                        hlh.unlock();
                        queueDirty(vb, key, vbucket, queue_op_set, revSeqno);
>>>>>>> 9ffb11ea
                    }
                } else {
                    // underlying kvstore couldn't fetch requested data
                    // log returned error and notify TMPFAIL to client
                    LOG(EXTENSION_LOG_WARNING,
                        "Warning: failed background fetch for vb=%d seq=%d "
                        "key=%s", vbucket, v->getBySeqno(), key.c_str());
                    status = ENGINE_TMPFAIL;
                }
            }
        }
    }

    lh.unlock();

    hrtime_t stop = gethrtime();
    updateBGStats(init, start, stop);
    bgFetchQueue--;

    delete gcb.val.getValue();
    engine.notifyIOComplete(cookie, status);
}

void EventuallyPersistentStore::completeBGFetchMulti(uint16_t vbId,
                                 std::vector<VBucketBGFetchItem *> &fetchedItems,
                                 hrtime_t startTime)
{
    stats.bg_fetched += fetchedItems.size();
    RCPtr<VBucket> vb = getVBucket(vbId);
    if (!vb) {
        LOG(EXTENSION_LOG_WARNING,
            "EP Store completes %d of batched background fetch for "
            "for vBucket = %d that is already deleted\n",
            (int)fetchedItems.size(), vbId);
        return;
    }

    std::vector<VBucketBGFetchItem *>::iterator itemItr = fetchedItems.begin();
    for (; itemItr != fetchedItems.end(); ++itemItr) {
        GetValue &value = (*itemItr)->value;
        ENGINE_ERROR_CODE status = value.getStatus();
        Item *fetchedValue = value.getValue();
        const std::string &key = (*itemItr)->key;

        if (vb->getState() == vbucket_state_active ||
            vb->getState() == vbucket_state_replica) {
            int bucket = 0;
            LockHolder blh = vb->ht.getLockedBucket(key, &bucket);
            StoredValue *v = fetchValidValue(vb, key, bucket, true);
            if (v && !v->isResident()) {
                if (status == ENGINE_SUCCESS) {
                    v->unlocked_restoreValue(fetchedValue, vb->ht);
                    assert(v->isResident());
                    if (v->getExptime() != fetchedValue->getExptime()) {
                        assert(v->isDirty());
                        // exptime mutated, schedule it into new checkpoint
<<<<<<< HEAD
                        queueDirty(vb, key, queue_op_set, v->getRevSeqno());
=======
                        uint64_t revSeqno = v->getSeqno();
                        blh.unlock();
                        queueDirty(vb, key, vbId, queue_op_set, revSeqno);
>>>>>>> 9ffb11ea
                    }
                } else {
                    // underlying kvstore couldn't fetch requested data
                    // log returned error and notify TMPFAIL to client
                    LOG(EXTENSION_LOG_WARNING,
                        "Warning: failed background fetch for vb=%d seq=%d "
                        "key=%s", vbId, v->getBySeqno(), key.c_str());
                    status = ENGINE_TMPFAIL;
                }
            }
        }

        hrtime_t endTime = gethrtime();
        updateBGStats((*itemItr)->initTime, startTime, endTime);
        engine.notifyIOComplete((*itemItr)->cookie, status);
        std::stringstream ss;
        ss << "Completed a background fetch, now at "
           << vb->numPendingBGFetchItems() << std::endl;
        LOG(EXTENSION_LOG_DEBUG, "%s", ss.str().c_str());
    }

    LOG(EXTENSION_LOG_DEBUG,
        "EP Store completes %d of batched background fetch "
        "for vBucket = %d endTime = %lld\n",
        fetchedItems.size(), vbId, gethrtime()/1000000);
}

void EventuallyPersistentStore::bgFetch(const std::string &key,
                                        uint16_t vbucket,
                                        uint64_t rowid,
                                        const void *cookie,
                                        bool isMeta) {
    std::stringstream ss;

    // NOTE: mutil-fetch feature will be disabled for metadata
    // read until MB-5808 is fixed
    if (multiBGFetchEnabled() && !isMeta) {
        RCPtr<VBucket> vb = getVBucket(vbucket);
        assert(vb);
        KVShard *myShard = vbMap.getShard(vbucket);

        // schedule to the current batch of background fetch of the given vbucket
        VBucketBGFetchItem * fetchThis = new VBucketBGFetchItem(key, rowid, cookie);
        vb->queueBGFetchItem(fetchThis, myShard->getBgFetcher());
        ss << "Queued a background fetch, now at "
           << vb->numPendingBGFetchItems() << std::endl;
        LOG(EXTENSION_LOG_DEBUG, "%s", ss.str().c_str());
    } else {
        bgFetchQueue++;
        IOManager* iom = IOManager::get();
        iom->scheduleBGFetch(&engine, key, vbucket, rowid, cookie, isMeta,
                             Priority::BgFetcherGetMetaPriority,
                             vbMap.getShard(vbucket)->getId(), 0,
                             bgFetchDelay);
        ss << "Queued a background fetch, now at " << bgFetchQueue.get()
           << std::endl;
        LOG(EXTENSION_LOG_DEBUG, "%s", ss.str().c_str());
    }
}

GetValue EventuallyPersistentStore::getInternal(const std::string &key,
                                                uint16_t vbucket,
                                                const void *cookie,
                                                bool queueBG,
                                                bool honorStates,
                                                vbucket_state_t allowedState,
                                                bool trackReference) {

    vbucket_state_t disallowedState = (allowedState == vbucket_state_active) ?
        vbucket_state_replica : vbucket_state_active;
    RCPtr<VBucket> vb = getVBucket(vbucket);
    if (!vb) {
        ++stats.numNotMyVBuckets;
        return GetValue(NULL, ENGINE_NOT_MY_VBUCKET);
    } else if (honorStates && vb->getState() == vbucket_state_dead) {
        ++stats.numNotMyVBuckets;
        return GetValue(NULL, ENGINE_NOT_MY_VBUCKET);
    } else if (honorStates && vb->getState() == disallowedState) {
        ++stats.numNotMyVBuckets;
        return GetValue(NULL, ENGINE_NOT_MY_VBUCKET);
    } else if (honorStates && vb->getState() == vbucket_state_pending) {
        if (vb->addPendingOp(cookie)) {
            return GetValue(NULL, ENGINE_EWOULDBLOCK);
        }
    }

    int bucket_num(0);
    LockHolder lh = vb->ht.getLockedBucket(key, &bucket_num);
    StoredValue *v = fetchValidValue(vb, key, bucket_num, false, trackReference);

    if (v) {
        // If the value is not resident, wait for it...
        if (!v->isResident()) {
            if (queueBG) {
                bgFetch(key, vbucket, v->getBySeqno(), cookie);
            }
            return GetValue(NULL, ENGINE_EWOULDBLOCK, v->getBySeqno(), true,
                            v->getNRUValue());
        }

        GetValue rv(v->toItem(v->isLocked(ep_current_time()), vbucket),
                    ENGINE_SUCCESS, v->getBySeqno(), false, v->getNRUValue());
        return rv;
    } else {
        GetValue rv;
        return rv;
    }
}

ENGINE_ERROR_CODE EventuallyPersistentStore::getMetaData(const std::string &key,
                                                         uint16_t vbucket,
                                                         const void *cookie,
                                                         ItemMetaData &metadata,
                                                         uint32_t &deleted,
                                                         bool trackReferenced)
{
    (void) cookie;
    RCPtr<VBucket> vb = getVBucket(vbucket);
    if (!vb || vb->getState() == vbucket_state_dead ||
        vb->getState() == vbucket_state_replica) {
        ++stats.numNotMyVBuckets;
        return ENGINE_NOT_MY_VBUCKET;
    }

    int bucket_num(0);
    deleted = 0;
    LockHolder lh = vb->ht.getLockedBucket(key, &bucket_num);
    StoredValue *v = vb->ht.unlocked_find(key, bucket_num, true, trackReferenced);

    if (v) {
        stats.numOpsGetMeta++;

        if (v->isTempNonExistentItem()) {
            metadata.cas = v->getCas();
            return ENGINE_KEY_ENOENT;
        } else {
            if (v->isDeleted() || v->isExpired(ep_real_time())) {
                deleted |= GET_META_ITEM_DELETED_FLAG;
            }
            metadata.cas = v->getCas();
            metadata.flags = v->getFlags();
            metadata.exptime = v->getExptime();
            metadata.seqno = v->getRevSeqno();
            return ENGINE_SUCCESS;
        }
    } else {
        // The key wasn't found. However, this may be because it was previously
        // deleted. So, add a temporary item corresponding to the key to the
        // hash table and schedule a background fetch for its metadata from the
        // persistent store. The item's state will be updated after the fetch
        // completes and the item will automatically expire after a pre-
        // determined amount of time.
        add_type_t rv = vb->ht.unlocked_addTempDeletedItem(bucket_num, key);
        switch(rv) {
        case ADD_NOMEM:
            return ENGINE_ENOMEM;
        case ADD_EXISTS:
        case ADD_UNDEL:
            // Since the hashtable bucket is locked, we should never get here
            abort();
        case ADD_SUCCESS:
            bgFetch(key, vbucket, -1, cookie, true);
        }
        return ENGINE_EWOULDBLOCK;
    }
}

ENGINE_ERROR_CODE EventuallyPersistentStore::setWithMeta(const Item &itm,
                                                         uint64_t cas,
                                                         const void *cookie,
                                                         bool force,
                                                         bool allowExisting,
                                                         uint8_t nru)
{
    RCPtr<VBucket> vb = getVBucket(itm.getVBucketId());
    if (!vb || vb->getState() == vbucket_state_dead) {
        ++stats.numNotMyVBuckets;
        return ENGINE_NOT_MY_VBUCKET;
    } else if (vb->getState() == vbucket_state_replica && !force) {
        ++stats.numNotMyVBuckets;
        return ENGINE_NOT_MY_VBUCKET;
    } else if (vb->getState() == vbucket_state_pending && !force) {
        if (vb->addPendingOp(cookie)) {
            return ENGINE_EWOULDBLOCK;
        }
    }

    int bucket_num(0);
    LockHolder lh = vb->ht.getLockedBucket(itm.getKey(), &bucket_num);
    StoredValue *v = vb->ht.unlocked_find(itm.getKey(), bucket_num, true, false);

    if (!force) {
        if (v)  {
            if (!conflictResolver->resolve(v, itm.getMetaData())) {
                ++stats.numOpsSetMetaResolutionFailed;
                return ENGINE_KEY_EEXISTS;
            }
        } else {
            add_type_t rv = vb->ht.unlocked_addTempDeletedItem(bucket_num,
                                                               itm.getKey());
            switch(rv) {
            case ADD_NOMEM:
                return ENGINE_ENOMEM;
            case ADD_EXISTS:
            case ADD_UNDEL:
                // Since the hashtable bucket is locked, we shouldn't get here
                abort();
            case ADD_SUCCESS:
                bgFetch(itm.getKey(), itm.getVBucketId(), -1, cookie, true);
            }
            return ENGINE_EWOULDBLOCK;
        }
    }

    mutation_type_t mtype = vb->ht.unlocked_set(v, itm, cas, allowExisting,
                                                true, nru);
    lh.unlock();
    ENGINE_ERROR_CODE ret = ENGINE_SUCCESS;

    switch (mtype) {
    case NOMEM:
        ret = ENGINE_ENOMEM;
        break;
    case INVALID_CAS:
    case IS_LOCKED:
        ret = ENGINE_KEY_EEXISTS;
        break;
    case INVALID_VBUCKET:
        ret = ENGINE_NOT_MY_VBUCKET;
        break;
    case WAS_DIRTY:
    case WAS_CLEAN:
        queueDirty(vb, itm.getKey(), queue_op_set, itm.getSeqno());
        break;
    case NOT_FOUND:
        ret = ENGINE_KEY_ENOENT;
        break;
    }

    return ret;
}

GetValue EventuallyPersistentStore::getAndUpdateTtl(const std::string &key,
                                                    uint16_t vbucket,
                                                    const void *cookie,
                                                    bool queueBG,
                                                    time_t exptime)
{
    RCPtr<VBucket> vb = getVBucket(vbucket);
    if (!vb) {
        ++stats.numNotMyVBuckets;
        return GetValue(NULL, ENGINE_NOT_MY_VBUCKET);
    } else if (vb->getState() == vbucket_state_dead) {
        ++stats.numNotMyVBuckets;
        return GetValue(NULL, ENGINE_NOT_MY_VBUCKET);
    } else if (vb->getState() == vbucket_state_replica) {
        ++stats.numNotMyVBuckets;
        return GetValue(NULL, ENGINE_NOT_MY_VBUCKET);
    } else if (vb->getState() == vbucket_state_pending) {
        if (vb->addPendingOp(cookie)) {
            return GetValue(NULL, ENGINE_EWOULDBLOCK);
        }
    }

    int bucket_num(0);
    LockHolder lh = vb->ht.getLockedBucket(key, &bucket_num);
    StoredValue *v = fetchValidValue(vb, key, bucket_num);

    if (v) {
        if (v->isLocked(ep_current_time())) {
            GetValue rv(NULL, ENGINE_KEY_EEXISTS, 0);
            return rv;
        }
        bool exptime_mutated = exptime != v->getExptime() ? true : false;
        if (exptime_mutated) {
           v->markDirty();
        }
        v->setExptime(exptime);

        GetValue rv(v->toItem(v->isLocked(ep_current_time()), vbucket),
                    ENGINE_SUCCESS, v->getId());

        if (v->isResident()) {
            if (exptime_mutated) {
                // persist the itme in the underlying storage for
                // mutated exptime
<<<<<<< HEAD
                queueDirty(vb, key, queue_op_set, v->getRevSeqno());
=======
                uint64_t revSeqno = v->getSeqno();
                lh.unlock();
                queueDirty(vb, key, vbucket, queue_op_set, revSeqno);
>>>>>>> 9ffb11ea
            }
        } else {
            if (queueBG || exptime_mutated) {
                // in case exptime_mutated, first do bgFetch then
                // persist mutated exptime in the underlying storage
                bgFetch(key, vbucket, v->getBySeqno(), cookie);
                return GetValue(NULL, ENGINE_EWOULDBLOCK, v->getBySeqno());
            } else {
                // You didn't want the item anyway...
                return GetValue(NULL, ENGINE_SUCCESS, v->getBySeqno());
            }
        }

<<<<<<< HEAD
        GetValue rv(v->toItem(v->isLocked(ep_current_time()), vbucket),
                    ENGINE_SUCCESS, v->getBySeqno());
=======
>>>>>>> 9ffb11ea
        return rv;
    } else {
        GetValue rv;
        return rv;
    }
}

ENGINE_ERROR_CODE
EventuallyPersistentStore::statsVKey(const std::string &key,
                                     uint16_t vbucket,
                                     const void *cookie) {
    RCPtr<VBucket> vb = getVBucket(vbucket);
    if (!vb) {
        return ENGINE_NOT_MY_VBUCKET;
    }

    int bucket_num(0);
    LockHolder lh = vb->ht.getLockedBucket(key, &bucket_num);
    StoredValue *v = fetchValidValue(vb, key, bucket_num);

    if (v) {
        bgFetchQueue++;
        assert(bgFetchQueue > 0);
        IOManager* iom = IOManager::get();
        iom->scheduleVKeyFetch(&engine, key, vbucket, v->getBySeqno(), cookie,
                               Priority::VKeyStatBgFetcherPriority,
                               vbMap.getShard(vbucket)->getId(), 0,
                               bgFetchDelay);
        return ENGINE_EWOULDBLOCK;
    } else {
        return ENGINE_KEY_ENOENT;
    }
}

void EventuallyPersistentStore::completeStatsVKey(const void* cookie,
                                                  std::string &key,
                                                  uint16_t vbid,
                                                  uint64_t bySeqNum) {
    RememberingCallback<GetValue> gcb;

    getROUnderlying(vbid)->get(key, bySeqNum, vbid, gcb);
    gcb.waitForValue();
    assert(gcb.fired);

    if (gcb.val.getStatus() == ENGINE_SUCCESS) {
        engine.addLookupResult(cookie, gcb.val.getValue());
    } else {
        engine.addLookupResult(cookie, NULL);
    }

    bgFetchQueue--;
    engine.notifyIOComplete(cookie, ENGINE_SUCCESS);
}

bool EventuallyPersistentStore::getLocked(const std::string &key,
                                          uint16_t vbucket,
                                          Callback<GetValue> &cb,
                                          rel_time_t currentTime,
                                          uint32_t lockTimeout,
                                          const void *cookie) {
    RCPtr<VBucket> vb = getVBucket(vbucket, vbucket_state_active);
    if (!vb) {
        ++stats.numNotMyVBuckets;
        GetValue rv(NULL, ENGINE_NOT_MY_VBUCKET);
        cb.callback(rv);
        return false;
    }

    int bucket_num(0);
    LockHolder lh = vb->ht.getLockedBucket(key, &bucket_num);
    StoredValue *v = fetchValidValue(vb, key, bucket_num);

    if (v) {

        // if v is locked return error
        if (v->isLocked(currentTime)) {
            GetValue rv;
            cb.callback(rv);
            return false;
        }

        // If the value is not resident, wait for it...
        if (!v->isResident()) {

            if (cookie) {
                bgFetch(key, vbucket, v->getBySeqno(), cookie);
            }
            GetValue rv(NULL, ENGINE_EWOULDBLOCK, v->getBySeqno());
            cb.callback(rv);
            return false;
        }

        // acquire lock and increment cas value
        v->lock(currentTime + lockTimeout);

        Item *it = v->toItem(false, vbucket);
        it->setCas();
        v->setCas(it->getCas());

        GetValue rv(it);
        cb.callback(rv);

    } else {
        GetValue rv;
        cb.callback(rv);
    }
    return true;
}

StoredValue* EventuallyPersistentStore::getStoredValue(const std::string &key,
                                                       uint16_t vbucket,
                                                       bool honorStates) {
    RCPtr<VBucket> vb = getVBucket(vbucket);
    if (!vb) {
        ++stats.numNotMyVBuckets;
        return NULL;
    } else if (honorStates && vb->getState() == vbucket_state_dead) {
        ++stats.numNotMyVBuckets;
        return NULL;
    } else if (vb->getState() == vbucket_state_active) {
        // OK
    } else if(honorStates && vb->getState() == vbucket_state_replica) {
        ++stats.numNotMyVBuckets;
        return NULL;
    }

    int bucket_num(0);
    LockHolder lh = vb->ht.getLockedBucket(key, &bucket_num);
    return fetchValidValue(vb, key, bucket_num);
}

ENGINE_ERROR_CODE
EventuallyPersistentStore::unlockKey(const std::string &key,
                                     uint16_t vbucket,
                                     uint64_t cas,
                                     rel_time_t currentTime)
{

    RCPtr<VBucket> vb = getVBucket(vbucket, vbucket_state_active);
    if (!vb) {
        ++stats.numNotMyVBuckets;
        return ENGINE_NOT_MY_VBUCKET;
    }

    int bucket_num(0);
    LockHolder lh = vb->ht.getLockedBucket(key, &bucket_num);
    StoredValue *v = fetchValidValue(vb, key, bucket_num);

    if (v) {
        if (v->isLocked(currentTime)) {
            if (v->getCas() == cas) {
                v->unlock();
                return ENGINE_SUCCESS;
            }
        }
        return ENGINE_TMPFAIL;
    }

    return ENGINE_KEY_ENOENT;
}


ENGINE_ERROR_CODE EventuallyPersistentStore::getKeyStats(const std::string &key,
                                            uint16_t vbucket,
                                            struct key_stats &kstats,
                                            bool wantsDeleted)
{
    RCPtr<VBucket> vb = getVBucket(vbucket);
    if (!vb) {
        return ENGINE_NOT_MY_VBUCKET;
    }

    int bucket_num(0);
    LockHolder lh = vb->ht.getLockedBucket(key, &bucket_num);
    StoredValue *v = fetchValidValue(vb, key, bucket_num, wantsDeleted);

    if (v) {
        kstats.logically_deleted = v->isDeleted();
        kstats.dirty = v->isDirty();
        kstats.exptime = v->getExptime();
        kstats.flags = v->getFlags();
        kstats.cas = v->getCas();
        kstats.vb_state = vb->getState();
        return ENGINE_SUCCESS;
    }
    return ENGINE_KEY_ENOENT;
}

std::string EventuallyPersistentStore::validateKey(const std::string &key,
                                                   uint16_t vbucket,
                                                   Item &diskItem) {
    int bucket_num(0);
    RCPtr<VBucket> vb = getVBucket(vbucket);
    LockHolder lh = vb->ht.getLockedBucket(key, &bucket_num);
    StoredValue *v = fetchValidValue(vb, key, bucket_num, false,
                                     false, true);

    if (v) {
        if (diskItem.getFlags() != v->getFlags()) {
            return "flags_mismatch";
        } else if (v->isResident() && memcmp(diskItem.getData(),
                                             v->getValue()->getData(),
                                             diskItem.getNBytes())) {
            return "data_mismatch";
        } else {
            return "valid";
        }
    } else {
        return "item_deleted";
    }

}

ENGINE_ERROR_CODE EventuallyPersistentStore::deleteItem(const std::string &key,
                                                        uint64_t* cas,
                                                        uint16_t vbucket,
                                                        const void *cookie,
                                                        bool force,
                                                        bool use_meta,
                                                        bool update_meta,
                                                        ItemMetaData *itemMeta,
                                                        bool tapBackfill)
{
    uint64_t newSeqno = itemMeta->seqno;
    uint64_t newCas   = itemMeta->cas;
    uint32_t newFlags = itemMeta->flags;
    time_t newExptime = itemMeta->exptime;

    RCPtr<VBucket> vb = getVBucket(vbucket);
    if (!vb || (vb->getState() == vbucket_state_dead && !force)) {
        ++stats.numNotMyVBuckets;
        return ENGINE_NOT_MY_VBUCKET;
    } else if(vb->getState() == vbucket_state_replica && !force) {
        ++stats.numNotMyVBuckets;
        return ENGINE_NOT_MY_VBUCKET;
    } else if(vb->getState() == vbucket_state_pending && !force) {
        if (vb->addPendingOp(cookie)) {
            return ENGINE_EWOULDBLOCK;
        }
    }

    int bucket_num(0);
    LockHolder lh = vb->ht.getLockedBucket(key, &bucket_num);
    // If use_meta is true (delete_with_meta), we'd like to look for the key
    // with the wantsDeleted flag set to true in case a prior get_meta has
    // created a temporary item for the key.
    StoredValue *v = vb->ht.unlocked_find(key, bucket_num, use_meta, false);
    if (use_meta && !force) {
        if (v)  {
            if (!conflictResolver->resolve(v, *itemMeta)) {
                ++stats.numOpsDelMetaResolutionFailed;
                return ENGINE_KEY_EEXISTS;
            }
        } else{
            add_type_t rv = vb->ht.unlocked_addTempDeletedItem(bucket_num, key);
            switch(rv) {
            case ADD_NOMEM:
                return ENGINE_ENOMEM;
            case ADD_EXISTS:
            case ADD_UNDEL:
                // Since the hashtable bucket is locked, we shouldn't get here
                abort();
            case ADD_SUCCESS:
                bgFetch(key, vbucket, -1, cookie, true);
            }
            return ENGINE_EWOULDBLOCK;
        }
    } else if (!v) {
        if (vb->getState() != vbucket_state_active && force) {
<<<<<<< HEAD
            queueDirty(vb, key, queue_op_del, newSeqno, tapBackfill);
=======
            lh.unlock();
            queueDirty(vb, key, vbucket, queue_op_del, newSeqno, tapBackfill);
>>>>>>> 9ffb11ea
        }
        return ENGINE_KEY_ENOENT;
    }

    mutation_type_t delrv;
    if (use_meta) {
        delrv = vb->ht.unlocked_softDelete(v, *cas, newSeqno, use_meta, newCas,
                                           newFlags, newExptime);
    } else {
        delrv = vb->ht.unlocked_softDelete(v, *cas);
    }

    if (update_meta) {
        itemMeta->seqno = v->getRevSeqno();
        itemMeta->cas = v->getCas();
        itemMeta->flags = v->getFlags();
        itemMeta->exptime = v->getExptime();
    }

    *cas = v->getCas();

    ENGINE_ERROR_CODE rv;
    if (delrv == NOT_FOUND || delrv == INVALID_CAS) {
        rv = (delrv == INVALID_CAS) ? ENGINE_KEY_EEXISTS : ENGINE_KEY_ENOENT;
    } else if (delrv == IS_LOCKED) {
        rv = ENGINE_TMPFAIL;
    } else { // WAS_CLEAN or WAS_DIRTY
        rv = ENGINE_SUCCESS;
    }

    if (delrv == WAS_CLEAN || delrv == WAS_DIRTY || delrv == NOT_FOUND) {
        uint64_t seqnum = v ? v->getRevSeqno() : 1;
        lh.unlock();
        queueDirty(vb, key, queue_op_del, seqnum, tapBackfill);
    }
    return rv;
}

void EventuallyPersistentStore::reset() {
    std::vector<int> buckets = vbMap.getBuckets();
    std::vector<int>::iterator it;
    for (it = buckets.begin(); it != buckets.end(); ++it) {
        RCPtr<VBucket> vb = getVBucket(*it);
        if (vb) {
            vb->ht.clear();
            vb->checkpointManager.clear(vb->getState());
            vb->resetStats();
        }
    }
    if (diskFlushAll.cas(false, true)) {
        ++stats.diskQueueSize;
        // wake up (notify) one flusher is good enough for diskFlushAll
        vbMap.shards[EP_PRIMARY_SHARD]->getFlusher()->notifyFlushEvent();
    }
}

/**
 * Callback invoked after persisting an item from memory to disk.
 *
 * This class exists to create a closure around a few variables within
 * EventuallyPersistentStore::flushOne so that an object can be
 * requeued in case of failure to store in the underlying layer.
 */
class PersistenceCallback : public Callback<mutation_result>,
                            public Callback<int> {
public:

    PersistenceCallback(const queued_item &qi, RCPtr<VBucket> &vb,
                        EventuallyPersistentStore *st, EPStats *s, uint64_t c)
        : queuedItem(qi), vbucket(vb), store(st), stats(s), cas(c) {
        assert(vb);
        assert(s);
    }

    // This callback is invoked for set only.
    void callback(mutation_result &value) {
        if (value.first == 1) {
            int bucket_num(0);
            LockHolder lh = vbucket->ht.getLockedBucket(queuedItem->getKey(), &bucket_num);
            StoredValue *v = store->fetchValidValue(vbucket, queuedItem->getKey(),
                                                    bucket_num, true, false);
            if (v && value.second > 0) {
                if (v->isPendingBySeqno()) {
                    ++stats->newItems;
                }
                v->setBySeqno(value.second);
            }
            if (v && v->getCas() == cas) {
                // mark this item clean only if current and stored cas
                // value match
                v->markClean();
            }

            vbucket->doStatsForFlushing(*queuedItem, queuedItem->size());
            stats->decrDiskQueueSize(1);
            stats->totalPersisted++;
        } else {
            // If the return was 0 here, we're in a bad state because
            // we do not know the rowid of this object.
            if (value.first == 0) {
                int bucket_num(0);
                LockHolder lh = vbucket->ht.getLockedBucket(queuedItem->getKey(), &bucket_num);
                StoredValue *v = store->fetchValidValue(vbucket, queuedItem->getKey(),
                                                        bucket_num, true, false);
                if (v) {
                    std::stringstream ss;
                    ss << "Persisting ``" << queuedItem->getKey() << "'' on vb"
                       << queuedItem->getVBucketId() << " (rowid="
                       << v->getBySeqno() << ") returned 0 updates\n";
                    LOG(EXTENSION_LOG_WARNING, "%s", ss.str().c_str());
                } else {
                    LOG(EXTENSION_LOG_WARNING,
                        "Error persisting now missing ``%s'' from vb%d",
                        queuedItem->getKey().c_str(), queuedItem->getVBucketId());
                }

                vbucket->doStatsForFlushing(*queuedItem, queuedItem->size());
                stats->decrDiskQueueSize(1);
            } else {
                std::stringstream ss;
                ss << "Fatal error in persisting SET ``" << queuedItem->getKey() << "'' on vb "
                   << queuedItem->getVBucketId() << "!!! Requeue it...\n";
                LOG(EXTENSION_LOG_WARNING, "%s", ss.str().c_str());
                redirty();
            }
        }
    }

    // This callback is invoked for deletions only.
    //
    // The boolean indicates whether the underlying storage
    // successfully deleted the item.
    void callback(int &value) {
        // > 1 would be bad.  We were only trying to delete one row.
        assert(value < 2);
        // -1 means fail
        // 1 means we deleted one row
        // 0 means we did not delete a row, but did not fail (did not exist)
        if (value >= 0) {
            // We have succesfully removed an item from the disk, we
            // may now remove it from the hash table.
            int bucket_num(0);
            LockHolder lh = vbucket->ht.getLockedBucket(queuedItem->getKey(), &bucket_num);
            StoredValue *v = store->fetchValidValue(vbucket, queuedItem->getKey(),
                                                    bucket_num, true, false);
            if (v && v->isDeleted()) {
                bool deleted = vbucket->ht.unlocked_del(queuedItem->getKey(),
                                                        bucket_num);
                assert(deleted);
            } else if (v) {
                v->clearBySeqno();
            }

            if (value > 0) {
                ++stats->totalPersisted;
                ++stats->delItems;
                ++vbucket->opsDelete;
            }

            vbucket->doStatsForFlushing(*queuedItem, queuedItem->size());
            stats->decrDiskQueueSize(1);
        } else {
            std::stringstream ss;
            ss << "Fatal error in persisting DELETE ``" << queuedItem->getKey() << "'' on vb "
               << queuedItem->getVBucketId() << "!!! Requeue it...\n";
            LOG(EXTENSION_LOG_WARNING, "%s", ss.str().c_str());
            redirty();
        }
    }

private:

    void redirty() {
        if (store->vbMap.isBucketDeletion(vbucket->getId())) {
            vbucket->doStatsForFlushing(*queuedItem, queuedItem->size());
            stats->decrDiskQueueSize(1);
            return;
        }
        ++stats->flushFailed;
        store->invokeOnLockedStoredValue(queuedItem->getKey(),
                                         queuedItem->getVBucketId(),
                                         &StoredValue::reDirty);
        vbucket->rejectQueue.push(queuedItem);
    }

    const queued_item queuedItem;
    RCPtr<VBucket> &vbucket;
    EventuallyPersistentStore *store;
    EPStats *stats;
    uint64_t cas;
    DISALLOW_COPY_AND_ASSIGN(PersistenceCallback);
};

void EventuallyPersistentStore::flushOneDeleteAll() {
    // just pick one underlying is enough to
    // reset entire underlying database store
    vbMap.shards[EP_PRIMARY_SHARD]->getRWUnderlying()->reset();
    diskFlushAll.cas(true, false);
    stats.decrDiskQueueSize(1);
}

int EventuallyPersistentStore::flushVBucket(uint16_t vbid) {
    if (diskFlushAll) {
        if (vbMap.getShard(vbid)->getId() == EP_PRIMARY_SHARD) {
            flushOneDeleteAll();
        } else {
            // disk flush is pending just return
            return 0;
        }
    }

    int items_flushed = 0;
    bool schedule_vb_snapshot = false;
    rel_time_t flush_start = ep_current_time();
    RCPtr<VBucket> vb = vbMap.getBucket(vbid);
    if (vb && !vbMap.isBucketCreation(vbid)) {
        std::vector<queued_item> items;
        KVStore *rwUnderlying = getRWUnderlying(vbid);

        while (!vb->rejectQueue.empty()) {
            items.push_back(vb->rejectQueue.front());
            vb->rejectQueue.pop();
        }

        vb->getBackfillItems(items);
        vb->checkpointManager.getAllItemsForPersistence(items);

        if (!items.empty()) {
            while (!rwUnderlying->begin()) {
                ++stats.beginFailed;
                LOG(EXTENSION_LOG_WARNING, "Failed to start a transaction!!! "
                    "Retry in 1 sec ...");
                sleep(1);
            }
            rwUnderlying->optimizeWrites(items);

            QueuedItem *prev = NULL;
            std::list<PersistenceCallback*> pcbs;
            std::vector<queued_item>::iterator it = items.begin();
            for(; it != items.end(); ++it) {
                if ((*it)->getOperation() != queue_op_set &&
                    (*it)->getOperation() != queue_op_del) {
                    continue;
                } else if (!prev || prev->getKey() != (*it)->getKey()) {
                    prev = (*it).get();
                    ++items_flushed;
                    PersistenceCallback *cb = flushOneDelOrSet(*it, vb);
                    if (cb) {
                        pcbs.push_back(cb);
                    }
                    ++stats.flusher_todo;
                } else {
                    stats.decrDiskQueueSize(1);
                    vb->doStatsForFlushing(*(*it), (*it)->size());
                }
            }

            BlockTimer timer(&stats.diskCommitHisto, "disk_commit",
                             stats.timingLog);
            hrtime_t start = gethrtime();

            while (!rwUnderlying->commit()) {
                ++stats.commitFailed;
                LOG(EXTENSION_LOG_WARNING, "Flusher commit failed!!! Retry in "
                    "1 sec...\n");
                sleep(1);
            }

            while (!pcbs.empty()) {
                delete pcbs.front();
                pcbs.pop_front();
            }

            ++stats.flusherCommits;
            hrtime_t end = gethrtime();
            uint64_t commit_time = (end - start) / 1000000;
            uint64_t trans_time = (end - flush_start) / 1000000;

            lastTransTimePerItem = (items_flushed == 0) ? 0 :
                static_cast<double>(trans_time) /
                static_cast<double>(items_flushed);
            stats.commit_time.set(commit_time);
            stats.cumulativeCommitTime.incr(commit_time);
            stats.cumulativeFlushTime.incr(ep_current_time() - flush_start);
            stats.flusher_todo.set(0);
        }

        uint64_t chkid = vb->checkpointManager.getPersistenceCursorPreChkId();
        if (vb->rejectQueue.empty()) {
            vb->notifyCheckpointPersisted(engine, chkid);
        }

        if (chkid > 0 && chkid != vbMap.getPersistenceCheckpointId(vbid)) {
            vbMap.setPersistenceCheckpointId(vbid, chkid);
            schedule_vb_snapshot = true;
        }
    }

    if (schedule_vb_snapshot || snapshotVBState) {
        scheduleVBSnapshot(Priority::VBucketPersistHighPriority,
                           vbMap.getShard(vbid)->getId());
    }

    return items_flushed;
}

// While I actually know whether a delete or set was intended, I'm
// still a bit better off running the older code that figures it out
// based on what's in memory.
PersistenceCallback*
EventuallyPersistentStore::flushOneDelOrSet(const queued_item &qi,
                                            RCPtr<VBucket> &vb) {

    if (!vb) {
        stats.decrDiskQueueSize(1);
        return NULL;
    }

    int bucket_num(0);
    LockHolder lh = vb->ht.getLockedBucket(qi->getKey(), &bucket_num);
    StoredValue *v = fetchValidValue(vb, qi->getKey(), bucket_num, true, false, false);

    size_t itemBytes = qi->size();

    bool found = v != NULL;
    int64_t rowid = found ? v->getBySeqno() : -1;
    bool deleted = found && v->isDeleted();
    bool isDirty = found && v->isDirty();
    rel_time_t queued(qi->getQueuedTime());

    Item itm(qi->getKey(),
             found ? v->getFlags() : 0,
             found ? v->getExptime() : 0,
             found ? v->getValue() : value_t(NULL),
             found ? v->getCas() : Item::nextCas(),
             rowid,
             qi->getVBucketId(),
             found ? v->getRevSeqno() : qi->getRevSeqno());

    if (!deleted && isDirty && v->isExpired(ep_real_time() + itemExpiryWindow)) {
        ++stats.flushExpired;
        stats.decrDiskQueueSize(1);
        vb->doStatsForFlushing(*qi, itemBytes);
        v->markClean();
        v->clearBySeqno();
        return NULL;
    }

    if (isDirty) {
        if (!v->isPendingBySeqno()) {
            int dirtyAge = ep_current_time() - queued;
            stats.dirtyAgeHisto.add(dirtyAge * 1000000);
            stats.dirtyAge.set(dirtyAge);
            stats.dirtyAgeHighWat.set(std::max(stats.dirtyAge.get(),
                                               stats.dirtyAgeHighWat.get()));
        } else {
            isDirty = false;
            v->reDirty();
            vb->rejectQueue.push(qi);
            ++vb->opsReject;
            return NULL;
        }
    }

    KVStore *rwUnderlying = getRWUnderlying(qi->getVBucketId());
    if (isDirty && !deleted) {
        if (vbMap.isBucketDeletion(qi->getVBucketId())) {
            stats.decrDiskQueueSize(1);
            vb->doStatsForFlushing(*qi, itemBytes);
            return NULL;
        }
        // Wait until the vbucket database is created by the vbucket state
        // snapshot task.
        if (vbMap.isBucketCreation(qi->getVBucketId())) {
            v->clearPendingBySeqno();
            lh.unlock();
            vb->rejectQueue.push(qi);
            ++vb->opsReject;
        } else {
            assert(rowid == v->getBySeqno());
            if (rowid == -1) {
                v->setPendingBySeqno();
            }

            lh.unlock();
            BlockTimer timer(rowid == -1 ?
                             &stats.diskInsertHisto : &stats.diskUpdateHisto,
                             rowid == -1 ? "disk_insert" : "disk_update",
                             stats.timingLog);
            PersistenceCallback *cb;
            cb = new PersistenceCallback(qi, vb, this, &stats, itm.getCas());
            rwUnderlying->set(itm, *cb);
            if (rowid == -1)  {
                ++vb->opsCreate;
            } else {
                ++vb->opsUpdate;
            }
            return cb;
        }
    } else if (deleted || !found) {
        if (vbMap.isBucketDeletion(qi->getVBucketId())) {
            stats.decrDiskQueueSize(1);
            vb->doStatsForFlushing(*qi, itemBytes);
            return NULL;
        }

        if (vbMap.isBucketCreation(qi->getVBucketId())) {
            if (found) {
                v->clearPendingBySeqno();
            }
            lh.unlock();
            vb->rejectQueue.push(qi);
            ++vb->opsReject;
        } else {
            lh.unlock();
            BlockTimer timer(&stats.diskDelHisto, "disk_delete", stats.timingLog);
            PersistenceCallback *cb;
            cb = new PersistenceCallback(qi, vb, this, &stats, 0);
            rwUnderlying->del(itm, rowid, *cb);
            return cb;
        }
    } else {
        stats.decrDiskQueueSize(1);
        vb->doStatsForFlushing(*qi, itemBytes);
    }

    return NULL;
}

void EventuallyPersistentStore::queueDirty(RCPtr<VBucket> &vb,
                                           const std::string &key,
                                           enum queue_operation op,
                                           uint64_t seqno,
<<<<<<< HEAD
                                           bool tapBackfill) {
    if (vb) {
        uint16_t vbid = vb->getId();
        ++stats.diskQueueSize;
        queued_item itm(new QueuedItem(key, vbid, op, seqno));
        vb->doStatsForQueueing(*itm, itm->size());

        bool rv = tapBackfill ? vb->queueBackfillItem(itm) :
                                vb->checkpointManager.queueDirty(itm, vb);
        if (rv) {
            KVShard* shard = vbMap.getShard(vbid);
            shard->getFlusher()->notifyFlushEvent();
            ++stats.totalEnqueued;
        } else {
            stats.decrDiskQueueSize(1);
            vb->doStatsForFlushing(*itm, itm->size());
        }
        if (!tapBackfill) {
            engine.getTapConnMap().notifyVBConnections(vbid);
=======
                                           bool tapBackfill,
                                           bool notifyReplicator) {
    if (doPersistence) {
        if (vb) {
            ++stats.diskQueueSize;
            queued_item itm(new QueuedItem(key, vbid, op, seqno));
            vb->doStatsForQueueing(*itm, itm->size());

            bool rv = tapBackfill ? vb->queueBackfillItem(itm) :
                                    vb->checkpointManager.queueDirty(itm, vb);
            if (rv) {
                KVShard* shard = vbMap.getShard(vbid);
                shard->getFlusher()->notifyFlushEvent();
                ++stats.totalEnqueued;
            } else {
                stats.decrDiskQueueSize(1);
                vb->doStatsForFlushing(*itm, itm->size());
            }
            if (!tapBackfill && notifyReplicator) {
                engine.getTapConnMap().notifyVBConnections(vbid);
            }
>>>>>>> 9ffb11ea
        }
    }
}

std::map<uint16_t, vbucket_state> EventuallyPersistentStore::loadVBucketState() {
    return getOneROUnderlying()->listPersistedVbuckets();
}

void EventuallyPersistentStore::loadSessionStats() {
    std::map<std::string, std::string> session_stats;
    getOneROUnderlying()->getPersistedStats(session_stats);
    engine.getTapConnMap().loadPrevSessionStats(session_stats);
}

void EventuallyPersistentStore::warmupCompleted() {
    stats.warmupComplete.set(true);

    // Run the vbucket state snapshot job once after the warmup
    scheduleVBSnapshot(Priority::VBucketPersistHighPriority);

    if (engine.getConfiguration().getAlogPath().length() > 0) {
        size_t smin = engine.getConfiguration().getAlogSleepTime();
        setAccessScannerSleeptime(smin);
        Configuration &config = engine.getConfiguration();
        config.addValueChangedListener("alog_sleep_time",
                                       new EPStoreValueChangeListener(*this));
        config.addValueChangedListener("alog_task_time",
                                       new EPStoreValueChangeListener(*this));
    }

    // "0" sleep_time means that the first snapshot task will be executed right after
    // warmup. Subsequent snapshot tasks will be scheduled every 60 sec by default.
    IOManager *iom = IOManager::get();
    statsSnapshotTaskId =
        iom->scheduleStatsSnapshot(&engine, Priority::StatSnapPriority, 0,
                                   false, 0);
}

void EventuallyPersistentStore::maybeEnableTraffic()
{
    // @todo rename.. skal vaere isTrafficDisabled elns
    double memoryUsed = static_cast<double>(stats.getTotalMemoryUsed());
    double maxSize = static_cast<double>(stats.getMaxDataSize());

    if (memoryUsed  >= stats.mem_low_wat) {
        LOG(EXTENSION_LOG_WARNING,
            "Total memory use reached to the low water mark, stop warmup");
        stats.warmupComplete.set(true);
    }
    if (memoryUsed > (maxSize * stats.warmupMemUsedCap)) {
        LOG(EXTENSION_LOG_WARNING,
                "Enough MB of data loaded to enable traffic");
        stats.warmupComplete.set(true);
    } else if (stats.warmedUpValues >= (stats.warmedUpKeys * stats.warmupNumReadCap)) {
        // Let ep-engine think we're done with the warmup phase
        // (we should refactor this into "enableTraffic")
        LOG(EXTENSION_LOG_WARNING,
            "Enough number of items loaded to enable traffic");
        stats.warmupComplete.set(true);
    }
}

void EventuallyPersistentStore::stopWarmup(void)
{
    // forcefully stop current warmup task
    if (engine.stillWarmingUp()) {
        LOG(EXTENSION_LOG_WARNING, "Stopping warmup while engine is loading "
            "data from underlying storage, shutdown = %s\n",
            stats.shutdown.isShutdown ? "yes" : "no");
        warmupTask->stop();
    }
}

void EventuallyPersistentStore::setExpiryPagerSleeptime(size_t val) {
    LockHolder lh(expiryPager.mutex);

    if (expiryPager.sleeptime != 0) {
        getNonIODispatcher()->cancel(expiryPager.task);
    }

    expiryPager.sleeptime = val;
    if (val != 0) {
        shared_ptr<DispatcherCallback> exp_cb(new ExpiredItemPager(this, stats,
                                                                   expiryPager.sleeptime));

        getNonIODispatcher()->schedule(exp_cb, &expiryPager.task,
                                       Priority::ItemPagerPriority,
                                       expiryPager.sleeptime);
    }
}

void EventuallyPersistentStore::setAccessScannerSleeptime(size_t val) {
    LockHolder lh(accessScanner.mutex);

    if (accessScanner.sleeptime != 0) {
        auxIODispatcher->cancel(accessScanner.task);
    }

    // store sleeptime in seconds
    accessScanner.sleeptime = val * 60;
    if (accessScanner.sleeptime != 0) {
        AccessScanner *as = new AccessScanner(*this, stats, accessScanner.sleeptime);
        shared_ptr<DispatcherCallback> cb(as);
        auxIODispatcher->schedule(cb, &accessScanner.task,
                                  Priority::AccessScannerPriority,
                                  accessScanner.sleeptime);
        stats.alogTime.set(accessScanner.task->getWaketime().tv_sec);
    }
}

void EventuallyPersistentStore::resetAccessScannerStartTime() {
    LockHolder lh(accessScanner.mutex);

    if (accessScanner.sleeptime != 0) {
        auxIODispatcher->cancel(accessScanner.task);
        // re-schedule task according to the new task start hour
        AccessScanner *as = new AccessScanner(*this, stats, accessScanner.sleeptime);
        shared_ptr<DispatcherCallback> cb(as);
        auxIODispatcher->schedule(cb, &accessScanner.task,
                                  Priority::AccessScannerPriority,
                                  accessScanner.sleeptime);
        stats.alogTime.set(accessScanner.task->getWaketime().tv_sec);
    }
}

void EventuallyPersistentStore::visit(VBucketVisitor &visitor)
{
    size_t maxSize = vbMap.getSize();
    assert(maxSize <= std::numeric_limits<uint16_t>::max());
    for (size_t i = 0; i < maxSize; ++i) {
        uint16_t vbid = static_cast<uint16_t>(i);
        RCPtr<VBucket> vb = vbMap.getBucket(vbid);
        if (vb) {
            bool wantData = visitor.visitBucket(vb);
            // We could've lost this along the way.
            if (wantData) {
                vb->ht.visit(visitor);
            }
        }
    }
    visitor.complete();
}

VBCBAdaptor::VBCBAdaptor(EventuallyPersistentStore *s,
                         shared_ptr<VBucketVisitor> v,
                         const char *l, double sleep) :
    store(s), visitor(v), label(l), sleepTime(sleep), currentvb(0)
{
    const VBucketFilter &vbFilter = visitor->getVBucketFilter();
    size_t maxSize = store->vbMap.getSize();
    assert(maxSize <= std::numeric_limits<uint16_t>::max());
    for (size_t i = 0; i < maxSize; ++i) {
        uint16_t vbid = static_cast<uint16_t>(i);
        RCPtr<VBucket> vb = store->vbMap.getBucket(vbid);
        if (vb && vbFilter(vbid)) {
            vbList.push(vbid);
        }
    }
}

bool VBCBAdaptor::callback(Dispatcher & d, TaskId &t) {
    if (!vbList.empty()) {
        currentvb = vbList.front();
        RCPtr<VBucket> vb = store->vbMap.getBucket(currentvb);
        if (vb) {
            if (visitor->pauseVisitor()) {
                d.snooze(t, sleepTime);
                return true;
            }
            if (visitor->visitBucket(vb)) {
                vb->ht.visit(*visitor);
            }
        }
        vbList.pop();
    }

    bool isdone = vbList.empty();
    if (isdone) {
        visitor->complete();
    }
    return !isdone;
}

void EventuallyPersistentStore::resetUnderlyingStats(void)
{
    for (size_t i = 0; i < vbMap.numShards; i++) {
        KVShard *shard = vbMap.shards[i];
        shard->getRWUnderlying()->resetStats();
        shard->getROUnderlying()->resetStats();
    }
    auxUnderlying->resetStats();
}

void EventuallyPersistentStore::addKVStoreStats(ADD_STAT add_stat,
                                                const void* cookie) {
    for (size_t i = 0; i < vbMap.numShards; i++) {
        std::stringstream rwPrefix;
        std::stringstream roPrefix;
        rwPrefix << "rw_" << i;
        roPrefix << "ro_" << i;
        vbMap.shards[i]->getRWUnderlying()->addStats(rwPrefix.str(), add_stat,
                                                     cookie);
        vbMap.shards[i]->getROUnderlying()->addStats(roPrefix.str(), add_stat,
                                                     cookie);
    }
}

void EventuallyPersistentStore::addKVStoreTimingStats(ADD_STAT add_stat,
                                                      const void* cookie) {
    for (size_t i = 0; i < vbMap.numShards; i++) {
        std::stringstream rwPrefix;
        std::stringstream roPrefix;
        rwPrefix << "rw_" << i;
        roPrefix << "ro_" << i;
        vbMap.shards[i]->getRWUnderlying()->addTimingStats(rwPrefix.str(),
                                                           add_stat,
                                                           cookie);
        vbMap.shards[i]->getROUnderlying()->addTimingStats(roPrefix.str(),
                                                           add_stat,
                                                           cookie);
    }
}

KVStore *EventuallyPersistentStore::getOneROUnderlying(void) {
    return vbMap.getShard(EP_PRIMARY_SHARD)->getROUnderlying();
}

KVStore *EventuallyPersistentStore::getOneRWUnderlying(void) {
    return vbMap.getShard(EP_PRIMARY_SHARD)->getRWUnderlying();
}<|MERGE_RESOLUTION|>--- conflicted
+++ resolved
@@ -476,15 +476,9 @@
                 assert(deleted);
             } else if (v && v->isExpired(startTime) && !v->isDeleted()) {
                 vb->ht.unlocked_softDelete(v, 0);
-<<<<<<< HEAD
-                e->queueDirty(vb, vk.second, queue_op_del, v->getRevSeqno(),
-                              false);
-=======
-                uint64_t revSeqno = v->getSeqno();
+                uint64_t revSeqno = v->getRevSeqno();
                 lh.unlock();
-                e->queueDirty(vb, vk.second, vb->getId(), queue_op_del,
-                              revSeqno, false);
->>>>>>> 9ffb11ea
+                e->queueDirty(vb, vk.second, queue_op_del, revSeqno, false);
             }
         }
     }
@@ -514,12 +508,7 @@
             incExpirationStat(vb, false);
             vb->ht.unlocked_softDelete(v, 0);
             if (queueExpired) {
-<<<<<<< HEAD
-                queueDirty(vb, key, queue_op_del, v->getRevSeqno());
-=======
-                queueDirty(vb, key, vb->getId(), queue_op_del, v->getSeqno(),
-                           false, false);
->>>>>>> 9ffb11ea
+                queueDirty(vb, key, queue_op_del, v->getRevSeqno(), false, false);
             }
             if (wantDeleted) {
                 return v;
@@ -1023,13 +1012,9 @@
                     if (v->getExptime() != gcb.val.getValue()->getExptime()) {
                         assert(v->isDirty());
                         // exptime mutated, schedule it into new checkpoint
-<<<<<<< HEAD
-                        queueDirty(vb, key, queue_op_set, v->getRevSeqno());
-=======
-                        uint64_t revSeqno = v->getSeqno();
-                        hlh.unlock();
-                        queueDirty(vb, key, vbucket, queue_op_set, revSeqno);
->>>>>>> 9ffb11ea
+                        uint64_t revSeqno = v->getRevSeqno();
+                        hlh.unlock(); 
+                        queueDirty(vb, key, queue_op_set, revSeqno);
                     }
                 } else {
                     // underlying kvstore couldn't fetch requested data
@@ -1086,13 +1071,9 @@
                     if (v->getExptime() != fetchedValue->getExptime()) {
                         assert(v->isDirty());
                         // exptime mutated, schedule it into new checkpoint
-<<<<<<< HEAD
-                        queueDirty(vb, key, queue_op_set, v->getRevSeqno());
-=======
-                        uint64_t revSeqno = v->getSeqno();
+                        uint64_t revSeqno = v->getRevSeqno();
                         blh.unlock();
-                        queueDirty(vb, key, vbId, queue_op_set, revSeqno);
->>>>>>> 9ffb11ea
+                        queueDirty(vb, key, queue_op_set, revSeqno);
                     }
                 } else {
                     // underlying kvstore couldn't fetch requested data
@@ -1373,19 +1354,15 @@
         v->setExptime(exptime);
 
         GetValue rv(v->toItem(v->isLocked(ep_current_time()), vbucket),
-                    ENGINE_SUCCESS, v->getId());
+                    ENGINE_SUCCESS, v->getBySeqno());
 
         if (v->isResident()) {
             if (exptime_mutated) {
                 // persist the itme in the underlying storage for
                 // mutated exptime
-<<<<<<< HEAD
-                queueDirty(vb, key, queue_op_set, v->getRevSeqno());
-=======
-                uint64_t revSeqno = v->getSeqno();
+                uint64_t revSeqno = v->getRevSeqno();
                 lh.unlock();
-                queueDirty(vb, key, vbucket, queue_op_set, revSeqno);
->>>>>>> 9ffb11ea
+                queueDirty(vb, key, queue_op_set, revSeqno);
             }
         } else {
             if (queueBG || exptime_mutated) {
@@ -1399,11 +1376,6 @@
             }
         }
 
-<<<<<<< HEAD
-        GetValue rv(v->toItem(v->isLocked(ep_current_time()), vbucket),
-                    ENGINE_SUCCESS, v->getBySeqno());
-=======
->>>>>>> 9ffb11ea
         return rv;
     } else {
         GetValue rv;
@@ -1673,12 +1645,8 @@
         }
     } else if (!v) {
         if (vb->getState() != vbucket_state_active && force) {
-<<<<<<< HEAD
+            lh.unlock();
             queueDirty(vb, key, queue_op_del, newSeqno, tapBackfill);
-=======
-            lh.unlock();
-            queueDirty(vb, key, vbucket, queue_op_del, newSeqno, tapBackfill);
->>>>>>> 9ffb11ea
         }
         return ENGINE_KEY_ENOENT;
     }
@@ -2112,8 +2080,8 @@
                                            const std::string &key,
                                            enum queue_operation op,
                                            uint64_t seqno,
-<<<<<<< HEAD
-                                           bool tapBackfill) {
+                                           bool tapBackfill,
+                                           bool notifyReplicator) {
     if (vb) {
         uint16_t vbid = vb->getId();
         ++stats.diskQueueSize;
@@ -2130,31 +2098,8 @@
             stats.decrDiskQueueSize(1);
             vb->doStatsForFlushing(*itm, itm->size());
         }
-        if (!tapBackfill) {
+        if (!tapBackfill && notifyReplicator) {
             engine.getTapConnMap().notifyVBConnections(vbid);
-=======
-                                           bool tapBackfill,
-                                           bool notifyReplicator) {
-    if (doPersistence) {
-        if (vb) {
-            ++stats.diskQueueSize;
-            queued_item itm(new QueuedItem(key, vbid, op, seqno));
-            vb->doStatsForQueueing(*itm, itm->size());
-
-            bool rv = tapBackfill ? vb->queueBackfillItem(itm) :
-                                    vb->checkpointManager.queueDirty(itm, vb);
-            if (rv) {
-                KVShard* shard = vbMap.getShard(vbid);
-                shard->getFlusher()->notifyFlushEvent();
-                ++stats.totalEnqueued;
-            } else {
-                stats.decrDiskQueueSize(1);
-                vb->doStatsForFlushing(*itm, itm->size());
-            }
-            if (!tapBackfill && notifyReplicator) {
-                engine.getTapConnMap().notifyVBConnections(vbid);
-            }
->>>>>>> 9ffb11ea
         }
     }
 }
