/* -*- Mode: C++; tab-width: 4; c-basic-offset: 4; indent-tabs-mode: nil -*- */
/*
 *     Copyright 2015 Couchbase, Inc
 *
 *   Licensed under the Apache License, Version 2.0 (the "License");
 *   you may not use this file except in compliance with the License.
 *   You may obtain a copy of the License at
 *
 *       http://www.apache.org/licenses/LICENSE-2.0
 *
 *   Unless required by applicable law or agreed to in writing, software
 *   distributed under the License is distributed on an "AS IS" BASIS,
 *   WITHOUT WARRANTIES OR CONDITIONS OF ANY KIND, either express or implied.
 *   See the License for the specific language governing permissions and
 *   limitations under the License.
 */

#include "config.h"

#include <string.h>
#include <time.h>

#include <fstream>
#include <functional>
#include <iostream>
#include <map>
#include <sstream>
#include <string>
#include <utility>
#include <vector>

#include "access_scanner.h"
#include "bgfetcher.h"
#include "checkpoint_remover.h"
#include "conflict_resolution.h"
#include "dcp/dcpconnmap.h"
#include "defragmenter.h"
#include "ep.h"
#include "ep_engine.h"
#include "ext_meta_parser.h"
#include "failover-table.h"
#include "flusher.h"
#include "htresizer.h"
#include "kvshard.h"
#include "kvstore.h"
#include "locks.h"
#include "mutation_log.h"
#include "warmup.h"
#include "connmap.h"
#include "replicationthrottle.h"
#include "tapconnmap.h"

class StatsValueChangeListener : public ValueChangedListener {
public:
    StatsValueChangeListener(EPStats &st, EventuallyPersistentStore &str)
        : stats(st), store(str) {
        // EMPTY
    }

    virtual void sizeValueChanged(const std::string &key, size_t value) {
        if (key.compare("max_size") == 0) {
            stats.setMaxDataSize(value);
            store.getEPEngine().getDcpConnMap(). \
                                     updateMaxActiveSnoozingBackfills(value);
            size_t low_wat = static_cast<size_t>
                    (static_cast<double>(value) * stats.mem_low_wat_percent);
            size_t high_wat = static_cast<size_t>
                    (static_cast<double>(value) * stats.mem_high_wat_percent);
            stats.mem_low_wat.store(low_wat);
            stats.mem_high_wat.store(high_wat);
            store.setCursorDroppingLowerUpperThresholds(value);
        } else if (key.compare("mem_low_wat") == 0) {
            stats.mem_low_wat.store(value);
            stats.mem_low_wat_percent.store(
                                    (double)(value) / stats.getMaxDataSize());
        } else if (key.compare("mem_high_wat") == 0) {
            stats.mem_high_wat.store(value);
            stats.mem_high_wat_percent.store(
                                    (double)(value) / stats.getMaxDataSize());
        } else if (key.compare("replication_throttle_threshold") == 0) {
            stats.replicationThrottleThreshold.store(
                                          static_cast<double>(value) / 100.0);
        } else if (key.compare("warmup_min_memory_threshold") == 0) {
            stats.warmupMemUsedCap.store(static_cast<double>(value) / 100.0);
        } else if (key.compare("warmup_min_items_threshold") == 0) {
            stats.warmupNumReadCap.store(static_cast<double>(value) / 100.0);
        } else {
            LOG(EXTENSION_LOG_WARNING,
                "Failed to change value for unknown variable, %s\n",
                key.c_str());
        }
    }

private:
    EPStats &stats;
    EventuallyPersistentStore &store;
};

/**
 * A configuration value changed listener that responds to ep-engine
 * parameter changes by invoking engine-specific methods on
 * configuration change events.
 */
class EPStoreValueChangeListener : public ValueChangedListener {
public:
    EPStoreValueChangeListener(EventuallyPersistentStore &st) : store(st) {
    }

    virtual void sizeValueChanged(const std::string &key, size_t value) {
        if (key.compare("bg_fetch_delay") == 0) {
            store.setBGFetchDelay(static_cast<uint32_t>(value));
        } else if (key.compare("compaction_write_queue_cap") == 0) {
            store.setCompactionWriteQueueCap(value);
        } else if (key.compare("exp_pager_stime") == 0) {
            store.setExpiryPagerSleeptime(value);
        } else if (key.compare("exp_pager_initial_run_time") == 0) {
            store.setExpiryPagerTasktime(value);
        } else if (key.compare("alog_sleep_time") == 0) {
            store.setAccessScannerSleeptime(value, false);
        } else if (key.compare("alog_task_time") == 0) {
            store.resetAccessScannerStartTime();
        } else if (key.compare("mutation_mem_threshold") == 0) {
            double mem_threshold = static_cast<double>(value) / 100;
            StoredValue::setMutationMemoryThreshold(mem_threshold);
        } else if (key.compare("backfill_mem_threshold") == 0) {
            double backfill_threshold = static_cast<double>(value) / 100;
            store.setBackfillMemoryThreshold(backfill_threshold);
        } else if (key.compare("compaction_exp_mem_threshold") == 0) {
            store.setCompactionExpMemThreshold(value);
        } else if (key.compare("replication_throttle_queue_cap") == 0) {
            store.getEPEngine().getReplicationThrottle().setQueueCap(value);
        } else if (key.compare("replication_throttle_cap_pcnt") == 0) {
            store.getEPEngine().getReplicationThrottle().setCapPercent(value);
        } else {
            LOG(EXTENSION_LOG_WARNING,
                "Failed to change value for unknown variable, %s\n",
                key.c_str());
        }
    }

    virtual void booleanValueChanged(const std::string &key, bool value) {
        if (key.compare("access_scanner_enabled") == 0) {
            if (value) {
                store.enableAccessScannerTask();
            } else {
                store.disableAccessScannerTask();
            }
        } else if (key.compare("bfilter_enabled") == 0) {
            store.setAllBloomFilters(value);
        } else if (key.compare("exp_pager_enabled") == 0) {
            if (value) {
                store.enableExpiryPager();
            } else {
                store.disableExpiryPager();
            }
        }
    }

    virtual void floatValueChanged(const std::string &key, float value) {
        if (key.compare("bfilter_residency_threshold") == 0) {
            store.setBfiltersResidencyThreshold(value);
        } else if (key.compare("dcp_min_compression_ratio") == 0) {
            store.getEPEngine().updateDcpMinCompressionRatio(value);
        }
    }

private:
    EventuallyPersistentStore &store;
};

/**
 * Callback class used by EpStore, for adding relevant keys
 * to bloomfilter during compaction.
 */
class BloomFilterCallback : public Callback<uint16_t&, std::string&, bool&> {
public:
    BloomFilterCallback(EventuallyPersistentStore& eps)
        : store(eps) {
    }

    void callback(uint16_t& vbucketId, std::string& key, bool& isDeleted) {
        RCPtr<VBucket> vb = store.getVBucket(vbucketId);
        if (vb) {
            /* Check if a temporary filter has been initialized. If not,
             * initialize it. If initialization fails, throw an exception
             * to the caller and let the caller deal with it.
             */
            bool tempFilterInitialized = vb->isTempFilterAvailable();
            if (!tempFilterInitialized) {
                tempFilterInitialized = initTempFilter(vbucketId);
            }

            if (!tempFilterInitialized) {
                throw std::runtime_error("BloomFilterCallback::callback: Failed "
                    "to initialize temporary filter for vbucket: " +
                    std::to_string(vbucketId));
            }

            if (store.getItemEvictionPolicy() == VALUE_ONLY) {
                /**
                 * VALUE-ONLY EVICTION POLICY
                 * Consider deleted items only.
                 */
                if (isDeleted) {
                    vb->addToTempFilter(key);
                }
            } else {
                /**
                 * FULL EVICTION POLICY
                 * If vbucket's resident ratio is found to be less than
                 * the residency threshold, consider all items, otherwise
                 * consider deleted and non-resident items only.
                 */
                 bool residentRatioLessThanThreshold = vb->isResidentRatioUnderThreshold(
                                                           store.getBfiltersResidencyThreshold(),
                                                           store.getItemEvictionPolicy());
                 if (residentRatioLessThanThreshold) {
                     vb->addToTempFilter(key);
                 } else {
                     if (isDeleted || !store.isMetaDataResident(vb, key)) {
                         vb->addToTempFilter(key);
                     }
                 }
            }
        }
    }

private:
    bool initTempFilter(uint16_t vbucketId);
    EventuallyPersistentStore& store;
};

bool BloomFilterCallback::initTempFilter(uint16_t vbucketId) {
    Configuration& config = store.getEPEngine().getConfiguration();
    RCPtr<VBucket> vb = store.getVBucket(vbucketId);
    if (!vb) {
        return false;
    }

    size_t initial_estimation = config.getBfilterKeyCount();
    size_t estimated_count;
    size_t num_deletes = store.getROUnderlying(vbucketId)->
                                         getNumPersistedDeletes(vbucketId);
    item_eviction_policy_t eviction_policy = store.getItemEvictionPolicy();
    if (eviction_policy == VALUE_ONLY) {
        /**
         * VALUE-ONLY EVICTION POLICY
         * Obtain number of persisted deletes from underlying kvstore.
         * Bloomfilter's estimated_key_count = 1.25 * deletes
         */
        estimated_count = round(1.25 * num_deletes);
    } else {
        /**
         * FULL EVICTION POLICY
         * First determine if the resident ratio of vbucket is less than
         * the threshold from configuration.
         */
        bool residentRatioAlert = vb->isResidentRatioUnderThreshold(
                                          store.getBfiltersResidencyThreshold(),
                                          eviction_policy);

        /**
         * Based on resident ratio against threshold, estimate count.
         *
         * 1. If resident ratio is greater than the threshold:
         * Obtain number of persisted deletes from underlying kvstore.
         * Obtain number of non-resident-items for vbucket.
         * Bloomfilter's estimated_key_count =
         *                              1.25 * (deletes + non-resident)
         *
         * 2. Otherwise:
         * Obtain number of items for vbucket.
         * Bloomfilter's estimated_key_count =
         *                              1.25 * (num_items)
         */

         if (residentRatioAlert) {
             estimated_count = round(1.25 * vb->getNumItems(eviction_policy));
         } else {
             estimated_count = round(1.25 * (num_deletes +
                                      vb->getNumNonResidentItems(eviction_policy)));
         }
    }

    if (estimated_count < initial_estimation) {
        estimated_count = initial_estimation;
    }

    vb->initTempFilter(estimated_count, config.getBfilterFpProb());

    return true;
}

class ExpiredItemsCallback : public Callback<uint16_t&, std::string&, uint64_t&,
                                             time_t&> {
    public:
        ExpiredItemsCallback(EventuallyPersistentStore& store)
            : epstore(store) { }

        void callback(uint16_t& vbid, std::string& key, uint64_t& revSeqno,
                      time_t& startTime) {
            if (epstore.compactionCanExpireItems()) {
                epstore.deleteExpiredItem(vbid, key, startTime, revSeqno,
                                              EXP_BY_COMPACTOR);
            }
        }

    private:
        EventuallyPersistentStore& epstore;
};

class VBucketMemoryDeletionTask : public GlobalTask {
public:
    VBucketMemoryDeletionTask(EventuallyPersistentEngine &eng,
                              RCPtr<VBucket> &vb, double delay) :
                              GlobalTask(&eng,
                              TaskId::VBucketMemoryDeletionTask, delay, true),
                              e(eng), vbucket(vb), vbid(vb->getId()) { }

    std::string getDescription() {
        std::stringstream ss;
        ss << "Removing (dead) vbucket " << vbid << " from memory";
        return ss.str();
    }

    bool run(void) {
        vbucket->notifyAllPendingConnsFailed(e);
        vbucket->ht.clear();
        vbucket.reset();
        return false;
    }

private:
    EventuallyPersistentEngine &e;
    RCPtr<VBucket> vbucket;
    uint16_t vbid;
};

class PendingOpsNotification : public GlobalTask {
public:
    PendingOpsNotification(EventuallyPersistentEngine &e, RCPtr<VBucket> &vb) :
        GlobalTask(&e, TaskId::PendingOpsNotification, 0, false),
        engine(e), vbucket(vb) { }

    std::string getDescription() {
        std::stringstream ss;
        ss << "Notify pending operations for vbucket " << vbucket->getId();
        return ss.str();
    }

    bool run(void) {
        vbucket->fireAllOps(engine);
        return false;
    }

private:
    EventuallyPersistentEngine &engine;
    RCPtr<VBucket> vbucket;
};

EventuallyPersistentStore::EventuallyPersistentStore(
    EventuallyPersistentEngine &theEngine) :
    engine(theEngine), stats(engine.getEpStats()),
    vbMap(theEngine.getConfiguration(), *this),
    defragmenterTask(NULL),
    bgFetchQueue(0),
    diskFlushAll(false), bgFetchDelay(0),
    backfillMemoryThreshold(0.95),
    statsSnapshotTaskId(0), lastTransTimePerItem(0)
{
    cachedResidentRatio.activeRatio.store(0);
    cachedResidentRatio.replicaRatio.store(0);

    Configuration &config = engine.getConfiguration();
    MutationLog *shardlog;
    for (uint16_t i = 0; i < config.getMaxNumShards(); i++) {
        std::stringstream s;
        s << i;
        shardlog = new MutationLog(engine.getConfiguration().getAlogPath() +
                                 "." + s.str(),
                                 engine.getConfiguration().getAlogBlockSize());
        accessLog.push_back(shardlog);
    }


    stats.schedulingHisto = new Histogram<hrtime_t>[GlobalTask::allTaskIds.size()];
    stats.taskRuntimeHisto = new Histogram<hrtime_t>[GlobalTask::allTaskIds.size()];

    for (size_t i = 0; i < GlobalTask::allTaskIds.size(); i++) {
        stats.schedulingHisto[i].reset();
        stats.taskRuntimeHisto[i].reset();
    }

    ExecutorPool::get()->registerTaskable(ObjectRegistry::getCurrentEngine()->getTaskable());

    size_t num_vbs = config.getMaxVbuckets();
    vb_mutexes = new std::mutex[num_vbs];
    schedule_vbstate_persist = new std::atomic<bool>[num_vbs];
    for (size_t i = 0; i < num_vbs; ++i) {
        schedule_vbstate_persist[i] = false;
    }

    stats.memOverhead = sizeof(EventuallyPersistentStore);

    if (config.getConflictResolutionType().compare("seqno") == 0) {
        conflictResolver = new ConflictResolution();
    }

    stats.setMaxDataSize(config.getMaxSize());
    config.addValueChangedListener("max_size",
                                   new StatsValueChangeListener(stats, *this));
    getEPEngine().getDcpConnMap().updateMaxActiveSnoozingBackfills(
                                                        config.getMaxSize());

    stats.mem_low_wat.store(config.getMemLowWat());
    config.addValueChangedListener("mem_low_wat",
                                   new StatsValueChangeListener(stats, *this));
    stats.mem_low_wat_percent.store(
                (double)(stats.mem_low_wat.load()) / stats.getMaxDataSize());

    stats.mem_high_wat.store(config.getMemHighWat());
    config.addValueChangedListener("mem_high_wat",
                                   new StatsValueChangeListener(stats, *this));
    stats.mem_high_wat_percent.store(
                (double)(stats.mem_high_wat.load()) / stats.getMaxDataSize());

    setCursorDroppingLowerUpperThresholds(config.getMaxSize());

    stats.replicationThrottleThreshold.store(static_cast<double>
                                    (config.getReplicationThrottleThreshold())
                                     / 100.0);
    config.addValueChangedListener("replication_throttle_threshold",
                                   new StatsValueChangeListener(stats, *this));

    stats.replicationThrottleWriteQueueCap.store(
                                    config.getReplicationThrottleQueueCap());
    config.addValueChangedListener("replication_throttle_queue_cap",
                                   new EPStoreValueChangeListener(*this));
    config.addValueChangedListener("replication_throttle_cap_pcnt",
                                   new EPStoreValueChangeListener(*this));

    setBGFetchDelay(config.getBgFetchDelay());
    config.addValueChangedListener("bg_fetch_delay",
                                   new EPStoreValueChangeListener(*this));

    stats.warmupMemUsedCap.store(static_cast<double>
                               (config.getWarmupMinMemoryThreshold()) / 100.0);
    config.addValueChangedListener("warmup_min_memory_threshold",
                                   new StatsValueChangeListener(stats, *this));
    stats.warmupNumReadCap.store(static_cast<double>
                                (config.getWarmupMinItemsThreshold()) / 100.0);
    config.addValueChangedListener("warmup_min_items_threshold",
                                   new StatsValueChangeListener(stats, *this));

    double mem_threshold = static_cast<double>
                                      (config.getMutationMemThreshold()) / 100;
    StoredValue::setMutationMemoryThreshold(mem_threshold);
    config.addValueChangedListener("mutation_mem_threshold",
                                   new EPStoreValueChangeListener(*this));

    double backfill_threshold = static_cast<double>
                                      (config.getBackfillMemThreshold()) / 100;
    setBackfillMemoryThreshold(backfill_threshold);
    config.addValueChangedListener("backfill_mem_threshold",
                                   new EPStoreValueChangeListener(*this));

    config.addValueChangedListener("bfilter_enabled",
                                   new EPStoreValueChangeListener(*this));

    bfilterResidencyThreshold = config.getBfilterResidencyThreshold();
    config.addValueChangedListener("bfilter_residency_threshold",
                                   new EPStoreValueChangeListener(*this));

    compactionExpMemThreshold = config.getCompactionExpMemThreshold();
    config.addValueChangedListener("compaction_exp_mem_threshold",
                                   new EPStoreValueChangeListener(*this));

    compactionWriteQueueCap = config.getCompactionWriteQueueCap();
    config.addValueChangedListener("compaction_write_queue_cap",
                                   new EPStoreValueChangeListener(*this));

    config.addValueChangedListener("dcp_min_compression_ratio",
                                   new EPStoreValueChangeListener(*this));

    const std::string &policy = config.getItemEvictionPolicy();
    if (policy.compare("value_only") == 0) {
        eviction_policy = VALUE_ONLY;
    } else {
        eviction_policy = FULL_EVICTION;
    }

    warmupTask = new Warmup(*this);
}

bool EventuallyPersistentStore::initialize() {
    // We should nuke everything unless we want warmup
    Configuration &config = engine.getConfiguration();
    if (!config.isWarmup()) {
        reset();
    }

    if (!startFlusher()) {
        LOG(EXTENSION_LOG_WARNING,
            "FATAL: Failed to create and start flushers");
        return false;
    }
    if (!startBgFetcher()) {
        LOG(EXTENSION_LOG_WARNING,
           "FATAL: Failed to create and start bgfetchers");
        return false;
    }

    warmupTask->start();

    if (config.isFailpartialwarmup() && stats.warmOOM > 0) {
        LOG(EXTENSION_LOG_WARNING,
            "Warmup failed to load %d records due to OOM, exiting.\n",
            static_cast<unsigned int>(stats.warmOOM));
        return false;
    }

    itmpTask = new ItemPager(&engine, stats);
    ExecutorPool::get()->schedule(itmpTask, NONIO_TASK_IDX);

    LockHolder elh(expiryPager.mutex);
    expiryPager.enabled = config.isExpPagerEnabled();
    elh.unlock();

    size_t expiryPagerSleeptime = config.getExpPagerStime();
    setExpiryPagerSleeptime(expiryPagerSleeptime);
    config.addValueChangedListener("exp_pager_stime",
                                   new EPStoreValueChangeListener(*this));
    config.addValueChangedListener("exp_pager_enabled",
                                   new EPStoreValueChangeListener(*this));
    config.addValueChangedListener("exp_pager_initial_run_time",
                                   new EPStoreValueChangeListener(*this));

    ExTask htrTask = new HashtableResizerTask(this, 10);
    ExecutorPool::get()->schedule(htrTask, NONIO_TASK_IDX);

    size_t checkpointRemoverInterval = config.getChkRemoverStime();
    chkTask = new ClosedUnrefCheckpointRemoverTask(&engine, stats,
                                                   checkpointRemoverInterval);
    ExecutorPool::get()->schedule(chkTask, NONIO_TASK_IDX);

    ExTask vbSnapshotTask = new DaemonVBSnapshotTask(&engine);
    ExecutorPool::get()->schedule(vbSnapshotTask, WRITER_TASK_IDX);

    ExTask workloadMonitorTask = new WorkLoadMonitor(&engine, false);
    ExecutorPool::get()->schedule(workloadMonitorTask, NONIO_TASK_IDX);

#if HAVE_JEMALLOC
    /* Only create the defragmenter task if we have an underlying memory
     * allocator which can facilitate defragmenting memory.
     */
    defragmenterTask = new DefragmenterTask(&engine, stats);
    ExecutorPool::get()->schedule(defragmenterTask, NONIO_TASK_IDX);
#endif

    return true;
}

EventuallyPersistentStore::~EventuallyPersistentStore() {
    stopWarmup();
    stopBgFetcher();
    ExecutorPool::get()->stopTaskGroup(engine.getTaskable().getGID(), NONIO_TASK_IDX,
                                       stats.forceShutdown);

    ExecutorPool::get()->cancel(statsSnapshotTaskId);

    LockHolder lh(accessScanner.mutex);
    ExecutorPool::get()->cancel(accessScanner.task);
    lh.unlock();

    stopFlusher();

    ExecutorPool::get()->unregisterTaskable(engine.getTaskable(),
                                            stats.forceShutdown);

    delete [] vb_mutexes;
    delete [] schedule_vbstate_persist;
    delete [] stats.schedulingHisto;
    delete [] stats.taskRuntimeHisto;
    delete conflictResolver;
    delete warmupTask;
    defragmenterTask.reset();

    std::vector<MutationLog*>::iterator it;
    for (it = accessLog.begin(); it != accessLog.end(); it++) {
        delete *it;
    }
}

const Flusher* EventuallyPersistentStore::getFlusher(uint16_t shardId) {
    return vbMap.shards[shardId]->getFlusher();
}

uint16_t EventuallyPersistentStore::getCommitInterval(uint16_t shardId) {
    Flusher *flusher = vbMap.shards[shardId]->getFlusher();
    return flusher->getCommitInterval();
}

uint16_t EventuallyPersistentStore::decrCommitInterval(uint16_t shardId) {
    Flusher *flusher = vbMap.shards[shardId]->getFlusher();
    return flusher->decrCommitInterval();
}

Warmup* EventuallyPersistentStore::getWarmup(void) const {
    return warmupTask;
}

bool EventuallyPersistentStore::startFlusher() {
    for (uint16_t i = 0; i < vbMap.shards.size(); ++i) {
        Flusher *flusher = vbMap.shards[i]->getFlusher();
        flusher->start();
    }
    return true;
}

void EventuallyPersistentStore::stopFlusher() {
    for (uint16_t i = 0; i < vbMap.shards.size(); i++) {
        Flusher *flusher = vbMap.shards[i]->getFlusher();
        LOG(EXTENSION_LOG_WARNING, "Attempting to stop the flusher for "
            "shard:%" PRIu16, i);
        bool rv = flusher->stop(stats.forceShutdown);
        if (rv && !stats.forceShutdown) {
            flusher->wait();
        }
    }
}

bool EventuallyPersistentStore::pauseFlusher() {
    bool rv = true;
    for (uint16_t i = 0; i < vbMap.shards.size(); i++) {
        Flusher *flusher = vbMap.shards[i]->getFlusher();
        if (!flusher->pause()) {
            LOG(EXTENSION_LOG_WARNING, "Attempted to pause flusher in state "
                "[%s], shard = %d", flusher->stateName(), i);
            rv = false;
        }
    }
    return rv;
}

bool EventuallyPersistentStore::resumeFlusher() {
    bool rv = true;
    for (uint16_t i = 0; i < vbMap.shards.size(); i++) {
        Flusher *flusher = vbMap.shards[i]->getFlusher();
        if (!flusher->resume()) {
            LOG(EXTENSION_LOG_WARNING,
                    "Attempted to resume flusher in state [%s], "
                    "shard = %d", flusher->stateName(), i);
            rv = false;
        }
    }
    return rv;
}

void EventuallyPersistentStore::wakeUpFlusher() {
    if (stats.diskQueueSize.load() == 0) {
        for (uint16_t i = 0; i < vbMap.shards.size(); i++) {
            Flusher *flusher = vbMap.shards[i]->getFlusher();
            flusher->wake();
        }
    }
}

bool EventuallyPersistentStore::startBgFetcher() {
    for (uint16_t i = 0; i < vbMap.shards.size(); i++) {
        BgFetcher *bgfetcher = vbMap.shards[i]->getBgFetcher();
        if (bgfetcher == NULL) {
            LOG(EXTENSION_LOG_WARNING,
                "Failed to start bg fetcher for shard %d", i);
            return false;
        }
        bgfetcher->start();
    }
    return true;
}

void EventuallyPersistentStore::stopBgFetcher() {
    for (uint16_t i = 0; i < vbMap.shards.size(); i++) {
        BgFetcher *bgfetcher = vbMap.shards[i]->getBgFetcher();
        if (multiBGFetchEnabled() && bgfetcher->pendingJob()) {
            LOG(EXTENSION_LOG_WARNING,
                "Shutting down engine while there are still pending data "
                "read for shard %d from database storage", i);
        }
        LOG(EXTENSION_LOG_WARNING, "Stopping bg fetcher for shard:%" PRIu16, i);
        bgfetcher->stop();
    }
}

void
EventuallyPersistentStore::deleteExpiredItem(uint16_t vbid, std::string &key,
                                             time_t startTime,
                                             uint64_t revSeqno,
                                             exp_type_t source) {
    RCPtr<VBucket> vb = getVBucket(vbid);
    if (vb) {
        // Obtain reader access to the VB state change lock so that
        // the VB can't switch state whilst we're processing
        ReaderLockHolder rlh(vb->getStateLock());
        if (vb->getState() == vbucket_state_active) {
            int bucket_num(0);
            LockHolder lh = vb->ht.getLockedBucket(key, &bucket_num);
            StoredValue *v = vb->ht.unlocked_find(key, bucket_num, true, false);
            if (v) {
                if (v->isTempNonExistentItem() || v->isTempDeletedItem()) {
                    // This is a temporary item whose background fetch for metadata
                    // has completed.
                    bool deleted = vb->ht.unlocked_del(key, bucket_num);
                    if (!deleted) {
                        throw std::logic_error("EPStore::deleteExpiredItem: "
                                "Failed to delete key '" + key + "' from bucket "
                                + std::to_string(bucket_num));
                    }
                } else if (v->isExpired(startTime) && !v->isDeleted()) {
                    vb->ht.unlocked_softDelete(v, 0, getItemEvictionPolicy());
                    v->setCas(vb->nextHLCCas());
                    queueDirty(vb, v, &lh, NULL, false);
                }
            } else {
                if (eviction_policy == FULL_EVICTION) {
                    // Create a temp item and delete and push it
                    // into the checkpoint queue, only if the bloomfilter
                    // predicts that the item may exist on disk.
                    if (vb->maybeKeyExistsInFilter(key)) {
                        add_type_t rv = vb->ht.unlocked_addTempItem(bucket_num, key,
                                                                    eviction_policy);
                        if (rv == ADD_NOMEM) {
                            return;
                        }
                        v = vb->ht.unlocked_find(key, bucket_num, true, false);
                        v->setDeleted();
                        v->setRevSeqno(revSeqno);
                        vb->ht.unlocked_softDelete(v, 0, eviction_policy);
                        v->setCas(vb->nextHLCCas());
                        queueDirty(vb, v, &lh, NULL, false);
                    }
                }
            }
            incExpirationStat(vb, source);
        }
    }
}

void
EventuallyPersistentStore::deleteExpiredItems(std::list<std::pair<uint16_t,
                                                        std::string> > &keys,
                                              exp_type_t source) {
    std::list<std::pair<uint16_t, std::string> >::iterator it;
    time_t startTime = ep_real_time();
    for (it = keys.begin(); it != keys.end(); it++) {
        deleteExpiredItem(it->first, it->second, startTime, 0, source);
    }
}

StoredValue *EventuallyPersistentStore::fetchValidValue(RCPtr<VBucket> &vb,
                                                        const std::string &key,
                                                        int bucket_num,
                                                        bool wantDeleted,
                                                        bool trackReference,
                                                        bool queueExpired) {
    StoredValue *v = vb->ht.unlocked_find(key, bucket_num, wantDeleted,
                                          trackReference);
    if (v && !v->isDeleted() && !v->isTempItem()) {
        // In the deleted case, we ignore expiration time.
        if (v->isExpired(ep_real_time())) {
            if (vb->getState() != vbucket_state_active) {
                return wantDeleted ? v : NULL;
            }

            // queueDirty only allowed on active VB
            if (queueExpired && vb->getState() == vbucket_state_active) {
                incExpirationStat(vb, EXP_BY_ACCESS);
                vb->ht.unlocked_softDelete(v, 0, eviction_policy);
                v->setCas(vb->nextHLCCas());
                queueDirty(vb, v, NULL, NULL, false, true);
            }
            return wantDeleted ? v : NULL;
        }
    }
    return v;
}

bool EventuallyPersistentStore::isMetaDataResident(RCPtr<VBucket> &vb,
                                                   const std::string &key) {

    if (!vb) {
        throw std::invalid_argument("EPStore::isMetaDataResident: vb is NULL");
    }

    int bucket_num(0);
    LockHolder lh = vb->ht.getLockedBucket(key, &bucket_num);
    StoredValue *v = vb->ht.unlocked_find(key, bucket_num, false, false);

    if (v && !v->isTempItem()) {
        return true;
    } else {
        return false;
    }
}

protocol_binary_response_status EventuallyPersistentStore::evictKey(
                                                        const std::string &key,
                                                        uint16_t vbucket,
                                                        const char **msg,
                                                        size_t *msg_size,
                                                        bool force) {
    RCPtr<VBucket> vb = getVBucket(vbucket);
    if (!vb || (vb->getState() != vbucket_state_active && !force)) {
        return PROTOCOL_BINARY_RESPONSE_NOT_MY_VBUCKET;
    }

    int bucket_num(0);
    LockHolder lh = vb->ht.getLockedBucket(key, &bucket_num);
    StoredValue *v = fetchValidValue(vb, key, bucket_num, force, false);

    protocol_binary_response_status rv(PROTOCOL_BINARY_RESPONSE_SUCCESS);

    *msg_size = 0;
    if (v) {
        if (force)  {
            v->markClean();
        }
        if (v->isResident()) {
            if (vb->ht.unlocked_ejectItem(v, eviction_policy)) {
                *msg = "Ejected.";

                // Add key to bloom filter incase of full eviction mode
                if (getItemEvictionPolicy() == FULL_EVICTION) {
                    vb->addToFilter(key);
                }
            } else {
                *msg = "Can't eject: Dirty object.";
                rv = PROTOCOL_BINARY_RESPONSE_KEY_EEXISTS;
            }
        } else {
            *msg = "Already ejected.";
        }
    } else {
        if (eviction_policy == VALUE_ONLY) {
            *msg = "Not found.";
            rv = PROTOCOL_BINARY_RESPONSE_KEY_ENOENT;
        } else {
            *msg = "Already ejected.";
        }
    }

    return rv;
}

ENGINE_ERROR_CODE EventuallyPersistentStore::addTempItemForBgFetch(
                                                        LockHolder &lock,
                                                        int bucket_num,
                                                        const std::string &key,
                                                        RCPtr<VBucket> &vb,
                                                        const void *cookie,
                                                        bool metadataOnly,
                                                        bool isReplication) {

    add_type_t rv = vb->ht.unlocked_addTempItem(bucket_num, key,
                                                eviction_policy,
                                                isReplication);
    switch(rv) {
        case ADD_NOMEM:
            return ENGINE_ENOMEM;
        case ADD_EXISTS:
        case ADD_UNDEL:
        case ADD_SUCCESS:
        case ADD_TMP_AND_BG_FETCH:
            // Since the hashtable bucket is locked, we shouldn't get here
            abort();
        case ADD_BG_FETCH:
            lock.unlock();
            bgFetch(key, vb->getId(), cookie, metadataOnly);
    }
    return ENGINE_EWOULDBLOCK;
}

ENGINE_ERROR_CODE EventuallyPersistentStore::set(Item &itm,
                                                 const void *cookie) {

    RCPtr<VBucket> vb = getVBucket(itm.getVBucketId());
    if (!vb) {
        ++stats.numNotMyVBuckets;
        return ENGINE_NOT_MY_VBUCKET;
    }

    // Obtain read-lock on VB state to ensure VB state changes are interlocked
    // with this set
    ReaderLockHolder rlh(vb->getStateLock());
    if (vb->getState() == vbucket_state_dead) {
        ++stats.numNotMyVBuckets;
        return ENGINE_NOT_MY_VBUCKET;
    } else if (vb->getState() == vbucket_state_replica) {
        ++stats.numNotMyVBuckets;
        return ENGINE_NOT_MY_VBUCKET;
    } else if (vb->getState() == vbucket_state_pending) {
        if (vb->addPendingOp(cookie)) {
            return ENGINE_EWOULDBLOCK;
        }
    } else if (vb->isTakeoverBackedUp()) {
        LOG(EXTENSION_LOG_DEBUG, "(vb %u) Returned TMPFAIL to a set op"
                ", becuase takeover is lagging", vb->getId());
        return ENGINE_TMPFAIL;
    }

    bool cas_op = (itm.getCas() != 0);
    int bucket_num(0);
    LockHolder lh = vb->ht.getLockedBucket(itm.getKey(), &bucket_num);
    StoredValue *v = vb->ht.unlocked_find(itm.getKey(), bucket_num,
                                          /*wantsDeleted*/true,
                                          /*trackReference*/false);
    if (v && v->isLocked(ep_current_time()) &&
        (vb->getState() == vbucket_state_replica ||
         vb->getState() == vbucket_state_pending)) {
        v->unlock();
    }

    bool maybeKeyExists = true;
    // If we didn't find a valid item, check Bloomfilter's prediction if in
    // full eviction policy and for a CAS operation.
    if ((v == nullptr || v->isTempInitialItem()) &&
        (eviction_policy == FULL_EVICTION) &&
        (itm.getCas() != 0)) {
        // Check Bloomfilter's prediction
        if (!vb->maybeKeyExistsInFilter(itm.getKey())) {
            maybeKeyExists = false;
        }
    }

    mutation_type_t mtype = vb->ht.unlocked_set(v, itm, itm.getCas(), true, false,
                                                eviction_policy,
                                                maybeKeyExists);

    uint64_t seqno = 0;
    ENGINE_ERROR_CODE ret = ENGINE_SUCCESS;
    switch (mtype) {
    case NOMEM:
        ret = ENGINE_ENOMEM;
        break;
    case INVALID_CAS:
    case IS_LOCKED:
        ret = ENGINE_KEY_EEXISTS;
        break;
    case NOT_FOUND:
        if (cas_op) {
            ret = ENGINE_KEY_ENOENT;
            break;
        }
        // FALLTHROUGH
    case WAS_DIRTY:
        // Even if the item was dirty, push it into the vbucket's open
        // checkpoint.
    case WAS_CLEAN:
        itm.setCas(vb->nextHLCCas());
        v->setCas(itm.getCas());
        queueDirty(vb, v, &lh, &seqno);
        itm.setBySeqno(seqno);
        break;
    case NEED_BG_FETCH:
    {   // CAS operation with non-resident item + full eviction.
        if (v) {
            // temp item is already created. Simply schedule a bg fetch job
            lh.unlock();
            bgFetch(itm.getKey(), vb->getId(), cookie, true);
            return ENGINE_EWOULDBLOCK;
        }
        ret = addTempItemForBgFetch(lh, bucket_num, itm.getKey(), vb,
                                    cookie, true);
        break;
    }
    case INVALID_VBUCKET:
        ret = ENGINE_NOT_MY_VBUCKET;
        break;
    }

    return ret;
}

ENGINE_ERROR_CODE EventuallyPersistentStore::add(Item &itm,
                                                 const void *cookie)
{
    RCPtr<VBucket> vb = getVBucket(itm.getVBucketId());
    if (!vb) {
        ++stats.numNotMyVBuckets;
        return ENGINE_NOT_MY_VBUCKET;
    }

    // Obtain read-lock on VB state to ensure VB state changes are interlocked
    // with this add
    ReaderLockHolder rlh(vb->getStateLock());
    if (vb->getState() == vbucket_state_dead ||
        vb->getState() == vbucket_state_replica) {
        ++stats.numNotMyVBuckets;
        return ENGINE_NOT_MY_VBUCKET;
    } else if (vb->getState() == vbucket_state_pending) {
        if (vb->addPendingOp(cookie)) {
            return ENGINE_EWOULDBLOCK;
        }
    } else if (vb->isTakeoverBackedUp()) {
        LOG(EXTENSION_LOG_DEBUG, "(vb %u) Returned TMPFAIL to a add op"
                ", becuase takeover is lagging", vb->getId());
        return ENGINE_TMPFAIL;
    }

    if (itm.getCas() != 0) {
        // Adding with a cas value doesn't make sense..
        return ENGINE_NOT_STORED;
    }

    int bucket_num(0);
    LockHolder lh = vb->ht.getLockedBucket(itm.getKey(), &bucket_num);
    StoredValue *v = vb->ht.unlocked_find(itm.getKey(), bucket_num, true,
                                          false);

    bool maybeKeyExists = true;
    if ((v == nullptr || v->isTempInitialItem()) &&
        (eviction_policy == FULL_EVICTION)) {
        // Check bloomfilter's prediction
        if (!vb->maybeKeyExistsInFilter(itm.getKey())) {
            maybeKeyExists = false;
        }
    }

    add_type_t atype = vb->ht.unlocked_add(bucket_num, v, itm,
                                           eviction_policy,
                                           /*isDirty*/true,
                                           maybeKeyExists,
                                           /*isReplication*/false);


    Item& it = const_cast<Item&>(itm);
    uint64_t seqno = 0;
    switch (atype) {
    case ADD_NOMEM:
        return ENGINE_ENOMEM;
    case ADD_EXISTS:
        return ENGINE_NOT_STORED;
    case ADD_TMP_AND_BG_FETCH:
        return addTempItemForBgFetch(lh, bucket_num, it.getKey(), vb,
                                     cookie, true);
    case ADD_BG_FETCH:
        lh.unlock();
        bgFetch(it.getKey(), vb->getId(), cookie, true);
        return ENGINE_EWOULDBLOCK;
    case ADD_SUCCESS:
    case ADD_UNDEL:
        it.setCas(vb->nextHLCCas());
        v->setCas(it.getCas());
        queueDirty(vb, v, &lh, &seqno);
        it.setBySeqno(seqno);
        break;
    }

    return ENGINE_SUCCESS;
}

ENGINE_ERROR_CODE EventuallyPersistentStore::replace(Item &itm,
                                                     const void *cookie) {
    RCPtr<VBucket> vb = getVBucket(itm.getVBucketId());
    if (!vb) {
        ++stats.numNotMyVBuckets;
        return ENGINE_NOT_MY_VBUCKET;
    }

    // Obtain read-lock on VB state to ensure VB state changes are interlocked
    // with this replace
    ReaderLockHolder rlh(vb->getStateLock());
    if (vb->getState() == vbucket_state_dead ||
        vb->getState() == vbucket_state_replica) {
        ++stats.numNotMyVBuckets;
        return ENGINE_NOT_MY_VBUCKET;
    } else if (vb->getState() == vbucket_state_pending) {
        if (vb->addPendingOp(cookie)) {
            return ENGINE_EWOULDBLOCK;
        }
    }

    int bucket_num(0);
    LockHolder lh = vb->ht.getLockedBucket(itm.getKey(), &bucket_num);
    StoredValue *v = vb->ht.unlocked_find(itm.getKey(), bucket_num, true,
                                          false);
    if (v) {
        if (v->isDeleted() || v->isTempDeletedItem() ||
            v->isTempNonExistentItem()) {
            return ENGINE_KEY_ENOENT;
        }

        mutation_type_t mtype;
        if (eviction_policy == FULL_EVICTION && v->isTempInitialItem()) {
            mtype = NEED_BG_FETCH;
        } else {
            mtype = vb->ht.unlocked_set(v, itm, 0, true, false, eviction_policy);
        }

        uint64_t seqno = 0;
        ENGINE_ERROR_CODE ret = ENGINE_SUCCESS;
        switch (mtype) {
            case NOMEM:
                ret = ENGINE_ENOMEM;
                break;
            case IS_LOCKED:
                ret = ENGINE_KEY_EEXISTS;
                break;
            case INVALID_CAS:
            case NOT_FOUND:
                ret = ENGINE_NOT_STORED;
                break;
                // FALLTHROUGH
            case WAS_DIRTY:
                // Even if the item was dirty, push it into the vbucket's open
                // checkpoint.
            case WAS_CLEAN:
                itm.setCas(vb->nextHLCCas());
                v->setCas(itm.getCas());
                queueDirty(vb, v, &lh, &seqno);
                itm.setBySeqno(seqno);
                break;
            case NEED_BG_FETCH:
            {
                // temp item is already created. Simply schedule a bg fetch job
                lh.unlock();
                bgFetch(itm.getKey(), vb->getId(), cookie, true);
                ret = ENGINE_EWOULDBLOCK;
                break;
            }
            case INVALID_VBUCKET:
                ret = ENGINE_NOT_MY_VBUCKET;
                break;
        }

        return ret;
    } else {
        if (eviction_policy == VALUE_ONLY) {
            return ENGINE_KEY_ENOENT;
        }

        if (vb->maybeKeyExistsInFilter(itm.getKey())) {
            return addTempItemForBgFetch(lh, bucket_num, itm.getKey(), vb,
                                         cookie, false);
        } else {
            // As bloomfilter predicted that item surely doesn't exist
            // on disk, return ENOENT for replace().
            return ENGINE_KEY_ENOENT;
        }
    }
}

ENGINE_ERROR_CODE EventuallyPersistentStore::addTAPBackfillItem(
                                                        Item &itm,
                                                        bool genBySeqno,
                                                        ExtendedMetaData *emd) {

    RCPtr<VBucket> vb = getVBucket(itm.getVBucketId());
    if (!vb) {
        ++stats.numNotMyVBuckets;
        return ENGINE_NOT_MY_VBUCKET;
    }

    // Obtain read-lock on VB state to ensure VB state changes are interlocked
    // with this add-tapbackfill
    ReaderLockHolder rlh(vb->getStateLock());
    if (vb->getState() == vbucket_state_dead ||
        vb->getState() == vbucket_state_active) {
        ++stats.numNotMyVBuckets;
        return ENGINE_NOT_MY_VBUCKET;
    }

    //check for the incoming item's CAS validity
    if (!Item::isValidCas(itm.getCas())) {
        return ENGINE_KEY_EEXISTS;
    }

    int bucket_num(0);
    LockHolder lh = vb->ht.getLockedBucket(itm.getKey(), &bucket_num);
    StoredValue *v = vb->ht.unlocked_find(itm.getKey(), bucket_num, true,
                                          false);

    // Note that this function is only called on replica or pending vbuckets.
    if (v && v->isLocked(ep_current_time())) {
        v->unlock();
    }
    mutation_type_t mtype = vb->ht.unlocked_set(v, itm, 0, true, true,
                                                eviction_policy);

    ENGINE_ERROR_CODE ret = ENGINE_SUCCESS;
    switch (mtype) {
    case NOMEM:
        ret = ENGINE_ENOMEM;
        break;
    case INVALID_CAS:
    case IS_LOCKED:
        ret = ENGINE_KEY_EEXISTS;
        break;
    case WAS_DIRTY:
        // FALLTHROUGH, to ensure the bySeqno for the hashTable item is
        // set correctly, and also the sequence numbers are ordered correctly.
        // (MB-14003)
    case NOT_FOUND:
        // FALLTHROUGH
    case WAS_CLEAN:
        /* set the conflict resolution mode from the extended meta data *
         * Given that the mode is already set, we don't need to set the *
         * conflict resolution mode in queueDirty */
        if (emd) {
            v->setConflictResMode(
                 static_cast<enum conflict_resolution_mode>(
                                      emd->getConflictResMode()));
        }
        vb->setMaxCas(v->getCas());
        queueDirty(vb, v, &lh, NULL,true, true, genBySeqno, false);
        break;
    case INVALID_VBUCKET:
        ret = ENGINE_NOT_MY_VBUCKET;
        break;
    case NEED_BG_FETCH:
        // SET on a non-active vbucket should not require a bg_metadata_fetch.
        abort();
    }

    // Update drift counter for vbucket upon a success only
    if (ret == ENGINE_SUCCESS && emd) {
        vb->setDriftCounter(emd->getAdjustedTime());
    }

    return ret;
}

void EventuallyPersistentStore::snapshotVBuckets(VBSnapshotTask::Priority prio,
                                                 uint16_t shardId) {

    class VBucketStateVisitor : public VBucketVisitor {
    public:
        VBucketStateVisitor(VBucketMap &vb_map, uint16_t sid)
            : vbuckets(vb_map), shardId(sid) { }
        bool visitBucket(RCPtr<VBucket> &vb) {
            if (vbuckets.getShardByVbId(vb->getId())->getId() == shardId) {
                snapshot_range_t range;
                vb->getPersistedSnapshot(range);
                std::string failovers = vb->failovers->toJSON();
                uint64_t chkId = vbuckets.getPersistenceCheckpointId(vb->getId());

                vbucket_state vb_state(vb->getState(), chkId, 0,
                                       vb->getHighSeqno(), vb->getPurgeSeqno(),
                                       range.start, range.end, vb->getMaxCas(),
                                       vb->getDriftCounter() ,failovers);
                states.insert(std::pair<uint16_t, vbucket_state>(vb->getId(), vb_state));
            }
            return false;
        }

        void visit(StoredValue*) {
            throw std::logic_error("VBucketStateVisitor:visit: Should never be called");
        }

        std::map<uint16_t, vbucket_state> states;

    private:
        VBucketMap &vbuckets;
        uint16_t shardId;
    };

    KVShard *shard = vbMap.shards[shardId];
    if (prio == VBSnapshotTask::Priority::LOW) {
        shard->setLowPriorityVbSnapshotFlag(false);
    } else {
        shard->setHighPriorityVbSnapshotFlag(false);
    }

    VBucketStateVisitor v(vbMap, shard->getId());
    visit(v);
    hrtime_t start = gethrtime();

    const uint16_t snapInterval = shard->getROUnderlying()->getNumVbsPerFile();
    uint16_t currSnapInterval = snapInterval;
    VBStatePersist persistOption = VBStatePersist::VBSTATE_PERSIST_WITHOUT_COMMIT;

    bool success = true;
    vbucket_map_t::reverse_iterator iter = v.states.rbegin();
    for (; iter != v.states.rend(); ++iter) {
        LockHolder lh(vb_mutexes[iter->first], true /*tryLock*/);
        if (!lh.islocked()) {
            continue;
        }
        KVStore *rwUnderlying = getRWUnderlying(iter->first);

        currSnapInterval--;
        if (!currSnapInterval) {
            persistOption = VBStatePersist::VBSTATE_PERSIST_WITH_COMMIT;
        }

        if (!rwUnderlying->snapshotVBucket(iter->first, iter->second,
                                           persistOption)) {
            LOG(EXTENSION_LOG_WARNING,
                    "VBucket snapshot task failed!!! Rescheduling");
            success = false;
            break;
        }

        if (!currSnapInterval) {
            currSnapInterval = snapInterval;
            persistOption = VBStatePersist::VBSTATE_PERSIST_WITHOUT_COMMIT;
        }

        if (prio == VBSnapshotTask::Priority::HIGH) {
            if (vbMap.setBucketCreation(iter->first, false)) {
                LOG(EXTENSION_LOG_INFO, "VBucket %d created", iter->first);
            }
        }
    }

    if (!success) {
        scheduleVBSnapshot(prio, shard->getId());
    } else {
        stats.snapshotVbucketHisto.add((gethrtime() - start) / 1000);
    }
}

bool EventuallyPersistentStore::persistVBState(uint16_t vbid) {
    schedule_vbstate_persist[vbid] = false;

    RCPtr<VBucket> vb = getVBucket(vbid);
    if (!vb) {
        LOG(EXTENSION_LOG_WARNING,
            "VBucket %d not exist!!! vb_state persistence task failed!!!", vbid);
        return false;
    }

    bool inverse = false;
    LockHolder lh(vb_mutexes[vbid], true /*tryLock*/);
    if (!lh.islocked()) {
        if (schedule_vbstate_persist[vbid].compare_exchange_strong(inverse,
                                                                   true)) {
            return true;
        } else {
            return false;
        }
    }

    const hrtime_t start = gethrtime();

    uint64_t chkId = vbMap.getPersistenceCheckpointId(vbid);
    std::string failovers = vb->failovers->toJSON();

    snapshot_range_t range;
    vb->getPersistedSnapshot(range);
    vbucket_state vb_state(vb->getState(), chkId, 0, vb->getHighSeqno(),
                           vb->getPurgeSeqno(), range.start, range.end,
                           vb->getMaxCas(), vb->getDriftCounter(),
                           failovers);

    KVStore *rwUnderlying = getRWUnderlying(vbid);
    if (rwUnderlying->snapshotVBucket(vbid, vb_state,
                                      VBStatePersist::VBSTATE_PERSIST_WITH_COMMIT)) {
        stats.persistVBStateHisto.add((gethrtime() - start) / 1000);

        if (vbMap.setBucketCreation(vbid, false)) {
            LOG(EXTENSION_LOG_INFO, "VBucket %d created", vbid);
        }
    } else {
        LOG(EXTENSION_LOG_WARNING,
            "VBucket %d: vb_state persistence task failed!!! Rescheduling", vbid);

        if (schedule_vbstate_persist[vbid].compare_exchange_strong(inverse,
                                                                   true)) {
            return true;
        } else {
            return false;
        }
    }
    return false;
}

ENGINE_ERROR_CODE EventuallyPersistentStore::setVBucketState(uint16_t vbid,
                                                           vbucket_state_t to,
                                                           bool transfer,
                                                           bool notify_dcp) {
    // Lock to prevent a race condition between a failed update and add.
    LockHolder lh(vbsetMutex);
    RCPtr<VBucket> vb = vbMap.getBucket(vbid);
    if (vb && to == vb->getState()) {
        return ENGINE_SUCCESS;
    }

    if (vb) {
        vbucket_state_t oldstate = vb->getState();

        vb->setState(to);

        if (oldstate != to && notify_dcp) {
            bool closeInboundStreams = false;
            if (to == vbucket_state_active && !transfer) {
                /**
                 * Close inbound (passive) streams into the vbucket
                 * only in case of a failover.
                 */
                closeInboundStreams = true;
            }
            engine.getDcpConnMap().vbucketStateChanged(vbid, to,
                                                       closeInboundStreams);
        }

        if (to == vbucket_state_active && oldstate == vbucket_state_replica) {
            /**
             * Update snapshot range when vbucket goes from being a replica
             * to active, to maintain the correct snapshot sequence numbers
             * even in a failover scenario.
             */
            vb->checkpointManager.resetSnapshotRange();
        }

        if (to == vbucket_state_active && !transfer) {
            snapshot_range_t range;
            vb->getPersistedSnapshot(range);
            if (range.end == vbMap.getPersistenceSeqno(vbid)) {
                vb->failovers->createEntry(range.end);
            } else {
                vb->failovers->createEntry(range.start);
            }
        }

        lh.unlock();
        if (oldstate == vbucket_state_pending &&
            to == vbucket_state_active) {
            ExTask notifyTask = new PendingOpsNotification(engine, vb);
            ExecutorPool::get()->schedule(notifyTask, NONIO_TASK_IDX);
        }
        scheduleVBStatePersist(VBStatePersistTask::Priority::LOW, vbid);
    } else if (vbid < vbMap.getSize()) {
        FailoverTable* ft = new FailoverTable(engine.getMaxFailoverEntries());
        KVShard* shard = vbMap.getShardByVbId(vbid);
        std::shared_ptr<Callback<uint16_t> > cb(new NotifyFlusherCB(shard));
        RCPtr<VBucket> newvb(new VBucket(vbid, to, stats,
                                         engine.getCheckpointConfig(),
                                         shard, 0, 0, 0, ft, cb));
        Configuration& config = engine.getConfiguration();
        if (config.isBfilterEnabled()) {
            // Initialize bloom filters upon vbucket creation during
            // bucket creation and rebalance
            newvb->createFilter(config.getBfilterKeyCount(),
                                config.getBfilterFpProb());
        }
        const std::string& timeSyncConfig = config.getTimeSynchronization();
        newvb->setTimeSyncConfig(VBucket::convertStrToTimeSyncConfig(timeSyncConfig));

        // The first checkpoint for active vbucket should start with id 2.
        uint64_t start_chk_id = (to == vbucket_state_active) ? 2 : 0;
        newvb->checkpointManager.setOpenCheckpointId(start_chk_id);
        if (vbMap.addBucket(newvb) == ENGINE_ERANGE) {
            lh.unlock();
            return ENGINE_ERANGE;
        }
        vbMap.setPersistenceCheckpointId(vbid, 0);
        vbMap.setPersistenceSeqno(vbid, 0);
        vbMap.setBucketCreation(vbid, true);
        lh.unlock();
        scheduleVBStatePersist(VBStatePersistTask::Priority::HIGH, vbid);
    } else {
        return ENGINE_ERANGE;
    }
    return ENGINE_SUCCESS;
}

bool EventuallyPersistentStore::scheduleVBSnapshot(VBSnapshotTask::Priority prio) {
    KVShard *shard = NULL;
    if (prio == VBSnapshotTask::Priority::HIGH) {
        for (size_t i = 0; i < vbMap.shards.size(); ++i) {
            shard = vbMap.shards[i];
            if (shard->setHighPriorityVbSnapshotFlag(true)) {
                ExTask task = new VBSnapshotTaskHigh(&engine, i, true);
                ExecutorPool::get()->schedule(task, WRITER_TASK_IDX);
            }
        }
    } else {
        for (size_t i = 0; i < vbMap.shards.size(); ++i) {
            shard = vbMap.shards[i];
            if (shard->setLowPriorityVbSnapshotFlag(true)) {
                ExTask task = new VBSnapshotTaskLow(&engine, i, true);
                ExecutorPool::get()->schedule(task, WRITER_TASK_IDX);
            }
        }
    }
    if (stats.isShutdown) {
        return false;
    }
    return true;
}

void EventuallyPersistentStore::scheduleVBSnapshot(VBSnapshotTask::Priority prio,
                                                   uint16_t shardId,
                                                   bool force) {
    KVShard *shard = vbMap.shards[shardId];
    if (prio == VBSnapshotTask::Priority::HIGH) {
        if (force || shard->setHighPriorityVbSnapshotFlag(true)) {
            ExTask task = new VBSnapshotTaskHigh(&engine, shardId, true);
            ExecutorPool::get()->schedule(task, WRITER_TASK_IDX);
        }
    } else {
        if (force || shard->setLowPriorityVbSnapshotFlag(true)) {
            ExTask task = new VBSnapshotTaskLow(&engine, shardId, true);
            ExecutorPool::get()->schedule(task, WRITER_TASK_IDX);
        }
    }
}

void EventuallyPersistentStore::scheduleVBStatePersist(VBStatePersistTask::Priority priority,
                                                       uint16_t vbid,
                                                       bool force) {
    bool inverse = false;
    if (force ||
        schedule_vbstate_persist[vbid].compare_exchange_strong(inverse, true)) {
        if (priority == VBStatePersistTask::Priority::HIGH) {
            ExecutorPool::get()->schedule(new VBStatePersistTaskHigh(&engine, vbid, true), WRITER_TASK_IDX);
        } else {
            ExecutorPool::get()->schedule(new VBStatePersistTaskLow(&engine, vbid, true), WRITER_TASK_IDX);
        }
    }
}

bool EventuallyPersistentStore::completeVBucketDeletion(uint16_t vbid,
                                                        const void* cookie) {
    LockHolder lh(vbsetMutex);

    hrtime_t start_time(gethrtime());
    RCPtr<VBucket> vb = vbMap.getBucket(vbid);
    if (!vb || vb->getState() == vbucket_state_dead ||
         vbMap.isBucketDeletion(vbid)) {
        lh.unlock();
        LockHolder vlh(vb_mutexes[vbid]);
        if (!getRWUnderlying(vbid)->delVBucket(vbid)) {
            return false;
        }
        vbMap.setBucketDeletion(vbid, false);
        vbMap.setBucketCreation(vbid, false);
        vbMap.setPersistenceSeqno(vbid, 0);
        ++stats.vbucketDeletions;
    }

    hrtime_t spent(gethrtime() - start_time);
    hrtime_t wall_time = spent / 1000;
    BlockTimer::log(spent, "disk_vb_del", stats.timingLog);
    stats.diskVBDelHisto.add(wall_time);
    atomic_setIfBigger(stats.vbucketDelMaxWalltime, wall_time);
    stats.vbucketDelTotWalltime.fetch_add(wall_time);
    if (cookie) {
        engine.notifyIOComplete(cookie, ENGINE_SUCCESS);
    }

    return true;
}

void EventuallyPersistentStore::scheduleVBDeletion(RCPtr<VBucket> &vb,
                                                   const void* cookie,
                                                   double delay) {
    ExTask delTask = new VBucketMemoryDeletionTask(engine, vb, delay);
    ExecutorPool::get()->schedule(delTask, NONIO_TASK_IDX);

    if (vbMap.setBucketDeletion(vb->getId(), true)) {
        ExTask task = new VBDeleteTask(&engine, vb->getId(), cookie);
        ExecutorPool::get()->schedule(task, WRITER_TASK_IDX);
    }
}

ENGINE_ERROR_CODE EventuallyPersistentStore::deleteVBucket(uint16_t vbid,
                                                           const void* c) {
    // Lock to prevent a race condition between a failed update and add
    // (and delete).
    LockHolder lh(vbsetMutex);

    RCPtr<VBucket> vb = vbMap.getBucket(vbid);
    if (!vb) {
        return ENGINE_NOT_MY_VBUCKET;
    }

    engine.getDcpConnMap().vbucketStateChanged(vbid, vbucket_state_dead);
    vbMap.removeBucket(vbid);
    lh.unlock();
    scheduleVBDeletion(vb, c);
    if (c) {
        return ENGINE_EWOULDBLOCK;
    }
    return ENGINE_SUCCESS;
}

ENGINE_ERROR_CODE EventuallyPersistentStore::checkForDBExistence(DBFileId db_file_id) {
    std::string backend = engine.getConfiguration().getBackend();
    if (backend.compare("couchdb") == 0) {
        RCPtr<VBucket> vb = vbMap.getBucket(db_file_id);
        if (!vb) {
            return ENGINE_NOT_MY_VBUCKET;
        }
    } else if (backend.compare("forestdb") == 0) {
        if (db_file_id > (vbMap.getNumShards() - 1)) {
            //TODO: find a better error code
            return ENGINE_EINVAL;
        }
    } else {
        LOG(EXTENSION_LOG_WARNING,
            "Unknown backend specified for db file id: %d", db_file_id);
        return ENGINE_FAILED;
    }

    return ENGINE_SUCCESS;
}

<<<<<<< HEAD
ENGINE_ERROR_CODE EventuallyPersistentStore::scheduleCompaction(compaction_ctx c,
                                                                const void *cookie) {
=======
ENGINE_ERROR_CODE EventuallyPersistentStore::compactDB(uint16_t vbid,
                                                       compaction_ctx c,
                                                       const void *cookie) {
>>>>>>> 890f7994
    ENGINE_ERROR_CODE errCode = checkForDBExistence(c.db_file_id);
    if (errCode != ENGINE_SUCCESS) {
        return errCode;
    }

    /* Obtain the vbucket so we can get the previous purge seqno */
    RCPtr<VBucket> vb = vbMap.getBucket(vbid);
    if (!vb) {
        return ENGINE_NOT_MY_VBUCKET;
    }

    /* Update the compaction ctx with the previous purge seqno */
    c.max_purged_seq = vb->getPurgeSeqno();

    LockHolder lh(compactionLock);
    ExTask task = new CompactTask(&engine, c, cookie);
    compactionTasks.push_back(std::make_pair(c.db_file_id, task));
    if (compactionTasks.size() > 1) {
        if ((stats.diskQueueSize > compactionWriteQueueCap &&
            compactionTasks.size() > (vbMap.getNumShards() / 2)) ||
            engine.getWorkLoadPolicy().getWorkLoadPattern() == READ_HEAVY) {
            // Snooze a new compaction task.
            // We will wake it up when one of the existing compaction tasks is done.
            task->snooze(60);
        }
    }

    ExecutorPool::get()->schedule(task, WRITER_TASK_IDX);

    LOG(EXTENSION_LOG_DEBUG,
        "Scheduled compaction task %" PRIu64 " on db %d,"
        "purge_before_ts = %" PRIu64 ", purge_before_seq = %" PRIu64
        ", dropdeletes = %d",
        uint64_t(task->getId()),c.db_file_id, c.purge_before_ts,
        c.purge_before_seq, c.drop_deletes);

   return ENGINE_EWOULDBLOCK;
}

uint16_t EventuallyPersistentStore::getDBFileId(const protocol_binary_request_compact_db& req) {
    KVStore *store = vbMap.shards[0]->getROUnderlying();
    return store->getDBFileId(req);
}

void EventuallyPersistentStore::compactInternal(compaction_ctx *ctx) {
    BloomFilterCBPtr filter(new BloomFilterCallback(*this));
    ctx->bloomFilterCallback = filter;

    ExpiredItemsCBPtr expiry(new ExpiredItemsCallback(*this));
    ctx->expiryCallback = expiry;

    KVShard* shard = vbMap.getShardByVbId(ctx->db_file_id);
    KVStore* store = shard->getRWUnderlying();
    bool result = store->compactDB(ctx);

    Configuration& config = getEPEngine().getConfiguration();
    /* Iterate over all the vbucket ids set in max_purged_seq map. If there is an entry
     * in the map for a vbucket id, then it was involved in compaction and thus can
     * be used to update the associated bloom filters and purge sequence numbers
     */
    for (auto& it : ctx->max_purged_seq) {
        const uint16_t vbid = it.first;
        RCPtr<VBucket> vb = getVBucket(vbid);
        if (!vb) {
            continue;
        }

        if (config.isBfilterEnabled() && result) {
            vb->swapFilter();
        } else {
            vb->clearFilter();
        }
        vb->setPurgeSeqno(it.second);
    }
}

bool EventuallyPersistentStore::doCompact(compaction_ctx *ctx,
                                          const void *cookie) {
    ENGINE_ERROR_CODE err = ENGINE_SUCCESS;
    StorageProperties storeProp = getStorageProperties();
    bool concWriteCompact = storeProp.hasConcWriteCompact();
    uint16_t vbid = ctx->db_file_id;

    /**
     * Check if the underlying storage engine allows writes concurrently
     * as the database file is being compacted. If not, a lock needs to
     * be held in order to serialize access to the database file between
     * the writer and compactor threads
     */
    if (concWriteCompact == false) {
        RCPtr<VBucket> vb = getVBucket(vbid);
        if (!vb) {
            err = ENGINE_NOT_MY_VBUCKET;
            engine.storeEngineSpecific(cookie, NULL);
            /**
             * Decrement session counter here, as memcached thread wouldn't
             * visit the engine interface in case of a NOT_MY_VB notification
             */
            engine.decrementSessionCtr();
        } else {
            LockHolder lh(vb_mutexes[vbid], true);
            if (!lh.islocked()) {
                return true;
            }

            compactInternal(ctx);
        }
    } else {
        compactInternal(ctx);
    }

    updateCompactionTasks(ctx->db_file_id);

    if (cookie) {
        engine.notifyIOComplete(cookie, err);
    }
    --stats.pendingCompactions;
    return false;
}

void EventuallyPersistentStore::updateCompactionTasks(DBFileId db_file_id) {
    LockHolder lh(compactionLock);
    bool erased = false, woke = false;
    std::list<CompTaskEntry>::iterator it = compactionTasks.begin();
    while (it != compactionTasks.end()) {
        if ((*it).first == db_file_id) {
            it = compactionTasks.erase(it);
            erased = true;
        } else {
            ExTask &task = (*it).second;
            if (task->getState() == TASK_SNOOZED) {
                ExecutorPool::get()->wake(task->getId());
                woke = true;
            }
            ++it;
        }
        if (erased && woke) {
            break;
        }
    }
}

bool EventuallyPersistentStore::resetVBucket(uint16_t vbid) {
    LockHolder lh(vbsetMutex);
    bool rv(false);

    RCPtr<VBucket> vb = vbMap.getBucket(vbid);
    if (vb) {
        vbucket_state_t vbstate = vb->getState();

        vbMap.removeBucket(vbid);
        lh.unlock();

        checkpointCursorInfoList cursors =
                                        vb->checkpointManager.getAllCursors();
        // Delete and recreate the vbucket database file
        scheduleVBDeletion(vb, NULL, 0);
        setVBucketState(vbid, vbstate, false);

        // Copy the all cursors from the old vbucket into the new vbucket
        RCPtr<VBucket> newvb = vbMap.getBucket(vbid);
        newvb->checkpointManager.resetCursors(cursors);

        rv = true;
    }
    return rv;
}

extern "C" {

    typedef struct {
        EventuallyPersistentEngine* engine;
        std::map<std::string, std::string> smap;
    } snapshot_stats_t;

    static void add_stat(const char *key, const uint16_t klen,
                         const char *val, const uint32_t vlen,
                         const void *cookie) {
        if (cookie == nullptr) {
            throw std::invalid_argument("add_stat: cookie is NULL");
        }
        void *ptr = const_cast<void *>(cookie);
        snapshot_stats_t* snap = static_cast<snapshot_stats_t*>(ptr);
        ObjectRegistry::onSwitchThread(snap->engine);

        std::string k(key, klen);
        std::string v(val, vlen);
        snap->smap.insert(std::pair<std::string, std::string>(k, v));
    }
}

void EventuallyPersistentStore::snapshotStats() {
    snapshot_stats_t snap;
    snap.engine = &engine;
    bool rv = engine.getStats(&snap, NULL, 0, add_stat) == ENGINE_SUCCESS &&
              engine.getStats(&snap, "tap", 3, add_stat) == ENGINE_SUCCESS &&
              engine.getStats(&snap, "dcp", 3, add_stat) == ENGINE_SUCCESS;

    if (rv && stats.isShutdown) {
        snap.smap["ep_force_shutdown"] = stats.forceShutdown ?
                                                              "true" : "false";
        std::stringstream ss;
        ss << ep_real_time();
        snap.smap["ep_shutdown_time"] = ss.str();
    }
    getOneRWUnderlying()->snapshotStats(snap.smap);
}

DBFileInfo EventuallyPersistentStore::getFileStats(const void *cookie) {
    uint16_t numShards = vbMap.getNumShards();
    DBFileInfo totalInfo;

    for (uint16_t shardId = 0; shardId < numShards; shardId++) {
        KVStore *store = getRWUnderlyingByShard(shardId);
        DBFileInfo dbInfo = store->getAggrDbFileInfo();
        totalInfo.spaceUsed += dbInfo.spaceUsed;
        totalInfo.fileSize += dbInfo.fileSize;
    }

    return totalInfo;
}


void EventuallyPersistentStore::updateBGStats(const hrtime_t init,
                                              const hrtime_t start,
                                              const hrtime_t stop) {
    if (stop >= start && start >= init) {
        // skip the measurement if the counter wrapped...
        ++stats.bgNumOperations;
        hrtime_t w = (start - init) / 1000;
        BlockTimer::log(start - init, "bgwait", stats.timingLog);
        stats.bgWaitHisto.add(w);
        stats.bgWait.fetch_add(w);
        atomic_setIfLess(stats.bgMinWait, w);
        atomic_setIfBigger(stats.bgMaxWait, w);

        hrtime_t l = (stop - start) / 1000;
        BlockTimer::log(stop - start, "bgload", stats.timingLog);
        stats.bgLoadHisto.add(l);
        stats.bgLoad.fetch_add(l);
        atomic_setIfLess(stats.bgMinLoad, l);
        atomic_setIfBigger(stats.bgMaxLoad, l);
    }
}

void EventuallyPersistentStore::completeBGFetch(const std::string &key,
                                                uint16_t vbucket,
                                                const void *cookie,
                                                hrtime_t init,
                                                bool isMeta) {
    hrtime_t start(gethrtime());
    // Go find the data
    RememberingCallback<GetValue> gcb;
    if (isMeta) {
        gcb.val.setPartial();
    }
    getROUnderlying(vbucket)->get(key, vbucket, gcb);
    gcb.waitForValue();

    // Lock to prevent a race condition between a fetch for restore and delete
    LockHolder lh(vbsetMutex);

    RCPtr<VBucket> vb = getVBucket(vbucket);
    if (vb) {
        VBucketBGFetchItem item{gcb.val, cookie, init, isMeta};
        completeBGFetchForSingleItem(vb, key, start, item);
    } else {
        LOG(EXTENSION_LOG_INFO, "VBucket %d's file was deleted in the middle of"
            " a bg fetch for key %s\n", vbucket, key.c_str());
        engine.notifyIOComplete(cookie, ENGINE_NOT_MY_VBUCKET);
    }

    lh.unlock();

    bgFetchQueue--;

    delete gcb.val.getValue();
}

void EventuallyPersistentStore::completeBGFetchMulti(uint16_t vbId,
                                 std::vector<bgfetched_item_t> &fetchedItems,
                                 hrtime_t startTime)
{
    RCPtr<VBucket> vb = getVBucket(vbId);
    if (vb) {
        for (const auto& item : fetchedItems) {
            auto& key = item.first;
            auto* fetched_item = item.second;
            completeBGFetchForSingleItem(vb, key, startTime, *fetched_item);
        }
        LOG(EXTENSION_LOG_DEBUG,
            "EP Store completes %" PRIu64 " of batched background fetch "
            "for vBucket = %d endTime = %" PRIu64,
            uint64_t(fetchedItems.size()), vbId, gethrtime()/1000000);
    } else {
        for (const auto& item : fetchedItems) {
            engine.notifyIOComplete(item.second->cookie,
                                    ENGINE_NOT_MY_VBUCKET);
        }
        LOG(EXTENSION_LOG_WARNING,
            "EP Store completes %d of batched background fetch for "
            "for vBucket = %d that is already deleted\n",
            (int)fetchedItems.size(), vbId);

    }
}

void EventuallyPersistentStore::bgFetch(const std::string &key,
                                        uint16_t vbucket,
                                        const void *cookie,
                                        bool isMeta) {
    if (multiBGFetchEnabled()) {
        RCPtr<VBucket> vb = getVBucket(vbucket);
        if (!vb) {
            throw std::invalid_argument("EPStore::bgFetch: vbucket (which is " +
                                        std::to_string(vbucket) +
                                        ") is not present in vbMap");
        }
        KVShard *myShard = vbMap.getShardByVbId(vbucket);

        // schedule to the current batch of background fetch of the given
        // vbucket
        VBucketBGFetchItem * fetchThis = new VBucketBGFetchItem(cookie,
                                                                isMeta);
        size_t bgfetch_size = vb->queueBGFetchItem(key, fetchThis,
                                                   myShard->getBgFetcher());
        myShard->getBgFetcher()->notifyBGEvent();
        LOG(EXTENSION_LOG_DEBUG, "Queued a background fetch, now at %" PRIu64,
            uint64_t(bgfetch_size));
    } else {
        bgFetchQueue++;
        stats.maxRemainingBgJobs = std::max(stats.maxRemainingBgJobs,
                                            bgFetchQueue.load());
        ExecutorPool* iom = ExecutorPool::get();
        ExTask task = new SingleBGFetcherTask(&engine, key, vbucket, cookie,
                                              isMeta, bgFetchDelay, false);
        iom->schedule(task, READER_TASK_IDX);
        LOG(EXTENSION_LOG_DEBUG, "Queued a background fetch, now at %" PRIu64,
            uint64_t(bgFetchQueue.load()));
    }
}

GetValue EventuallyPersistentStore::getInternal(const std::string &key,
                                                uint16_t vbucket,
                                                const void *cookie,
                                                vbucket_state_t allowedState,
                                                get_options_t options) {

    vbucket_state_t disallowedState = (allowedState == vbucket_state_active) ?
        vbucket_state_replica : vbucket_state_active;
    RCPtr<VBucket> vb = getVBucket(vbucket);
    if (!vb) {
        ++stats.numNotMyVBuckets;
        return GetValue(NULL, ENGINE_NOT_MY_VBUCKET);
    }

    const bool honorStates = (options & HONOR_STATES);

    ReaderLockHolder rlh(vb->getStateLock());
    if (honorStates) {
        vbucket_state_t vbState = vb->getState();
        if (vbState == vbucket_state_dead) {
            ++stats.numNotMyVBuckets;
            return GetValue(NULL, ENGINE_NOT_MY_VBUCKET);
        } else if (vbState == disallowedState) {
            ++stats.numNotMyVBuckets;
            return GetValue(NULL, ENGINE_NOT_MY_VBUCKET);
        } else if (vbState == vbucket_state_pending) {
            if (vb->addPendingOp(cookie)) {
                return GetValue(NULL, ENGINE_EWOULDBLOCK);
            }
        }
    }

    const bool trackReference = (options & TRACK_REFERENCE);

    int bucket_num(0);
    LockHolder lh = vb->ht.getLockedBucket(key, &bucket_num);
    StoredValue *v = fetchValidValue(vb, key, bucket_num, true,
                                     trackReference);
    if (v) {
        if (v->isDeleted()) {
            GetValue rv;
            return rv;
        }
        if (v->isTempDeletedItem() || v->isTempNonExistentItem()) {
            // Delete a temp non-existent item to ensure that
            // if the get were issued over an item that doesn't
            // exist, then we dont preserve a temp item.
            if (options & DELETE_TEMP) {
                vb->ht.unlocked_del(key, bucket_num);
            }
            GetValue rv;
            return rv;
        }

        // If the value is not resident, wait for it...
        if (!v->isResident()) {
            if (options & QUEUE_BG_FETCH) {
                bgFetch(key, vbucket, cookie);
            }
            return GetValue(NULL, ENGINE_EWOULDBLOCK, v->getBySeqno(),
                            true, v->getNRUValue());
        }

        // Should we hide (return -1) for the items' CAS?
        const bool hide_cas = (options & HIDE_LOCKED_CAS) &&
                              v->isLocked(ep_current_time());
        GetValue rv(v->toItem(hide_cas, vbucket), ENGINE_SUCCESS,
                    v->getBySeqno(), false, v->getNRUValue());
        return rv;
    } else {
        if (eviction_policy == VALUE_ONLY || diskFlushAll) {
            GetValue rv;
            return rv;
        }

        if (vb->maybeKeyExistsInFilter(key)) {
            ENGINE_ERROR_CODE ec = ENGINE_EWOULDBLOCK;
            if (options & QUEUE_BG_FETCH) { // Full eviction and need a bg fetch.
                ec = addTempItemForBgFetch(lh, bucket_num, key, vb,
                                           cookie, false);
            }
            return GetValue(NULL, ec, -1, true);
        } else {
            // As bloomfilter predicted that item surely doesn't exist
            // on disk, return ENONET, for getInternal().
            GetValue rv;
            return rv;
        }
    }
}

GetValue EventuallyPersistentStore::getRandomKey() {
    VBucketMap::id_type max = vbMap.getSize();

    const long start = random() % max;
    long curr = start;
    Item *itm = NULL;

    while (itm == NULL) {
        RCPtr<VBucket> vb = getVBucket(curr++);
        while (!vb || vb->getState() != vbucket_state_active) {
            if (curr == start) {
                return GetValue(NULL, ENGINE_KEY_ENOENT);
            }
            if (curr == max) {
                curr = 0;
            }

            vb = getVBucket(curr++);
        }

        if ((itm = vb->ht.getRandomKey(random())) != NULL) {
            GetValue rv(itm, ENGINE_SUCCESS);
            return rv;
        }

        if (curr == max) {
            curr = 0;
        }

        if (curr == start) {
            return GetValue(NULL, ENGINE_KEY_ENOENT);
        }
        // Search next vbucket
    }

    return GetValue(NULL, ENGINE_KEY_ENOENT);
}


ENGINE_ERROR_CODE EventuallyPersistentStore::getMetaData(
                                                        const std::string &key,
                                                        uint16_t vbucket,
                                                        const void *cookie,
                                                        ItemMetaData &metadata,
                                                        uint32_t &deleted,
                                                        uint8_t &confResMode,
                                                        bool trackReferenced)
{
    (void) cookie;
    RCPtr<VBucket> vb = getVBucket(vbucket);

    if (!vb) {
        ++stats.numNotMyVBuckets;
        return ENGINE_NOT_MY_VBUCKET;
    }

    ReaderLockHolder rlh(vb->getStateLock());
    if (vb->getState() == vbucket_state_dead ||
        vb->getState() == vbucket_state_replica) {
        ++stats.numNotMyVBuckets;
        return ENGINE_NOT_MY_VBUCKET;
    }

    int bucket_num(0);
    deleted = 0;
    LockHolder lh = vb->ht.getLockedBucket(key, &bucket_num);
    StoredValue *v = vb->ht.unlocked_find(key, bucket_num, true,
                                          trackReferenced);

    if (v) {
        stats.numOpsGetMeta++;

        if (v->isTempInitialItem()) { // Need bg meta fetch.
            bgFetch(key, vbucket, cookie, true);
            return ENGINE_EWOULDBLOCK;
        } else if (v->isTempNonExistentItem()) {
            metadata.cas = v->getCas();
            return ENGINE_KEY_ENOENT;
        } else {
            if (v->isTempDeletedItem() || v->isDeleted() ||
                v->isExpired(ep_real_time())) {
                deleted |= GET_META_ITEM_DELETED_FLAG;
            }

            if (v->isLocked(ep_current_time())) {
                metadata.cas = static_cast<uint64_t>(-1);
            } else {
                metadata.cas = v->getCas();
            }
            metadata.flags = v->getFlags();
            metadata.exptime = v->getExptime();
            metadata.revSeqno = v->getRevSeqno();
            confResMode = v->getConflictResMode();
            return ENGINE_SUCCESS;
        }
    } else {
        // The key wasn't found. However, this may be because it was previously
        // deleted or evicted with the full eviction strategy.
        // So, add a temporary item corresponding to the key to the hash table
        // and schedule a background fetch for its metadata from the persistent
        // store. The item's state will be updated after the fetch completes.
        //
        // Schedule this bgFetch only if the key is predicted to be may-be
        // existent on disk by the bloomfilter.

        if (vb->maybeKeyExistsInFilter(key)) {
            return addTempItemForBgFetch(lh, bucket_num, key, vb, cookie, true);
        } else {
            return ENGINE_KEY_ENOENT;
        }
    }
}

ENGINE_ERROR_CODE EventuallyPersistentStore::setWithMeta(
                                                     Item &itm,
                                                     uint64_t cas,
                                                     uint64_t *seqno,
                                                     const void *cookie,
                                                     bool force,
                                                     bool allowExisting,
                                                     bool genBySeqno,
                                                     ExtendedMetaData *emd,
                                                     bool isReplication)
{
    RCPtr<VBucket> vb = getVBucket(itm.getVBucketId());
    if (!vb) {
        ++stats.numNotMyVBuckets;
        return ENGINE_NOT_MY_VBUCKET;
    }

    ReaderLockHolder rlh(vb->getStateLock());
    if (vb->getState() == vbucket_state_dead) {
        ++stats.numNotMyVBuckets;
        return ENGINE_NOT_MY_VBUCKET;
    } else if (vb->getState() == vbucket_state_replica && !force) {
        ++stats.numNotMyVBuckets;
        return ENGINE_NOT_MY_VBUCKET;
    } else if (vb->getState() == vbucket_state_pending && !force) {
        if (vb->addPendingOp(cookie)) {
            return ENGINE_EWOULDBLOCK;
        }
    } else if (vb->isTakeoverBackedUp()) {
        LOG(EXTENSION_LOG_DEBUG, "(vb %u) Returned TMPFAIL to a setWithMeta op"
                ", becuase takeover is lagging", vb->getId());
        return ENGINE_TMPFAIL;
    }

    //check for the incoming item's CAS validity
    if (!Item::isValidCas(itm.getCas())) {
        return ENGINE_KEY_EEXISTS;
    }

    int bucket_num(0);
    LockHolder lh = vb->ht.getLockedBucket(itm.getKey(), &bucket_num);
    StoredValue *v = vb->ht.unlocked_find(itm.getKey(), bucket_num, true,
                                          false);

    bool maybeKeyExists = true;
    if (!force) {
        if (v)  {
            if (v->isTempInitialItem()) {
                bgFetch(itm.getKey(), itm.getVBucketId(), cookie, true);
                return ENGINE_EWOULDBLOCK;
            }

            enum conflict_resolution_mode confResMode = revision_seqno;
            if (emd) {
                confResMode = static_cast<enum conflict_resolution_mode>(
                                                       emd->getConflictResMode());
            }

            if (!conflictResolver->resolve(vb, v, itm.getMetaData(), false,
                                           confResMode)) {
                ++stats.numOpsSetMetaResolutionFailed;
                return ENGINE_KEY_EEXISTS;
            }
        } else {
            if (vb->maybeKeyExistsInFilter(itm.getKey())) {
                return addTempItemForBgFetch(lh, bucket_num, itm.getKey(), vb,
                                             cookie, true, isReplication);
            } else {
                maybeKeyExists = false;
            }
        }
    } else {
        if (eviction_policy == FULL_EVICTION) {
            // Check Bloomfilter's prediction
            if (!vb->maybeKeyExistsInFilter(itm.getKey())) {
                maybeKeyExists = false;
            }
        }
    }

    if (v && v->isLocked(ep_current_time()) &&
        (vb->getState() == vbucket_state_replica ||
         vb->getState() == vbucket_state_pending)) {
        v->unlock();
    }

    mutation_type_t mtype = vb->ht.unlocked_set(v, itm, cas, allowExisting,
                                                true, eviction_policy,
                                                maybeKeyExists, isReplication);

    ENGINE_ERROR_CODE ret = ENGINE_SUCCESS;
    switch (mtype) {
    case NOMEM:
        ret = ENGINE_ENOMEM;
        break;
    case INVALID_CAS:
    case IS_LOCKED:
        ret = ENGINE_KEY_EEXISTS;
        break;
    case INVALID_VBUCKET:
        ret = ENGINE_NOT_MY_VBUCKET;
        break;
    case WAS_DIRTY:
    case WAS_CLEAN:
        /* set the conflict resolution mode from the extended meta data *
         * Given that the mode is already set, we don't need to set the *
         * conflict resolution mode in queueDirty */
        if (emd) {
            v->setConflictResMode(
                      static_cast<enum conflict_resolution_mode>(
                                            emd->getConflictResMode()));
        }
        vb->setMaxCas(v->getCas());
        queueDirty(vb, v, &lh, seqno, false, true, genBySeqno, false);
        break;
    case NOT_FOUND:
        ret = ENGINE_KEY_ENOENT;
        break;
    case NEED_BG_FETCH:
        {            // CAS operation with non-resident item + full eviction.
            if (v) { // temp item is already created. Simply schedule a
                lh.unlock(); // bg fetch job.
                bgFetch(itm.getKey(), vb->getId(), cookie, true);
                return ENGINE_EWOULDBLOCK;
            }

            ret = addTempItemForBgFetch(lh, bucket_num, itm.getKey(), vb,
                                        cookie, true, isReplication);
        }
    }

    // Update drift counter for vbucket upon a success only
    if (ret == ENGINE_SUCCESS && emd) {
        vb->setDriftCounter(emd->getAdjustedTime());
    }

    return ret;
}

GetValue EventuallyPersistentStore::getAndUpdateTtl(const std::string &key,
                                                    uint16_t vbucket,
                                                    const void *cookie,
                                                    time_t exptime)
{
    RCPtr<VBucket> vb = getVBucket(vbucket);
    if (!vb) {
        ++stats.numNotMyVBuckets;
        return GetValue(NULL, ENGINE_NOT_MY_VBUCKET);
    }

    ReaderLockHolder rlh(vb->getStateLock());
    if (vb->getState() == vbucket_state_dead) {
        ++stats.numNotMyVBuckets;
        return GetValue(NULL, ENGINE_NOT_MY_VBUCKET);
    } else if (vb->getState() == vbucket_state_replica) {
        ++stats.numNotMyVBuckets;
        return GetValue(NULL, ENGINE_NOT_MY_VBUCKET);
    } else if (vb->getState() == vbucket_state_pending) {
        if (vb->addPendingOp(cookie)) {
            return GetValue(NULL, ENGINE_EWOULDBLOCK);
        }
    }

    int bucket_num(0);
    LockHolder lh = vb->ht.getLockedBucket(key, &bucket_num);
    StoredValue *v = fetchValidValue(vb, key, bucket_num, true);

    if (v) {
        if (v->isDeleted() || v->isTempDeletedItem() ||
            v->isTempNonExistentItem()) {
            GetValue rv;
            return rv;
        }

        if (!v->isResident()) {
            bgFetch(key, vbucket, cookie);
            return GetValue(NULL, ENGINE_EWOULDBLOCK, v->getBySeqno());
        }
        if (v->isLocked(ep_current_time())) {
            GetValue rv(NULL, ENGINE_KEY_EEXISTS, 0);
            return rv;
        }

        const bool exptime_mutated = exptime != v->getExptime();
        if (exptime_mutated) {
            v->markDirty();
            v->setExptime(exptime);
            v->setCas(vb->nextHLCCas());
            v->setRevSeqno(v->getRevSeqno()+1);
        }

        GetValue rv(v->toItem(v->isLocked(ep_current_time()), vbucket),
                    ENGINE_SUCCESS, v->getBySeqno());

        if (exptime_mutated) {
            queueDirty(vb, v, &lh, NULL);
        }

        return rv;
    } else {
        if (eviction_policy == VALUE_ONLY) {
            GetValue rv;
            return rv;
        } else {
            if (vb->maybeKeyExistsInFilter(key)) {
                ENGINE_ERROR_CODE ec = addTempItemForBgFetch(lh, bucket_num,
                                                             key, vb, cookie,
                                                             false);
                return GetValue(NULL, ec, -1, true);
            } else {
                // As bloomfilter predicted that item surely doesn't exist
                // on disk, return ENOENT for getAndUpdateTtl().
                GetValue rv;
                return rv;
            }
        }
    }
}

ENGINE_ERROR_CODE
EventuallyPersistentStore::statsVKey(const std::string &key,
                                     uint16_t vbucket,
                                     const void *cookie) {
    RCPtr<VBucket> vb = getVBucket(vbucket);
    if (!vb) {
        return ENGINE_NOT_MY_VBUCKET;
    }

    int bucket_num(0);
    LockHolder lh = vb->ht.getLockedBucket(key, &bucket_num);
    StoredValue *v = fetchValidValue(vb, key, bucket_num, true);

    if (v) {
        if (v->isDeleted() || v->isTempDeletedItem() ||
            v->isTempNonExistentItem()) {
            return ENGINE_KEY_ENOENT;
        }
        bgFetchQueue++;
        ExecutorPool* iom = ExecutorPool::get();
        ExTask task = new VKeyStatBGFetchTask(&engine, key, vbucket,
                                           v->getBySeqno(), cookie,
                                           bgFetchDelay, false);
        iom->schedule(task, READER_TASK_IDX);
        return ENGINE_EWOULDBLOCK;
    } else {
        if (eviction_policy == VALUE_ONLY) {
            return ENGINE_KEY_ENOENT;
        } else {
            add_type_t rv = vb->ht.unlocked_addTempItem(bucket_num, key,
                                                        eviction_policy);
            switch(rv) {
            case ADD_NOMEM:
                return ENGINE_ENOMEM;
            case ADD_EXISTS:
            case ADD_UNDEL:
            case ADD_SUCCESS:
            case ADD_TMP_AND_BG_FETCH:
                // Since the hashtable bucket is locked, we shouldn't get here
                abort();
            case ADD_BG_FETCH:
                {
                    ++bgFetchQueue;
                    ExecutorPool* iom = ExecutorPool::get();
                    ExTask task = new VKeyStatBGFetchTask(&engine, key,
                                                          vbucket, -1, cookie,
                                                          bgFetchDelay, false);
                    iom->schedule(task, READER_TASK_IDX);
                }
            }
            return ENGINE_EWOULDBLOCK;
        }
    }
}

void EventuallyPersistentStore::completeStatsVKey(const void* cookie,
                                                  std::string &key,
                                                  uint16_t vbid,
                                                  uint64_t bySeqNum) {
    RememberingCallback<GetValue> gcb;

    getROUnderlying(vbid)->get(key, vbid, gcb);
    gcb.waitForValue();

    if (eviction_policy == FULL_EVICTION) {
        RCPtr<VBucket> vb = getVBucket(vbid);
        if (vb) {
            int bucket_num(0);
            LockHolder hlh = vb->ht.getLockedBucket(key, &bucket_num);
            StoredValue *v = fetchValidValue(vb, key, bucket_num, true);
            if (v && v->isTempInitialItem()) {
                if (gcb.val.getStatus() == ENGINE_SUCCESS) {
                    v->unlocked_restoreValue(gcb.val.getValue(), vb->ht);
                    if (!v->isResident()) {
                        throw std::logic_error("EPStore::completeStatsVKey: "
                            "storedvalue (which has key " + v->getKey() +
                            ") should be resident after calling restoreValue()");
                    }
                } else if (gcb.val.getStatus() == ENGINE_KEY_ENOENT) {
                    v->setNonExistent();
                } else {
                    // underlying kvstore couldn't fetch requested data
                    // log returned error and notify TMPFAIL to client
                    LOG(EXTENSION_LOG_WARNING,
                        "Failed background fetch for vb=%d "
                        "seq=%" PRId64 " key=%s", vbid, v->getBySeqno(),
                        key.c_str());
                }
            }
        }
    }

    if (gcb.val.getStatus() == ENGINE_SUCCESS) {
        engine.addLookupResult(cookie, gcb.val.getValue());
    } else {
        engine.addLookupResult(cookie, NULL);
    }

    bgFetchQueue--;
    engine.notifyIOComplete(cookie, ENGINE_SUCCESS);
}

GetValue EventuallyPersistentStore::getLocked(const std::string &key,
                                              uint16_t vbucket,
                                              rel_time_t currentTime,
                                              uint32_t lockTimeout,
                                              const void *cookie) {
    RCPtr<VBucket> vb = getVBucket(vbucket);
    if (!vb || vb->getState() != vbucket_state_active) {
        ++stats.numNotMyVBuckets;
        return GetValue(NULL, ENGINE_NOT_MY_VBUCKET);
    }

    int bucket_num(0);
    LockHolder lh = vb->ht.getLockedBucket(key, &bucket_num);
    StoredValue *v = fetchValidValue(vb, key, bucket_num, true);

    if (v) {
        if (v->isDeleted() || v->isTempNonExistentItem() ||
            v->isTempDeletedItem()) {
            return GetValue(NULL, ENGINE_KEY_ENOENT);
        }

        // if v is locked return error
        if (v->isLocked(currentTime)) {
            return GetValue(NULL, ENGINE_TMPFAIL);
        }

        // If the value is not resident, wait for it...
        if (!v->isResident()) {
            if (cookie) {
                bgFetch(key, vbucket, cookie);
            }
            return GetValue(NULL, ENGINE_EWOULDBLOCK, -1, true);
        }

        // acquire lock and increment cas value
        v->lock(currentTime + lockTimeout);

        Item *it = v->toItem(false, vbucket);
        it->setCas(vb->nextHLCCas());
        v->setCas(it->getCas());

        return GetValue(it);

    } else {
        // No value found in the hashtable.
        switch (eviction_policy) {
        case VALUE_ONLY:
            return GetValue(NULL, ENGINE_KEY_ENOENT);

        case FULL_EVICTION:
            if (vb->maybeKeyExistsInFilter(key)) {
                ENGINE_ERROR_CODE ec = addTempItemForBgFetch(lh, bucket_num,
                                                             key, vb, cookie,
                                                             false);
                return GetValue(NULL, ec, -1, true);
            } else {
                // As bloomfilter predicted that item surely doesn't exist
                // on disk, return ENOENT for getLocked().
                return GetValue(NULL, ENGINE_KEY_ENOENT);
            }
        default:
            throw std::logic_error("Unknown eviction policy");
        }
    }
}

ENGINE_ERROR_CODE
EventuallyPersistentStore::unlockKey(const std::string &key,
                                     uint16_t vbucket,
                                     uint64_t cas,
                                     rel_time_t currentTime)
{

    RCPtr<VBucket> vb = getVBucket(vbucket);
    if (!vb || vb->getState() != vbucket_state_active) {
        ++stats.numNotMyVBuckets;
        return ENGINE_NOT_MY_VBUCKET;
    }

    int bucket_num(0);
    LockHolder lh = vb->ht.getLockedBucket(key, &bucket_num);
    StoredValue *v = fetchValidValue(vb, key, bucket_num, true);

    if (v) {
        if (v->isDeleted() || v->isTempNonExistentItem() ||
            v->isTempDeletedItem()) {
            return ENGINE_KEY_ENOENT;
        }
        if (v->isLocked(currentTime)) {
            if (v->getCas() == cas) {
                v->unlock();
                return ENGINE_SUCCESS;
            }
        }
        return ENGINE_TMPFAIL;
    } else {
        if (eviction_policy == VALUE_ONLY) {
            return ENGINE_KEY_ENOENT;
        } else {
            // With the full eviction, an item's lock is automatically
            // released when the item is evicted from memory. Therefore,
            // we simply return ENGINE_TMPFAIL when we receive unlockKey
            // for an item that is not in memocy cache. Note that we don't
            // spawn any bg fetch job to figure out if an item actually
            // exists in disk or not.
            return ENGINE_TMPFAIL;
        }
    }
}


ENGINE_ERROR_CODE EventuallyPersistentStore::getKeyStats(
                                            const std::string &key,
                                            uint16_t vbucket,
                                            const void *cookie,
                                            struct key_stats &kstats,
                                            bool wantsDeleted)
{
    RCPtr<VBucket> vb = getVBucket(vbucket);
    if (!vb) {
        return ENGINE_NOT_MY_VBUCKET;
    }

    int bucket_num(0);
    LockHolder lh = vb->ht.getLockedBucket(key, &bucket_num);
    StoredValue *v = fetchValidValue(vb, key, bucket_num, true);

    if (v) {
        if ((v->isDeleted() && !wantsDeleted) ||
            v->isTempNonExistentItem() || v->isTempDeletedItem()) {
            return ENGINE_KEY_ENOENT;
        }
        if (eviction_policy == FULL_EVICTION && v->isTempInitialItem()) {
            lh.unlock();
            bgFetch(key, vbucket, cookie, true);
            return ENGINE_EWOULDBLOCK;
        }
        kstats.logically_deleted = v->isDeleted();
        kstats.dirty = v->isDirty();
        kstats.exptime = v->getExptime();
        kstats.flags = v->getFlags();
        kstats.cas = v->getCas();
        kstats.vb_state = vb->getState();
        return ENGINE_SUCCESS;
    } else {
        if (eviction_policy == VALUE_ONLY) {
            return ENGINE_KEY_ENOENT;
        } else {
            if (vb->maybeKeyExistsInFilter(key)) {
                return addTempItemForBgFetch(lh, bucket_num, key, vb,
                                             cookie, true);
            } else {
                // If bgFetch were false, or bloomfilter predicted that
                // item surely doesn't exist on disk, return ENOENT for
                // getKeyStats().
                return ENGINE_KEY_ENOENT;
            }
        }
    }
}

std::string EventuallyPersistentStore::validateKey(const std::string &key,
                                                   uint16_t vbucket,
                                                   Item &diskItem) {
    int bucket_num(0);
    RCPtr<VBucket> vb = getVBucket(vbucket);
    LockHolder lh = vb->ht.getLockedBucket(key, &bucket_num);
    StoredValue *v = fetchValidValue(vb, key, bucket_num, true,
                                     false, true);

    if (v) {
        if (v->isDeleted() || v->isTempNonExistentItem() ||
            v->isTempDeletedItem()) {
            return "item_deleted";
        }

        if (diskItem.getFlags() != v->getFlags()) {
            return "flags_mismatch";
        } else if (v->isResident() && memcmp(diskItem.getData(),
                                             v->getValue()->getData(),
                                             diskItem.getNBytes())) {
            return "data_mismatch";
        } else {
            return "valid";
        }
    } else {
        return "item_deleted";
    }

}

ENGINE_ERROR_CODE EventuallyPersistentStore::deleteItem(const std::string &key,
                                                        uint64_t *cas,
                                                        uint16_t vbucket,
                                                        const void *cookie,
                                                        bool force,
                                                        ItemMetaData *itemMeta,
                                                        mutation_descr_t *mutInfo,
                                                        bool tapBackfill)
{
    RCPtr<VBucket> vb = getVBucket(vbucket);
    if (!vb || (vb->getState() == vbucket_state_dead && !force)) {
        ++stats.numNotMyVBuckets;
        return ENGINE_NOT_MY_VBUCKET;
    } else if (vb->getState() == vbucket_state_replica && !force) {
        ++stats.numNotMyVBuckets;
        return ENGINE_NOT_MY_VBUCKET;
    } else if (vb->getState() == vbucket_state_pending && !force) {
        if (vb->addPendingOp(cookie)) {
            return ENGINE_EWOULDBLOCK;
        }
    } else if (vb->isTakeoverBackedUp()) {
        LOG(EXTENSION_LOG_DEBUG, "(vb %u) Returned TMPFAIL to a delete op"
                ", becuase takeover is lagging", vb->getId());
        return ENGINE_TMPFAIL;
    }

    int bucket_num(0);
    LockHolder lh = vb->ht.getLockedBucket(key, &bucket_num);
    StoredValue *v = vb->ht.unlocked_find(key, bucket_num, true, false);
    if (!v || v->isDeleted() || v->isTempItem()) {
        if (eviction_policy == VALUE_ONLY) {
            return ENGINE_KEY_ENOENT;
        } else { // Full eviction.
            if (!force) {
                if (!v) { // Item might be evicted from cache.
                    if (vb->maybeKeyExistsInFilter(key)) {
                        return addTempItemForBgFetch(lh, bucket_num, key, vb,
                                                     cookie, true);
                    } else {
                        // As bloomfilter predicted that item surely doesn't
                        // exist on disk, return ENOENT for deleteItem().
                        return ENGINE_KEY_ENOENT;
                    }
                } else if (v->isTempInitialItem()) {
                    lh.unlock();
                    bgFetch(key, vbucket, cookie, true);
                    return ENGINE_EWOULDBLOCK;
                } else { // Non-existent or deleted key.
                    if (v->isTempNonExistentItem() || v->isTempDeletedItem()) {
                        // Delete a temp non-existent item to ensure that
                        // if a delete were issued over an item that doesn't
                        // exist, then we don't preserve a temp item.
                        vb->ht.unlocked_del(key, bucket_num);
                    }
                    return ENGINE_KEY_ENOENT;
                }
            } else {
                if (!v) { // Item might be evicted from cache.
                    // Create a temp item and delete it below as it is a
                    // force deletion, only if bloomfilter predicts that
                    // item may exist on disk.
                    if (vb->maybeKeyExistsInFilter(key)) {
                        add_type_t rv = vb->ht.unlocked_addTempItem(
                                                               bucket_num,
                                                               key,
                                                               eviction_policy);
                        if (rv == ADD_NOMEM) {
                            return ENGINE_ENOMEM;
                        }
                        v = vb->ht.unlocked_find(key, bucket_num, true, false);
                        v->setDeleted();
                    } else {
                        return ENGINE_KEY_ENOENT;
                    }
                } else if (v->isTempInitialItem()) {
                    v->setDeleted();
                } else { // Non-existent or deleted key.
                    if (v->isTempNonExistentItem() || v->isTempDeletedItem()) {
                        // Delete a temp non-existent item to ensure that
                        // if a delete were issued over an item that doesn't
                        // exist, then we don't preserve a temp item.
                        vb->ht.unlocked_del(key, bucket_num);
                    }
                    return ENGINE_KEY_ENOENT;
                }
            }
        }
    }

    if (v && v->isLocked(ep_current_time()) &&
        (vb->getState() == vbucket_state_replica ||
         vb->getState() == vbucket_state_pending)) {
        v->unlock();
    }
    mutation_type_t delrv;
    delrv = vb->ht.unlocked_softDelete(v, *cas, eviction_policy);
    if (v && (delrv == NOT_FOUND || delrv == WAS_DIRTY || delrv == WAS_CLEAN)) {
        v->setCas(vb->nextHLCCas());
        *cas = v->getCas();
        if (itemMeta != nullptr) {
            itemMeta->revSeqno = v->getRevSeqno();
            itemMeta->cas = v->getCas();
            itemMeta->flags = v->getFlags();
            itemMeta->exptime = v->getExptime();
        }
    }

    uint64_t seqno = 0;
    ENGINE_ERROR_CODE ret = ENGINE_SUCCESS;
    switch (delrv) {
    case NOMEM:
        ret = ENGINE_ENOMEM;
        break;
    case INVALID_VBUCKET:
        ret = ENGINE_NOT_MY_VBUCKET;
        break;
    case INVALID_CAS:
        ret = ENGINE_KEY_EEXISTS;
        break;
    case IS_LOCKED:
        ret = ENGINE_TMPFAIL;
        break;
    case NOT_FOUND:
        ret = ENGINE_KEY_ENOENT;
        if (v) {
            queueDirty(vb, v, &lh, NULL, tapBackfill);
        }
        break;
    case WAS_DIRTY:
    case WAS_CLEAN:
        queueDirty(vb, v, &lh, &seqno, tapBackfill);
        mutInfo->seqno = seqno;
        mutInfo->vbucket_uuid = vb->failovers->getLatestUUID();
        break;
    case NEED_BG_FETCH:
        // We already figured out if a bg fetch is requred for a full-evicted
        // item above.
        abort();
    }
    return ret;
}

ENGINE_ERROR_CODE EventuallyPersistentStore::deleteWithMeta(
                                                     const std::string &key,
                                                     uint64_t *cas,
                                                     uint64_t *seqno,
                                                     uint16_t vbucket,
                                                     const void *cookie,
                                                     bool force,
                                                     ItemMetaData *itemMeta,
                                                     bool tapBackfill,
                                                     bool genBySeqno,
                                                     uint64_t bySeqno,
                                                     ExtendedMetaData *emd,
                                                     bool isReplication)
{
    RCPtr<VBucket> vb = getVBucket(vbucket);

    if (!vb) {
        ++stats.numNotMyVBuckets;
        return ENGINE_NOT_MY_VBUCKET;
    }

    ReaderLockHolder rlh(vb->getStateLock());
    if (vb->getState() == vbucket_state_dead) {
        ++stats.numNotMyVBuckets;
        return ENGINE_NOT_MY_VBUCKET;
    } else if (vb->getState() == vbucket_state_replica && !force) {
        ++stats.numNotMyVBuckets;
        return ENGINE_NOT_MY_VBUCKET;
    } else if (vb->getState() == vbucket_state_pending && !force) {
        if (vb->addPendingOp(cookie)) {
            return ENGINE_EWOULDBLOCK;
        }
    } else if (vb->isTakeoverBackedUp()) {
        LOG(EXTENSION_LOG_DEBUG, "(vb %u) Returned TMPFAIL to a deleteWithMeta "
                "op, because takeover is lagging", vb->getId());
        return ENGINE_TMPFAIL;
    }

    //check for the incoming item's CAS validity
    if (!Item::isValidCas(itemMeta->cas)) {
        return ENGINE_KEY_EEXISTS;
    }

    int bucket_num(0);
    LockHolder lh = vb->ht.getLockedBucket(key, &bucket_num);
    StoredValue *v = vb->ht.unlocked_find(key, bucket_num, true, false);
    if (!force) { // Need conflict resolution.
        if (v)  {
            if (v->isTempInitialItem()) {
                bgFetch(key, vbucket, cookie, true);
                return ENGINE_EWOULDBLOCK;
            }

            enum conflict_resolution_mode confResMode = revision_seqno;
            if (emd) {
                confResMode = static_cast<enum conflict_resolution_mode>(
                                                       emd->getConflictResMode());
            }

            if (!conflictResolver->resolve(vb, v, *itemMeta, true, confResMode)) {
                ++stats.numOpsDelMetaResolutionFailed;
                return ENGINE_KEY_EEXISTS;
            }
        } else {
            // Item is 1) deleted or not existent in the value eviction case OR
            // 2) deleted or evicted in the full eviction.
            if (vb->maybeKeyExistsInFilter(key)) {
                return addTempItemForBgFetch(lh, bucket_num, key, vb,
                                             cookie, true, isReplication);
            } else {
                // Even though bloomfilter predicted that item doesn't exist
                // on disk, we must put this delete on disk if the cas is valid.
                add_type_t rv = vb->ht.unlocked_addTempItem(bucket_num, key,
                                                            eviction_policy,
                                                            isReplication);
                if (rv == ADD_NOMEM) {
                    return ENGINE_ENOMEM;
                }
                v = vb->ht.unlocked_find(key, bucket_num, true, false);
                v->setDeleted();
            }
        }
    } else {
        if (!v) {
            // We should always try to persist a delete here.
            add_type_t rv = vb->ht.unlocked_addTempItem(bucket_num, key,
                                                        eviction_policy,
                                                        isReplication);
            if (rv == ADD_NOMEM) {
                return ENGINE_ENOMEM;
            }
            v = vb->ht.unlocked_find(key, bucket_num, true, false);
            v->setDeleted();
            v->setCas(*cas);
        } else if (v->isTempInitialItem()) {
            v->setDeleted();
            v->setCas(*cas);
        }
    }

    if (v && v->isLocked(ep_current_time()) &&
        (vb->getState() == vbucket_state_replica ||
         vb->getState() == vbucket_state_pending)) {
        v->unlock();
    }
    mutation_type_t delrv;
    delrv = vb->ht.unlocked_softDelete(v, *cas, *itemMeta,
                                       eviction_policy, true);
    *cas = v ? v->getCas() : 0;

    ENGINE_ERROR_CODE ret = ENGINE_SUCCESS;
    switch (delrv) {
    case NOMEM:
        ret = ENGINE_ENOMEM;
        break;
    case INVALID_VBUCKET:
        ret = ENGINE_NOT_MY_VBUCKET;
        break;
    case INVALID_CAS:
        ret = ENGINE_KEY_EEXISTS;
        break;
    case IS_LOCKED:
        ret = ENGINE_TMPFAIL;
        break;
    case NOT_FOUND:
        ret = ENGINE_KEY_ENOENT;
        break;
    case WAS_DIRTY:
    case WAS_CLEAN:
        if (!genBySeqno) {
            v->setBySeqno(bySeqno);
        }

        /* set the conflict resolution mode from the extended meta data *
         * Given that the mode is already set, we don't need to set the *
         * conflict resolution mode in queueDirty */
        if (emd) {
            v->setConflictResMode(
               static_cast<enum conflict_resolution_mode>(
                                         emd->getConflictResMode()));
        }
        vb->setMaxCas(v->getCas());
        queueDirty(vb, v, &lh, seqno, tapBackfill, true, genBySeqno, false);
        break;
    case NEED_BG_FETCH:
        lh.unlock();
        bgFetch(key, vbucket, cookie, true);
        ret = ENGINE_EWOULDBLOCK;
    }

    // Update drift counter for vbucket upon a success only
    if (ret == ENGINE_SUCCESS && emd) {
        vb->setDriftCounter(emd->getAdjustedTime());
    }

    return ret;
}

void EventuallyPersistentStore::reset() {
    auto buckets = vbMap.getBuckets();
    for (auto vbid : buckets) {
        RCPtr<VBucket> vb = getVBucket(vbid);
        if (vb) {
            LockHolder lh(vb_mutexes[vb->getId()]);
            vb->ht.clear();
            vb->checkpointManager.clear(vb->getState());
            vb->resetStats();
            vb->setPersistedSnapshot(0, 0);
        }
    }

    ++stats.diskQueueSize;
    bool inverse = true;
    flushAllTaskCtx.delayFlushAll.compare_exchange_strong(inverse, false);
    // Waking up (notifying) one flusher is good enough for diskFlushAll
    vbMap.shards[EP_PRIMARY_SHARD]->getFlusher()->notifyFlushEvent();
}

/**
 * Callback invoked after persisting an item from memory to disk.
 *
 * This class exists to create a closure around a few variables within
 * EventuallyPersistentStore::flushOne so that an object can be
 * requeued in case of failure to store in the underlying layer.
 */
class PersistenceCallback : public Callback<mutation_result>,
                            public Callback<int> {
public:

    PersistenceCallback(const queued_item &qi, RCPtr<VBucket> &vb,
                        EventuallyPersistentStore& st, EPStats& s, uint64_t c)
        : queuedItem(qi), vbucket(vb), store(st), stats(s), cas(c) {
        if (!vb) {
            throw std::invalid_argument("PersistenceCallback(): vb is NULL");
        }
    }

    // This callback is invoked for set only.
    void callback(mutation_result &value) {
        if (value.first == 1) {
            int bucket_num(0);
            LockHolder lh = vbucket->ht.getLockedBucket(queuedItem->getKey(),
                                                        &bucket_num);
            StoredValue *v = store.fetchValidValue(vbucket,
                                                   queuedItem->getKey(),
                                                   bucket_num, true, false);
            if (v) {
                if (v->getCas() == cas) {
                    // mark this item clean only if current and stored cas
                    // value match
                    v->markClean();
                }
                if (v->isNewCacheItem()) {
                    if (value.second) {
                        // Insert in value-only or full eviction mode.
                        ++vbucket->opsCreate;
                        vbucket->incrMetaDataDisk(*queuedItem);
                    } else { // Update in full eviction mode.
                        ++vbucket->opsUpdate;
                    }

                    v->setNewCacheItem(false);
                } else { // Update in value-only or full eviction mode.
                    ++vbucket->opsUpdate;
                }
            }

            vbucket->doStatsForFlushing(*queuedItem, queuedItem->size());
            stats.decrDiskQueueSize(1);
            stats.totalPersisted++;
        } else {
            // If the return was 0 here, we're in a bad state because
            // we do not know the rowid of this object.
            if (value.first == 0) {
                int bucket_num(0);
                LockHolder lh = vbucket->ht.getLockedBucket(
                                           queuedItem->getKey(), &bucket_num);
                StoredValue *v = store.fetchValidValue(vbucket,
                                                       queuedItem->getKey(),
                                                       bucket_num, true,
                                                       false);
                if (v) {
                    std::stringstream ss;
                    ss << "Persisting ``" << queuedItem->getKey() << "'' on vb"
                       << queuedItem->getVBucketId() << " (rowid="
                       << v->getBySeqno() << ") returned 0 updates\n";
                    LOG(EXTENSION_LOG_WARNING, "%s", ss.str().c_str());
                } else {
                    LOG(EXTENSION_LOG_WARNING,
                        "Error persisting now missing ``%s'' from vb%d",
                        queuedItem->getKey().c_str(),
                        queuedItem->getVBucketId());
                }

                vbucket->doStatsForFlushing(*queuedItem, queuedItem->size());
                stats.decrDiskQueueSize(1);
            } else {
                std::stringstream ss;
                ss <<
                "Fatal error in persisting SET ``" <<
                queuedItem->getKey() << "'' on vb "
                   << queuedItem->getVBucketId() << "!!! Requeue it...\n";
                LOG(EXTENSION_LOG_WARNING, "%s", ss.str().c_str());
                redirty();
            }
        }
    }

    // This callback is invoked for deletions only.
    //
    // The boolean indicates whether the underlying storage
    // successfully deleted the item.
    void callback(int &value) {
        // > 1 would be bad.  We were only trying to delete one row.
        if (value > 1) {
            throw std::logic_error("PersistenceCallback::callback: value "
                    "(which is " + std::to_string(value) +
                    ") should be <= 1 for deletions");
        }
        // -1 means fail
        // 1 means we deleted one row
        // 0 means we did not delete a row, but did not fail (did not exist)
        if (value >= 0) {
            // We have successfully removed an item from the disk, we
            // may now remove it from the hash table.
            int bucket_num(0);
            LockHolder lh = vbucket->ht.getLockedBucket(queuedItem->getKey(),
                                                        &bucket_num);
            StoredValue *v = store.fetchValidValue(vbucket,
                                                   queuedItem->getKey(),
                                                   bucket_num, true, false);
            // Delete the item in the hash table iff:
            //  1. Item is existent in hashtable, and deleted flag is true
            //  2. rev seqno of queued item matches rev seqno of hash table item
            if (v && v->isDeleted() &&
                (queuedItem->getRevSeqno() == v->getRevSeqno())) {
                bool deleted = vbucket->ht.unlocked_del(queuedItem->getKey(),
                                                        bucket_num);
                if (!deleted) {
                    throw std::logic_error("PersistenceCallback:callback: "
                            "Failed to delete key '" + queuedItem->getKey() +
                            "' from bucket " + std::to_string(bucket_num));
                }

                /**
                 * Deleted items are to be added to the bloomfilter,
                 * in either eviction policy.
                 */
                vbucket->addToFilter(queuedItem->getKey());
            }

            if (value > 0) {
                ++stats.totalPersisted;
                ++vbucket->opsDelete;
            }
            vbucket->doStatsForFlushing(*queuedItem, queuedItem->size());
            stats.decrDiskQueueSize(1);
            vbucket->decrMetaDataDisk(*queuedItem);
        } else {
            std::stringstream ss;
            ss << "Fatal error in persisting DELETE ``" <<
            queuedItem->getKey() << "'' on vb "
               << queuedItem->getVBucketId() << "!!! Requeue it...\n";
            LOG(EXTENSION_LOG_WARNING, "%s", ss.str().c_str());
            redirty();
        }
    }

    RCPtr<VBucket>& getVBucket() {
        return vbucket;
    }

private:

    void redirty() {
        if (store.vbMap.isBucketDeletion(vbucket->getId())) {
            vbucket->doStatsForFlushing(*queuedItem, queuedItem->size());
            stats.decrDiskQueueSize(1);
            return;
        }
        ++stats.flushFailed;
        store.invokeOnLockedStoredValue(queuedItem->getKey(),
                                         queuedItem->getVBucketId(),
                                         &StoredValue::reDirty);
        vbucket->rejectQueue.push(queuedItem);
    }

    const queued_item queuedItem;
    RCPtr<VBucket> vbucket;
    EventuallyPersistentStore& store;
    EPStats& stats;
    uint64_t cas;
    DISALLOW_COPY_AND_ASSIGN(PersistenceCallback);
};

bool EventuallyPersistentStore::scheduleFlushAllTask(const void* cookie,
                                                     time_t when) {
    bool inverse = false;
    if (diskFlushAll.compare_exchange_strong(inverse, true)) {
        flushAllTaskCtx.cookie = cookie;
        flushAllTaskCtx.delayFlushAll.compare_exchange_strong(inverse, true);
        ExTask task = new FlushAllTask(&engine, static_cast<double>(when));
        ExecutorPool::get()->schedule(task, NONIO_TASK_IDX);
        return true;
    } else {
        return false;
    }
}

void EventuallyPersistentStore::setFlushAllComplete() {
    // Notify memcached about flushAll task completion, and
    // set diskFlushall flag to false
    if (flushAllTaskCtx.cookie) {
        engine.notifyIOComplete(flushAllTaskCtx.cookie, ENGINE_SUCCESS);
    }
    bool inverse = false;
    flushAllTaskCtx.delayFlushAll.compare_exchange_strong(inverse, true);
    inverse = true;
    diskFlushAll.compare_exchange_strong(inverse, false);
}

void EventuallyPersistentStore::flushOneDeleteAll() {
    for (VBucketMap::id_type i = 0; i < vbMap.getSize(); ++i) {
        RCPtr<VBucket> vb = getVBucket(i);
        if (vb) {
            LockHolder lh(vb_mutexes[vb->getId()]);
            getRWUnderlying(vb->getId())->reset(i);
        }
    }

    stats.decrDiskQueueSize(1);
    setFlushAllComplete();
}

int EventuallyPersistentStore::flushVBucket(uint16_t vbid) {
    KVShard *shard = vbMap.getShardByVbId(vbid);
    if (diskFlushAll && !flushAllTaskCtx.delayFlushAll) {
        if (shard->getId() == EP_PRIMARY_SHARD) {
            flushOneDeleteAll();
        } else {
            // disk flush is pending just return
            return 0;
        }
    }

    if (vbMap.isBucketCreation(vbid)) {
        return RETRY_FLUSH_VBUCKET;
    }

    int items_flushed = 0;
    rel_time_t flush_start = ep_current_time();

    RCPtr<VBucket> vb = vbMap.getBucket(vbid);
    if (vb) {
        LockHolder lh(vb_mutexes[vbid], true /*tryLock*/);
        if (!lh.islocked()) { // Try another bucket if this one is locked
            return RETRY_FLUSH_VBUCKET; // to avoid blocking flusher
        }

        std::vector<queued_item> items;
        KVStore *rwUnderlying = getRWUnderlying(vbid);

        while (!vb->rejectQueue.empty()) {
            items.push_back(vb->rejectQueue.front());
            vb->rejectQueue.pop();
        }

        const std::string cursor(CheckpointManager::pCursorName);
        vb->getBackfillItems(items);

        snapshot_range_t range;
        range = vb->checkpointManager.getAllItemsForCursor(cursor, items);

        if (!items.empty()) {
            while (!rwUnderlying->begin()) {
                ++stats.beginFailed;
                LOG(EXTENSION_LOG_WARNING, "Failed to start a transaction!!! "
                    "Retry in 1 sec ...");
                sleep(1);
            }
            rwUnderlying->optimizeWrites(items);

            Item *prev = NULL;
            uint64_t maxSeqno = 0;
            uint64_t maxCas = 0;
            uint64_t maxDeletedRevSeqno = 0;
            std::list<PersistenceCallback*>& pcbs = rwUnderlying->getPersistenceCbList();
            std::vector<queued_item>::iterator it = items.begin();
            for(; it != items.end(); ++it) {
                if ((*it)->getOperation() != queue_op_set &&
                    (*it)->getOperation() != queue_op_del) {
                    continue;
                } else if (!prev || prev->getKey() != (*it)->getKey()) {
                    prev = (*it).get();
                    ++items_flushed;
                    PersistenceCallback *cb = flushOneDelOrSet(*it, vb);
                    if (cb) {
                        pcbs.push_back(cb);
                    }

                    maxSeqno = std::max(maxSeqno, (uint64_t)(*it)->getBySeqno());
                    maxCas = std::max(maxCas, (uint64_t)(*it)->getCas());
                    if ((*it)->isDeleted()) {
                        maxDeletedRevSeqno = std::max(maxDeletedRevSeqno,
                                                      (uint64_t)(*it)->getRevSeqno());
                    }
                    ++stats.flusher_todo;
                } else {
                    stats.decrDiskQueueSize(1);
                    vb->doStatsForFlushing(*(*it), (*it)->size());
                }
            }


            {
                ReaderLockHolder rlh(vb->getStateLock());
                if (vb->getState() == vbucket_state_active) {
                    if (maxSeqno) {
                        range.start = maxSeqno;
                        range.end = maxSeqno;
                    }
                }

                std::string failovers = vb->failovers->toJSON();
                vbucket_state vbState(vb->getState(),
                                      vbMap.getPersistenceCheckpointId(vbid),
                                      maxDeletedRevSeqno, vb->getHighSeqno(),
                                      vb->getPurgeSeqno(), range.start,
                                      range.end, maxCas, vb->getDriftCounter(),
                                      failovers);

                if (rwUnderlying->snapshotVBucket(vb->getId(), vbState,
                                  VBStatePersist::VBSTATE_CACHE_UPDATE_ONLY) != true) {
                    return RETRY_FLUSH_VBUCKET;
                }
            }

            /* Perform an explicit commit to disk if the commit interval reaches zero.
             * The commit interval varies based on the underlying store. For couchstore,
             * the commit interval is set 1, so a commit is performed on every
             * flushVBucket call. For forestdb, in order to be more optimized for SSDs,
             * a larger commit interval is set, so that there is a bigger batch of
             * writes perfomed. Hence, a commit is not explicitly performed on
             * each flushVBucket call.
             */
            if (decrCommitInterval(shard->getId()) == 0) {
                commit(shard->getId());
            }

            hrtime_t end = gethrtime();
            uint64_t trans_time = (end - flush_start) / 1000000;

            lastTransTimePerItem.store((items_flushed == 0) ? 0 :
                                       static_cast<double>(trans_time) /
                                       static_cast<double>(items_flushed));
            stats.cumulativeFlushTime.fetch_add(ep_current_time()
                                                - flush_start);
            stats.flusher_todo.store(0);
            if (vb->rejectQueue.empty()) {
                vb->setPersistedSnapshot(range.start, range.end);
                uint64_t highSeqno = rwUnderlying->getLastPersistedSeqno(vbid);
                if (highSeqno > 0 &&
                    highSeqno != vbMap.getPersistenceSeqno(vbid)) {
                    vbMap.setPersistenceSeqno(vbid, highSeqno);
                }
            }
        }

        rwUnderlying->pendingTasks();

        if (vb->checkpointManager.getNumCheckpoints() > 1) {
            wakeUpCheckpointRemover();
        }

        if (vb->rejectQueue.empty()) {
            vb->checkpointManager.itemsPersisted();
            uint64_t seqno = vbMap.getPersistenceSeqno(vbid);
            uint64_t chkid = vb->checkpointManager.getPersistenceCursorPreChkId();
            vb->notifyOnPersistence(engine, seqno, true);
            vb->notifyOnPersistence(engine, chkid, false);
            if (chkid > 0 && chkid != vbMap.getPersistenceCheckpointId(vbid)) {
                vbMap.setPersistenceCheckpointId(vbid, chkid);
            }
        } else {
            return RETRY_FLUSH_VBUCKET;
        }
    }

    return items_flushed;
}

void EventuallyPersistentStore::commit(uint16_t shardId) {
    KVStore *rwUnderlying = getRWUnderlyingByShard(shardId);
    std::list<PersistenceCallback *>& pcbs = rwUnderlying->getPersistenceCbList();
    BlockTimer timer(&stats.diskCommitHisto, "disk_commit", stats.timingLog);
    hrtime_t commit_start = gethrtime();

    while (!rwUnderlying->commit()) {
        ++stats.commitFailed;
        LOG(EXTENSION_LOG_WARNING, "Flusher commit failed!!! Retry in "
            "1 sec...\n");
        sleep(1);
    }

    //Update the total items in the case of full eviction
    if (getItemEvictionPolicy() == FULL_EVICTION) {
        std::unordered_set<uint16_t> vbSet;
        for (auto pcbIter : pcbs) {
            PersistenceCallback *pcb = pcbIter;
            RCPtr<VBucket>& vb = pcb->getVBucket();
            uint16_t vbid = vb->getId();
            auto found = vbSet.find(vbid);
            if (found == vbSet.end()) {
                vbSet.insert(vbid);
                KVStore *rwUnderlying = getRWUnderlying(vbid);
                size_t numTotalItems = rwUnderlying->getItemCount(vbid);
                vb->ht.setNumTotalItems(numTotalItems);
            }
        }
    }

    while (!pcbs.empty()) {
         delete pcbs.front();
         pcbs.pop_front();
    }

    ++stats.flusherCommits;
    hrtime_t commit_end = gethrtime();
    uint64_t commit_time = (commit_end - commit_start) / 1000000;
    stats.commit_time.store(commit_time);
    stats.cumulativeCommitTime.fetch_add(commit_time);
}

PersistenceCallback*
EventuallyPersistentStore::flushOneDelOrSet(const queued_item &qi,
                                            RCPtr<VBucket> &vb) {

    if (!vb) {
        stats.decrDiskQueueSize(1);
        return NULL;
    }

    int64_t bySeqno = qi->getBySeqno();
    bool deleted = qi->isDeleted();
    rel_time_t queued(qi->getQueuedTime());

    int dirtyAge = ep_current_time() - queued;
    stats.dirtyAgeHisto.add(dirtyAge * 1000000);
    stats.dirtyAge.store(dirtyAge);
    stats.dirtyAgeHighWat.store(std::max(stats.dirtyAge.load(),
                                         stats.dirtyAgeHighWat.load()));

    // Wait until the vbucket database is created by the vbucket state
    // snapshot task.
    if (vbMap.isBucketCreation(qi->getVBucketId()) ||
        vbMap.isBucketDeletion(qi->getVBucketId())) {
        vb->rejectQueue.push(qi);
        ++vb->opsReject;
        return NULL;
    }

    KVStore *rwUnderlying = getRWUnderlying(qi->getVBucketId());
    if (!deleted) {
        // TODO: Need to separate disk_insert from disk_update because
        // bySeqno doesn't give us that information.
        BlockTimer timer(bySeqno == -1 ?
                         &stats.diskInsertHisto : &stats.diskUpdateHisto,
                         bySeqno == -1 ? "disk_insert" : "disk_update",
                         stats.timingLog);
        PersistenceCallback *cb =
            new PersistenceCallback(qi, vb, *this, stats, qi->getCas());
        rwUnderlying->set(*qi, *cb);
        return cb;
    } else {
        BlockTimer timer(&stats.diskDelHisto, "disk_delete",
                         stats.timingLog);
        PersistenceCallback *cb =
            new PersistenceCallback(qi, vb, *this, stats, 0);
        rwUnderlying->del(*qi, *cb);
        return cb;
    }
}

void EventuallyPersistentStore::queueDirty(RCPtr<VBucket> &vb,
                                           StoredValue* v,
                                           LockHolder *plh,
                                           uint64_t *seqno,
                                           bool tapBackfill,
                                           bool notifyReplicator,
                                           bool genBySeqno,
                                           bool setConflictMode) {
    if (vb) {
        if (setConflictMode && (v->getConflictResMode() != last_write_wins) &&
                vb->isTimeSyncEnabled()) {
            time_sync_t timeSyncConfig = vb->getTimeSyncConfig();

            /* Enable conflict resolution mode to last write wins in
             * case the setting is (i) enabled_without_drift and for
             * (ii) enabled_with_drift and a valid drift value is set
             */
            if (timeSyncConfig == time_sync_t::ENABLED_WITHOUT_DRIFT ||
                    vb->getDriftCounter() != INITIAL_DRIFT) {
                v->setConflictResMode(last_write_wins);
            }
        }

        queued_item qi(v->toItem(false, vb->getId()));

        bool rv = tapBackfill ? vb->queueBackfillItem(qi, genBySeqno) :
                                vb->checkpointManager.queueDirty(vb, qi,
                                                                 genBySeqno);
        v->setBySeqno(qi->getBySeqno());

        /* During backfill on a TAP receiver we need to update the snapshot
           range in the checkpoint. Has to be done here because in case of TAP
           backfill, above, we use vb->queueBackfillItem() instead of
           vb->checkpointManager.queueDirty() */
        if (tapBackfill && genBySeqno) {
            vb->checkpointManager.resetSnapshotRange();
        }

        if (seqno) {
            *seqno = v->getBySeqno();
        }

        if (plh) {
            plh->unlock();
        }

        if (rv) {
            KVShard* shard = vbMap.getShardByVbId(vb->getId());
            shard->getFlusher()->notifyFlushEvent();

        }
        if (!tapBackfill && notifyReplicator) {
            engine.getTapConnMap().notifyVBConnections(vb->getId());
            engine.getDcpConnMap().notifyVBConnections(vb->getId(),
                                                       qi->getBySeqno());
        }
    }
}

std::vector<vbucket_state *> EventuallyPersistentStore::loadVBucketState()
{
    return getOneROUnderlying()->listPersistedVbuckets();
}

void EventuallyPersistentStore::warmupCompleted() {
    // Run the vbucket state snapshot job once after the warmup
    scheduleVBSnapshot(VBSnapshotTask::Priority::HIGH);

    if (engine.getConfiguration().getAlogPath().length() > 0) {

        if (engine.getConfiguration().isAccessScannerEnabled()) {
            LockHolder lh(accessScanner.mutex);
            accessScanner.enabled = true;
            lh.unlock();
            LOG(EXTENSION_LOG_NOTICE, "Access Scanner task enabled");
            size_t smin = engine.getConfiguration().getAlogSleepTime();
            setAccessScannerSleeptime(smin, true);
        } else {
            LockHolder lh(accessScanner.mutex);
            accessScanner.enabled = false;
            LOG(EXTENSION_LOG_NOTICE, "Access Scanner task disabled");
        }

        Configuration &config = engine.getConfiguration();
        config.addValueChangedListener("access_scanner_enabled",
                                       new EPStoreValueChangeListener(*this));
        config.addValueChangedListener("alog_sleep_time",
                                       new EPStoreValueChangeListener(*this));
        config.addValueChangedListener("alog_task_time",
                                       new EPStoreValueChangeListener(*this));
    }

    // "0" sleep_time means that the first snapshot task will be executed
    // right after warmup. Subsequent snapshot tasks will be scheduled every
    // 60 sec by default.
    ExecutorPool *iom = ExecutorPool::get();
    ExTask task = new StatSnap(&engine, 0, false);
    statsSnapshotTaskId = iom->schedule(task, WRITER_TASK_IDX);
}

bool EventuallyPersistentStore::maybeEnableTraffic()
{
    // @todo rename.. skal vaere isTrafficDisabled elns
    double memoryUsed = static_cast<double>(stats.getTotalMemoryUsed());
    double maxSize = static_cast<double>(stats.getMaxDataSize());

    if (memoryUsed  >= stats.mem_low_wat) {
        LOG(EXTENSION_LOG_NOTICE,
            "Total memory use reached to the low water mark, stop warmup");
        return true;
    } else if (memoryUsed > (maxSize * stats.warmupMemUsedCap)) {
        LOG(EXTENSION_LOG_NOTICE,
                "Enough MB of data loaded to enable traffic");
        return true;
    } else if (eviction_policy == VALUE_ONLY &&
               stats.warmedUpValues >=
                               (stats.warmedUpKeys * stats.warmupNumReadCap)) {
        // Let ep-engine think we're done with the warmup phase
        // (we should refactor this into "enableTraffic")
        LOG(EXTENSION_LOG_NOTICE,
            "Enough number of items loaded to enable traffic");
        return true;
    } else if (eviction_policy == FULL_EVICTION &&
               stats.warmedUpValues >=
                            (warmupTask->getEstimatedItemCount() *
                             stats.warmupNumReadCap)) {
        // In case of FULL EVICTION, warmed up keys always matches the number
        // of warmed up values, therefore for honoring the min_item threshold
        // in this scenario, we can consider warmup's estimated item count.
        LOG(EXTENSION_LOG_NOTICE,
            "Enough number of items loaded to enable traffic");
        return true;
    }
    return false;
}

bool EventuallyPersistentStore::isWarmingUp() {
    return !warmupTask->isComplete();
}

bool EventuallyPersistentStore::isWarmupOOMFailure() {
    return warmupTask->hasOOMFailure();
}

void EventuallyPersistentStore::stopWarmup(void)
{
    // forcefully stop current warmup task
    if (isWarmingUp()) {
        LOG(EXTENSION_LOG_WARNING, "Stopping warmup while engine is loading "
            "data from underlying storage, shutdown = %s\n",
            stats.isShutdown ? "yes" : "no");
        warmupTask->stop();
    }
}

void EventuallyPersistentStore::completeBGFetchForSingleItem(
        RCPtr<VBucket> vb, const std::string& key,
        const hrtime_t startTime, VBucketBGFetchItem& fetched_item)
{
    ENGINE_ERROR_CODE status = fetched_item.value.getStatus();
    Item *fetchedValue = fetched_item.value.getValue();
    {   //locking scope
        ReaderLockHolder rlh(vb->getStateLock());
        int bucket = 0;
        LockHolder blh = vb->ht.getLockedBucket(key, &bucket);
        StoredValue *v = fetchValidValue(vb, key, bucket, true);
        if (fetched_item.metaDataOnly) {
            if ((v && v->unlocked_restoreMeta(fetchedValue, status, vb->ht))
                || ENGINE_KEY_ENOENT == status) {
                /* If ENGINE_KEY_ENOENT is the status from storage and the temp
                 key is removed from hash table by the time bgfetch returns
                 (in case multiple bgfetch is scheduled for a key), we still
                 need to return ENGINE_SUCCESS to the memcached worker thread,
                 so that the worker thread can visit the ep-engine and figure
                 out the correct flow */
                status = ENGINE_SUCCESS;
            }
        } else {
            bool restore = false;
            if (v && v->isResident()) {
                status = ENGINE_SUCCESS;
            } else if (v && v->isDeleted()) {
                status = ENGINE_KEY_ENOENT;
            } else {
                switch (eviction_policy) {
                    case VALUE_ONLY:
                        if (v && !v->isResident() && !v->isDeleted()) {
                            restore = true;
                        }
                        break;
                    case FULL_EVICTION:
                        if (v) {
                            if (v->isTempInitialItem() ||
                                (!v->isResident() && !v->isDeleted())) {
                                restore = true;
                            }
                        }
                        break;
                    default:
                        throw std::logic_error("Unknown eviction policy");
                }
            }

            if (restore) {
                if (status == ENGINE_SUCCESS) {
                    v->unlocked_restoreValue(fetchedValue, vb->ht);
                    if (!v->isResident()) {
                        throw std::logic_error("EPStore::completeBGFetchForSingleItem: "
                            "storedvalue (which has key " + v->getKey() +
                            ") should be resident after calling restoreValue()");
                    }
                    if (vb->getState() == vbucket_state_active &&
                        v->getExptime() != fetchedValue->getExptime() &&
                        v->getCas() == fetchedValue->getCas()) {
                        // MB-9306: It is possible that by the time
                        // bgfetcher returns, the item may have been
                        // updated and queued
                        // Hence test the CAS value to be the same first.
                        // exptime mutated, schedule it into new checkpoint
                        queueDirty(vb, v, &blh, NULL);
                    }
                } else if (status == ENGINE_KEY_ENOENT) {
                    v->setNonExistent();
                    if (eviction_policy == FULL_EVICTION) {
                        // For the full eviction, we should notify
                        // ENGINE_SUCCESS to the memcached worker thread,
                        // so that the worker thread can visit the
                        // ep-engine and figure out the correct error
                        // code.
                        status = ENGINE_SUCCESS;
                    }
                } else {
                    // underlying kvstore couldn't fetch requested data
                    // log returned error and notify TMPFAIL to client
                    LOG(EXTENSION_LOG_WARNING,
                        "Failed background fetch for vb=%d "
                        "key=%s", vb->getId(), key.c_str());
                    status = ENGINE_TMPFAIL;
                }
            }
        }
    } // locked scope ends

    if (fetched_item.metaDataOnly) {
        ++stats.bg_meta_fetched;
    } else {
        ++stats.bg_fetched;
    }

    hrtime_t endTime = gethrtime();
    updateBGStats(fetched_item.initTime, startTime, endTime);
    engine.notifyIOComplete(fetched_item.cookie, status);
}

bool EventuallyPersistentStore::isMemoryUsageTooHigh() {
    double memoryUsed = static_cast<double>(stats.getTotalMemoryUsed());
    double maxSize = static_cast<double>(stats.getMaxDataSize());
    return memoryUsed > (maxSize * backfillMemoryThreshold);
}

void EventuallyPersistentStore::setBackfillMemoryThreshold(
                                                double threshold) {
    backfillMemoryThreshold = threshold;
}

void EventuallyPersistentStore::setExpiryPagerSleeptime(size_t val) {
    LockHolder lh(expiryPager.mutex);

    ExecutorPool::get()->cancel(expiryPager.task);

    expiryPager.sleeptime = val;
    if (expiryPager.enabled) {
        ExTask expTask = new ExpiredItemPager(&engine, stats,
                                              expiryPager.sleeptime);
        expiryPager.task = ExecutorPool::get()->schedule(expTask, NONIO_TASK_IDX);
    } else {
        LOG(EXTENSION_LOG_DEBUG, "Expiry pager disabled, "
                                 "enabling it will make exp_pager_stime (%lu)"
                                 "to go into effect!", val);
    }
}

void EventuallyPersistentStore::setExpiryPagerTasktime(ssize_t val) {
    LockHolder lh(expiryPager.mutex);
    if (expiryPager.enabled) {
        ExecutorPool::get()->cancel(expiryPager.task);
        ExTask expTask = new ExpiredItemPager(&engine, stats,
                                              expiryPager.sleeptime,
                                              val);
        expiryPager.task = ExecutorPool::get()->schedule(expTask,
                                                         NONIO_TASK_IDX);
    } else {
        LOG(EXTENSION_LOG_DEBUG, "Expiry pager disabled, "
                                 "enabling it will make exp_pager_stime (%lu)"
                                 "to go into effect!", val);
    }
}

void EventuallyPersistentStore::enableExpiryPager() {
    LockHolder lh(expiryPager.mutex);
    if (!expiryPager.enabled) {
        expiryPager.enabled = true;

        ExecutorPool::get()->cancel(expiryPager.task);
        ExTask expTask = new ExpiredItemPager(&engine, stats,
                                              expiryPager.sleeptime);
        expiryPager.task = ExecutorPool::get()->schedule(expTask,
                                                         NONIO_TASK_IDX);
    } else {
        LOG(EXTENSION_LOG_DEBUG, "Expiry Pager already enabled!");
    }
}

void EventuallyPersistentStore::disableExpiryPager() {
    LockHolder lh(expiryPager.mutex);
    if (expiryPager.enabled) {
        ExecutorPool::get()->cancel(expiryPager.task);
        expiryPager.enabled = false;
    } else {
        LOG(EXTENSION_LOG_DEBUG, "Expiry Pager already disabled!");
    }
}

void EventuallyPersistentStore::enableAccessScannerTask() {
    LockHolder lh(accessScanner.mutex);
    if (!accessScanner.enabled) {
        accessScanner.enabled = true;

        if (accessScanner.sleeptime != 0) {
            ExecutorPool::get()->cancel(accessScanner.task);
        }

        size_t alogSleepTime = engine.getConfiguration().getAlogSleepTime();
        accessScanner.sleeptime = alogSleepTime * 60;
        if (accessScanner.sleeptime != 0) {
            ExTask task = new AccessScanner(*this, stats,
                                            accessScanner.sleeptime, true);
            accessScanner.task = ExecutorPool::get()->schedule(task,
                                                               AUXIO_TASK_IDX);
        } else {
            LOG(EXTENSION_LOG_NOTICE, "Did not enable access scanner task, "
                                      "as alog_sleep_time is set to zero!");
        }
    } else {
        LOG(EXTENSION_LOG_DEBUG, "Access scanner already enabled!");
    }
}

void EventuallyPersistentStore::disableAccessScannerTask() {
    LockHolder lh(accessScanner.mutex);
    if (accessScanner.enabled) {
        ExecutorPool::get()->cancel(accessScanner.task);
        accessScanner.sleeptime = 0;
        accessScanner.enabled = false;
    } else {
        LOG(EXTENSION_LOG_DEBUG, "Access scanner already disabled!");
    }
}

void EventuallyPersistentStore::setAccessScannerSleeptime(size_t val,
                                                          bool useStartTime) {
    LockHolder lh(accessScanner.mutex);

    if (accessScanner.enabled) {
        if (accessScanner.sleeptime != 0) {
            ExecutorPool::get()->cancel(accessScanner.task);
        }

        // store sleeptime in seconds
        accessScanner.sleeptime = val * 60;
        if (accessScanner.sleeptime != 0) {
            ExTask task = new AccessScanner(*this, stats,
                                            accessScanner.sleeptime,
                                            useStartTime);
            accessScanner.task = ExecutorPool::get()->schedule(task,
                                                               AUXIO_TASK_IDX);
        }
    }
}

void EventuallyPersistentStore::resetAccessScannerStartTime() {
    LockHolder lh(accessScanner.mutex);

    if (accessScanner.enabled) {
        if (accessScanner.sleeptime != 0) {
            ExecutorPool::get()->cancel(accessScanner.task);
            // re-schedule task according to the new task start hour
            ExTask task = new AccessScanner(*this, stats,
                                            accessScanner.sleeptime, true);
            accessScanner.task = ExecutorPool::get()->schedule(task,
                                                               AUXIO_TASK_IDX);
        }
    }
}

void EventuallyPersistentStore::setAllBloomFilters(bool to) {
    for (VBucketMap::id_type vbid = 0; vbid < vbMap.getSize(); vbid++) {
        RCPtr<VBucket> vb = vbMap.getBucket(vbid);
        if (vb) {
            if (to) {
                vb->setFilterStatus(BFILTER_ENABLED);
            } else {
                vb->setFilterStatus(BFILTER_DISABLED);
            }
        }
    }
}

void EventuallyPersistentStore::visit(VBucketVisitor &visitor)
{
    for (VBucketMap::id_type vbid = 0; vbid < vbMap.getSize(); ++vbid) {
        RCPtr<VBucket> vb = vbMap.getBucket(vbid);
        if (vb) {
            bool wantData = visitor.visitBucket(vb);
            // We could've lost this along the way.
            if (wantData) {
                vb->ht.visit(visitor);
            }
        }
    }
    visitor.complete();
}

EventuallyPersistentStore::Position
EventuallyPersistentStore::pauseResumeVisit(PauseResumeEPStoreVisitor& visitor,
                                            Position& start_pos)
{
    uint16_t vbid = start_pos.vbucket_id;
    for (; vbid < vbMap.getSize(); ++vbid) {
        RCPtr<VBucket> vb = vbMap.getBucket(vbid);
        if (vb) {
            bool paused = !visitor.visit(vbid, vb->ht);
            if (paused) {
                break;
            }
        }
    }

    return EventuallyPersistentStore::Position(vbid);
}

EventuallyPersistentStore::Position
EventuallyPersistentStore::startPosition() const
{
    return EventuallyPersistentStore::Position(0);
}

EventuallyPersistentStore::Position
EventuallyPersistentStore::endPosition() const
{
    return EventuallyPersistentStore::Position(vbMap.getSize());
}

VBCBAdaptor::VBCBAdaptor(EventuallyPersistentStore *s, TaskId id,
                         std::shared_ptr<VBucketVisitor> v,
                         const char *l, double sleep) :
    GlobalTask(&s->getEPEngine(), id, 0, false), store(s),
    visitor(v), label(l), sleepTime(sleep), currentvb(0)
{
    const VBucketFilter &vbFilter = visitor->getVBucketFilter();
    for (auto vbid : store->vbMap.getBuckets()) {
        RCPtr<VBucket> vb = store->vbMap.getBucket(vbid);
        if (vb && vbFilter(vbid)) {
            vbList.push(vbid);
        }
    }
}

bool VBCBAdaptor::run(void) {
    if (!vbList.empty()) {
        currentvb.store(vbList.front());
        RCPtr<VBucket> vb = store->vbMap.getBucket(currentvb);
        if (vb) {
            if (visitor->pauseVisitor()) {
                snooze(sleepTime);
                return true;
            }
            if (visitor->visitBucket(vb)) {
                vb->ht.visit(*visitor);
            }
        }
        vbList.pop();
    }

    bool isdone = vbList.empty();
    if (isdone) {
        visitor->complete();
    }
    return !isdone;
}

VBucketVisitorTask::VBucketVisitorTask(EventuallyPersistentStore *s,
                                       std::shared_ptr<VBucketVisitor> v,
                                       uint16_t sh, const char *l,
                                       double sleep, bool shutdown)
    : GlobalTask(&(s->getEPEngine()), TaskId::VBucketVisitorTask, 0, shutdown),
      store(s), visitor(v), label(l), sleepTime(sleep), currentvb(0),
      shardID(sh) {
    const VBucketFilter &vbFilter = visitor->getVBucketFilter();
    for (auto vbid : store->vbMap.getShard(shardID)->getVBuckets()) {
        RCPtr<VBucket> vb = store->vbMap.getBucket(vbid);
        if (vb && vbFilter(vbid)) {
            vbList.push(vbid);
        }
    }
}

bool VBucketVisitorTask::run() {
    if (!vbList.empty()) {
        currentvb = vbList.front();
        RCPtr<VBucket> vb = store->vbMap.getBucket(currentvb);
        if (vb) {
            if (visitor->pauseVisitor()) {
                snooze(sleepTime);
                return true;
            }
            if (visitor->visitBucket(vb)) {
                vb->ht.visit(*visitor);
            }
        }
        vbList.pop();
    }

    bool isDone = vbList.empty();
    if (isDone) {
        visitor->complete();
    }
    return !isDone;
}

void EventuallyPersistentStore::resetUnderlyingStats(void)
{
    for (size_t i = 0; i < vbMap.shards.size(); i++) {
        KVShard *shard = vbMap.shards[i];
        shard->getRWUnderlying()->resetStats();
        shard->getROUnderlying()->resetStats();
    }

    for (size_t i = 0; i < GlobalTask::allTaskIds.size(); i++) {
        stats.schedulingHisto[i].reset();
        stats.taskRuntimeHisto[i].reset();
    }
}

void EventuallyPersistentStore::addKVStoreStats(ADD_STAT add_stat,
                                                const void* cookie) {
    for (size_t i = 0; i < vbMap.shards.size(); i++) {
        /* Add the different KVStore instances into a set and then
         * retrieve the stats from each instance separately. This
         * is because CouchKVStore has separate read only and read
         * write instance whereas ForestKVStore has only instance
         * for both read write and read-only.
         */
        std::set<KVStore *> underlyingSet;
        underlyingSet.insert(vbMap.shards[i]->getRWUnderlying());
        underlyingSet.insert(vbMap.shards[i]->getROUnderlying());

        for (auto* store : underlyingSet) {
            store->addStats(add_stat, cookie);
        }
    }
}

void EventuallyPersistentStore::addKVStoreTimingStats(ADD_STAT add_stat,
                                                      const void* cookie) {
    for (size_t i = 0; i < vbMap.shards.size(); i++) {
        std::stringstream rwPrefix;
        std::stringstream roPrefix;
        rwPrefix << "rw_" << i;
        roPrefix << "ro_" << i;
        vbMap.shards[i]->getRWUnderlying()->addTimingStats(rwPrefix.str(),
                                                           add_stat,
                                                           cookie);
        vbMap.shards[i]->getROUnderlying()->addTimingStats(roPrefix.str(),
                                                           add_stat,
                                                           cookie);
    }
}

bool EventuallyPersistentStore::getKVStoreStat(const char* name, size_t& value) {
    value = 0;
    bool success = true;
    for (auto* shard : vbMap.shards) {
        size_t per_shard_value;

        success &= shard->getROUnderlying()->getStat(name, per_shard_value);
        value += per_shard_value;

        success &= shard->getRWUnderlying()->getStat(name, per_shard_value);
        value += per_shard_value;
    }
    return success;
}


KVStore *EventuallyPersistentStore::getOneROUnderlying(void) {
    return vbMap.shards[EP_PRIMARY_SHARD]->getROUnderlying();
}

KVStore *EventuallyPersistentStore::getOneRWUnderlying(void) {
    return vbMap.shards[EP_PRIMARY_SHARD]->getRWUnderlying();
}

class Rollback : public RollbackCB {
public:
    Rollback(EventuallyPersistentEngine& e)
        : RollbackCB(), engine(e) {

    }

    void callback(GetValue& val) {
        if (val.getValue() == nullptr) {
            throw std::invalid_argument("Rollback::callback: val is NULL");
        }
        if (dbHandle == nullptr) {
            throw std::logic_error("Rollback::callback: dbHandle is NULL");
        }
        Item *itm = val.getValue();
        RCPtr<VBucket> vb = engine.getVBucket(itm->getVBucketId());
        int bucket_num(0);
        RememberingCallback<GetValue> gcb;
        engine.getEpStore()->getROUnderlying(itm->getVBucketId())->
                                             getWithHeader(dbHandle,
                                                           itm->getKey(),
                                                           itm->getVBucketId(),
                                                           gcb);
        gcb.waitForValue();
        if (gcb.val.getStatus() == ENGINE_SUCCESS) {
            Item *it = gcb.val.getValue();
            if (it->isDeleted()) {
                LockHolder lh = vb->ht.getLockedBucket(it->getKey(),
                        &bucket_num);

                bool ret = vb->ht.unlocked_del(it->getKey(), bucket_num);
                if(!ret) {
                    setStatus(ENGINE_KEY_ENOENT);
                } else {
                    setStatus(ENGINE_SUCCESS);
                }
            } else {
                mutation_type_t mtype = vb->ht.set(*it, it->getCas(),
                                                   true, true,
                                                   engine.getEpStore()->
                                                        getItemEvictionPolicy());

                if (mtype == NOMEM) {
                    setStatus(ENGINE_ENOMEM);
                }
            }
            delete it;
        } else if (gcb.val.getStatus() == ENGINE_KEY_ENOENT) {
            LockHolder lh = vb->ht.getLockedBucket(itm->getKey(), &bucket_num);
            bool ret = vb->ht.unlocked_del(itm->getKey(), bucket_num);
            if (!ret) {
                setStatus(ENGINE_KEY_ENOENT);
            } else {
                setStatus(ENGINE_SUCCESS);
            }
        } else {
            LOG(EXTENSION_LOG_WARNING, "Unexpected Error Status: %d",
                gcb.val.getStatus());
        }
        delete itm;
    }

private:
    EventuallyPersistentEngine& engine;
};

ENGINE_ERROR_CODE
EventuallyPersistentStore::rollback(uint16_t vbid,
                                    uint64_t rollbackSeqno) {
    LockHolder lh(vb_mutexes[vbid], true /*tryLock*/);
    if (!lh.islocked()) {
        return ENGINE_TMPFAIL; // Reschedule a vbucket rollback task.
    }

    RCPtr<VBucket> vb = vbMap.getBucket(vbid);
    uint64_t prevHighSeqno = static_cast<uint64_t>
                                    (vb->checkpointManager.getHighSeqno());
    if (rollbackSeqno != 0) {
        std::shared_ptr<Rollback> cb(new Rollback(engine));
        KVStore* rwUnderlying = vbMap.getShardByVbId(vbid)->getRWUnderlying();
        RollbackResult result = rwUnderlying->rollback(vbid, rollbackSeqno, cb);

        if (result.success) {
            vb->failovers->pruneEntries(result.highSeqno);
            vb->checkpointManager.clear(vb, result.highSeqno);
            vb->setPersistedSnapshot(result.snapStartSeqno, result.snapEndSeqno);
            vb->incrRollbackItemCount(prevHighSeqno - result.highSeqno);
            return ENGINE_SUCCESS;
        }
    }

    if (resetVBucket(vbid)) {
        RCPtr<VBucket> newVb = vbMap.getBucket(vbid);
        newVb->incrRollbackItemCount(prevHighSeqno);
        return ENGINE_SUCCESS;
    }
    return ENGINE_NOT_MY_VBUCKET;
}

void EventuallyPersistentStore::runDefragmenterTask() {
    defragmenterTask->run();
}

bool EventuallyPersistentStore::runAccessScannerTask() {
    return ExecutorPool::get()->wake(accessScanner.task);
}

void EventuallyPersistentStore::runVbStatePersistTask(int vbid) {
    scheduleVBStatePersist(VBStatePersistTask::Priority::LOW, vbid);
}

void EventuallyPersistentStore::setCursorDroppingLowerUpperThresholds(
                                                            size_t maxSize) {
    Configuration &config = engine.getConfiguration();
    stats.cursorDroppingLThreshold.store(static_cast<size_t>(maxSize *
                    ((double)(config.getCursorDroppingLowerMark()) / 100)));
    stats.cursorDroppingUThreshold.store(static_cast<size_t>(maxSize *
                    ((double)(config.getCursorDroppingUpperMark()) / 100)));
}

std::ostream& operator<<(std::ostream& os,
                         const EventuallyPersistentStore::Position& pos) {
    os << "vbucket:" << pos.vbucket_id;
    return os;
}<|MERGE_RESOLUTION|>--- conflicted
+++ resolved
@@ -1606,14 +1606,9 @@
     return ENGINE_SUCCESS;
 }
 
-<<<<<<< HEAD
-ENGINE_ERROR_CODE EventuallyPersistentStore::scheduleCompaction(compaction_ctx c,
+ENGINE_ERROR_CODE EventuallyPersistentStore::scheduleCompaction(uint16_t vbid,
+                                                                compaction_ctx c,
                                                                 const void *cookie) {
-=======
-ENGINE_ERROR_CODE EventuallyPersistentStore::compactDB(uint16_t vbid,
-                                                       compaction_ctx c,
-                                                       const void *cookie) {
->>>>>>> 890f7994
     ENGINE_ERROR_CODE errCode = checkForDBExistence(c.db_file_id);
     if (errCode != ENGINE_SUCCESS) {
         return errCode;
@@ -1626,7 +1621,7 @@
     }
 
     /* Update the compaction ctx with the previous purge seqno */
-    c.max_purged_seq = vb->getPurgeSeqno();
+    c.max_purged_seq[vbid] = vb->getPurgeSeqno();
 
     LockHolder lh(compactionLock);
     ExTask task = new CompactTask(&engine, c, cookie);
