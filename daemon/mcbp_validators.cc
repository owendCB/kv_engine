/* -*- Mode: C++; tab-width: 4; c-basic-offset: 4; indent-tabs-mode: nil -*- */
/*
 *     Copyright 2018 Couchbase, Inc
 *
 *   Licensed under the Apache License, Version 2.0 (the "License");
 *   you may not use this file except in compliance with the License.
 *   You may obtain a copy of the License at
 *
 *       http://www.apache.org/licenses/LICENSE-2.0
 *
 *   Unless required by applicable law or agreed to in writing, software
 *   distributed under the License is distributed on an "AS IS" BASIS,
 *   WITHOUT WARRANTIES OR CONDITIONS OF ANY KIND, either express or implied.
 *   See the License for the specific language governing permissions and
 *   limitations under the License.
 */

#include "config.h"

#include "buckets.h"
#include "connection.h"
#include "cookie.h"
#include "mcbp_validators.h"
#include "memcached.h"
#include "subdocument_validators.h"
#include "xattr/utils.h"
#include <logger/logger.h>
#include <mcbp/protocol/header.h>
#include <memcached/dcp.h>
#include <memcached/engine.h>
#include <memcached/protocol_binary.h>
#include <platform/compress.h>
#include <platform/string_hex.h>

using Status = cb::mcbp::Status;

static inline bool may_accept_xattr(const Cookie& cookie) {
    auto& req = cookie.getHeader();
    if (mcbp::datatype::is_xattr(req.getDatatype())) {
        return cookie.getConnection().isXattrEnabled();
    }

    return true;
}

bool is_document_key_valid(const Cookie& cookie) {
    const auto& req = cookie.getRequest(Cookie::PacketContent::Header);
    if (cookie.getConnection().isCollectionsSupported()) {
        const auto& key = req.getKey();
        auto stopByte = cb::mcbp::unsigned_leb128_get_stop_byte_index(key);
        // 1. CID is leb128 encode, key must then be 1 byte of key and 1 byte of
        //    leb128 minimum
        // 2. Secondly - require that the leb128 and key are encoded, i.e. we
        //    expect that the leb128 stop byte is not the last byte of the key.
        return req.getKeylen() > 1 && stopByte && (key.size() - 1) > *stopByte;
    }
    return req.getKeylen() > 0;
}

static inline bool may_accept_dcp_deleteV2(const Cookie& cookie) {
    return cookie.getConnection().isDcpDeleteV2();
}

static inline std::string get_peer_description(const Cookie& cookie) {
    return cookie.getConnection().getDescription();
}

enum class ExpectedKeyLen { Zero, NonZero, Any };
enum class ExpectedValueLen { Zero, NonZero, Any };
enum class ExpectedCas { Set, NotSet, Any };

/**
 * Verify the header meets basic sanity checks and fields length
 * match the provided expected lengths.
 */
static bool verify_header(
        Cookie& cookie,
        uint8_t expected_extlen,
        ExpectedKeyLen expected_keylen,
        ExpectedValueLen expected_valuelen,
        ExpectedCas expected_cas = ExpectedCas::Any,
        uint8_t expected_datatype_mask = mcbp::datatype::highest) {
    const auto& header = cookie.getHeader();

    if (!header.isValid()) {
        cookie.setErrorContext("Request header invalid");
        return false;
    }
    if (!mcbp::datatype::is_valid(header.getDatatype())) {
        cookie.setErrorContext("Request datatype invalid");
        return false;
    }

    if ((expected_extlen == 0) && (header.getExtlen() != 0)) {
        cookie.setErrorContext("Request must not include extras");
        return false;
    }
    if ((expected_extlen != 0) && (header.getExtlen() != expected_extlen)) {
        cookie.setErrorContext("Request must include extras of length " +
                               std::to_string(expected_extlen));
        return false;
    }

    switch (expected_keylen) {
    case ExpectedKeyLen::Zero:
        if (header.getKeylen() != 0) {
            cookie.setErrorContext("Request must not include key");
            return false;
        }
        break;
    case ExpectedKeyLen::NonZero:
        if (header.getKeylen() == 0) {
            cookie.setErrorContext("Request must include key");
            return false;
        }
        break;
    case ExpectedKeyLen::Any:
        break;
    }

    uint32_t valuelen =
            header.getBodylen() - header.getKeylen() - header.getExtlen();
    switch (expected_valuelen) {
    case ExpectedValueLen::Zero:
        if (valuelen != 0) {
            cookie.setErrorContext("Request must not include value");
            return false;
        }
        break;
    case ExpectedValueLen::NonZero:
        if (valuelen == 0) {
            cookie.setErrorContext("Request must include value");
            return false;
        }
        break;
    case ExpectedValueLen::Any:
        break;
    }

    switch (expected_cas) {
    case ExpectedCas::NotSet:
        if (header.getCas() != 0) {
            cookie.setErrorContext("Request CAS must not be set");
            return false;
        }
        break;
    case ExpectedCas::Set:
        if (header.getCas() == 0) {
            cookie.setErrorContext("Request CAS must be set");
            return false;
        }
        break;
    case ExpectedCas::Any:
        break;
    }

    if ((~expected_datatype_mask) & header.getDatatype()) {
        cookie.setErrorContext("Request datatype invalid");
        return false;
    }

    return true;
}

/******************************************************************************
 *                         Package validators                                 *
 *****************************************************************************/

/**
 * Verify that the cookie meets the common DCP restrictions:
 *
 * a) The connected engine supports DCP
 * b) The connection cannot be set into the unordered execution mode.
 *
 * In the future it should be extended to verify that the various DCP
 * commands is only sent on a connection which is set up as a DCP
 * connection (except the initial OPEN etc)
 *
 * @param cookie The command cookie
 */
static Status verify_common_dcp_restrictions(Cookie& cookie) {
    auto* dcp = cookie.getConnection().getBucket().getDcpIface();
    if (!dcp) {
        cookie.setErrorContext("Attached bucket does not support DCP");
        return Status::NotSupported;
    }

    const auto& connection = cookie.getConnection();
    if (connection.allowUnorderedExecution()) {
        LOG_WARNING(
                "DCP on a connection with unordered execution is currently "
                "not supported: {}",
                get_peer_description(cookie));
        cookie.setErrorContext(
                "DCP on connections with unordered execution is not supported");
        return Status::NotSupported;
    }

    return Status::Success;
}

static Status dcp_open_validator(Cookie& cookie) {
    using cb::mcbp::request::DcpOpenPayload;

    if (!verify_header(cookie,
                       sizeof(DcpOpenPayload),
                       ExpectedKeyLen::NonZero,
                       ExpectedValueLen::Zero,
                       ExpectedCas::Any,
                       PROTOCOL_BINARY_RAW_BYTES)) {
        return Status::Einval;
    }

    const auto mask = DCP_OPEN_PRODUCER | DCP_OPEN_NOTIFIER |
                      DCP_OPEN_INCLUDE_XATTRS | DCP_OPEN_NO_VALUE |
<<<<<<< HEAD
                      DCP_OPEN_INCLUDE_DELETE_TIMES;

    auto ext = cookie.getHeader().getExtdata();
    const auto* payload = reinterpret_cast<const DcpOpenPayload*>(ext.data());
    const auto flags = payload->getFlags();
=======
                      DCP_OPEN_COLLECTIONS | DCP_OPEN_INCLUDE_DELETE_TIMES |
                      DCP_OPEN_NO_VALUE_WITH_UNDERLYING_DATATYPE;
>>>>>>> a04947c0

    if (flags & ~mask) {
        LOG_INFO(
                "Client trying to open dcp stream with unknown flags ({:x}) {}",
                flags,
                get_peer_description(cookie));
        cookie.setErrorContext("Request contains invalid flags");
        return Status::Einval;
    }

    if ((flags & DCP_OPEN_NOTIFIER) && (flags & ~DCP_OPEN_NOTIFIER)) {
        LOG_INFO(
                "Invalid flags combination ({:x}) specified for a DCP "
                "consumer {}",
                flags,
                get_peer_description(cookie));
        cookie.setErrorContext("Request contains invalid flags combination");
        return Status::Einval;
    }
<<<<<<< HEAD
=======

    if ((flags & DCP_OPEN_NO_VALUE) &&
        (flags & DCP_OPEN_NO_VALUE_WITH_UNDERLYING_DATATYPE)) {
        LOG_INFO(
                "Invalid flags combination ({:x}) specified for a DCP "
                "consumer {} - cannot specify NO_VALUE with "
                "NO_VALUE_WITH_UNDERLYING_DATATYPE",
                flags,
                get_peer_description(cookie));
        return PROTOCOL_BINARY_RESPONSE_EINVAL;
    }

>>>>>>> a04947c0
    return verify_common_dcp_restrictions(cookie);
}

static Status dcp_add_stream_validator(Cookie& cookie) {
    if (!verify_header(cookie,
                       4,
                       ExpectedKeyLen::Zero,
                       ExpectedValueLen::Zero,
                       ExpectedCas::Any,
                       PROTOCOL_BINARY_RAW_BYTES)) {
        return Status::Einval;
    }

    auto& req = cookie.getRequest(Cookie::PacketContent::Full);
    auto extras = req.getExtdata();
    const uint32_t flags =
            ntohl(*reinterpret_cast<const uint32_t*>(extras.data()));
    const auto mask = DCP_ADD_STREAM_FLAG_TAKEOVER |
                      DCP_ADD_STREAM_FLAG_DISKONLY |
                      DCP_ADD_STREAM_FLAG_LATEST |
                      DCP_ADD_STREAM_ACTIVE_VB_ONLY;

    if (flags & ~mask) {
        if (flags & DCP_ADD_STREAM_FLAG_NO_VALUE) {
            // MB-22525 The NO_VALUE flag should be passed to DCP_OPEN
            LOG_INFO("Client trying to add stream with NO VALUE {}",
                     get_peer_description(cookie));
            cookie.setErrorContext(
                    "DCP_ADD_STREAM_FLAG_NO_VALUE{8} flag is no longer used");
        } else {
            LOG_INFO("Client trying to add stream with unknown flags ({:x}) {}",
                     flags,
                     get_peer_description(cookie));
            cookie.setErrorContext("Request contains invalid flags");
        }
        return Status::Einval;
    }
    return verify_common_dcp_restrictions(cookie);
}

static Status dcp_close_stream_validator(Cookie& cookie) {
    if (!verify_header(cookie,
                       0,
                       ExpectedKeyLen::Zero,
                       ExpectedValueLen::Zero,
                       ExpectedCas::Any,
                       PROTOCOL_BINARY_RAW_BYTES)) {
        return Status::Einval;
    }
    return verify_common_dcp_restrictions(cookie);
}

static Status dcp_get_failover_log_validator(Cookie& cookie) {
    if (!verify_header(cookie,
                       0,
                       ExpectedKeyLen::Zero,
                       ExpectedValueLen::Zero,
                       ExpectedCas::Any,
                       PROTOCOL_BINARY_RAW_BYTES)) {
        return Status::Einval;
    }
    return verify_common_dcp_restrictions(cookie);
}

static Status dcp_stream_req_validator(Cookie& cookie) {
    auto vlen = cookie.getConnection().isCollectionsSupported()
                        ? ExpectedValueLen::Any
                        : ExpectedValueLen::Zero;

    if (!verify_header(cookie,
                       sizeof(cb::mcbp::request::DcpStreamReqPayload),
                       ExpectedKeyLen::Zero,
                       vlen,
                       ExpectedCas::Any,
                       PROTOCOL_BINARY_RAW_BYTES)) {
        return Status::Einval;
    }
    return verify_common_dcp_restrictions(cookie);
}

static Status dcp_stream_end_validator(Cookie& cookie) {
    if (!verify_header(cookie,
                       sizeof(cb::mcbp::request::DcpStreamEndPayload),
                       ExpectedKeyLen::Zero,
                       ExpectedValueLen::Zero,
                       ExpectedCas::Any,
                       PROTOCOL_BINARY_RAW_BYTES)) {
        return Status::Einval;
    }
    return verify_common_dcp_restrictions(cookie);
}

static Status dcp_snapshot_marker_validator(Cookie& cookie) {
    if (!verify_header(cookie,
                       20,
                       ExpectedKeyLen::Zero,
                       ExpectedValueLen::Zero,
                       ExpectedCas::Any,
                       PROTOCOL_BINARY_RAW_BYTES)) {
        return Status::Einval;
    }
    return verify_common_dcp_restrictions(cookie);
}

static Status dcp_system_event_validator(Cookie& cookie) {
    // keylen + bodylen > ??
    auto req = static_cast<protocol_binary_request_dcp_system_event*>(
            cookie.getPacketAsVoidPtr());

    if (!verify_header(
                cookie,
                protocol_binary_request_dcp_system_event::getExtrasLength(),
                ExpectedKeyLen::Any,
                ExpectedValueLen::Any)) {
        return Status::Einval;
    }

    if (!mcbp::systemevent::validate_id(ntohl(req->message.body.event))) {
        cookie.setErrorContext("Invalid system event id");
        return Status::Einval;
    }

    if (!mcbp::systemevent::validate_version(req->message.body.version)) {
        cookie.setErrorContext("Invalid system event version");
        return Status::Einval;
    }

    return verify_common_dcp_restrictions(cookie);
}

static bool is_valid_xattr_blob(const cb::mcbp::Request& request) {
    auto value = request.getValue();
    cb::compression::Buffer buffer;
    cb::const_char_buffer xattr{reinterpret_cast<const char*>(value.data()),
                                value.size()};
    if (mcbp::datatype::is_snappy(uint8_t(request.getDatatype()))) {
        // Inflate the xattr data and validate that.
        if (!cb::compression::inflate(
                    cb::compression::Algorithm::Snappy, xattr, buffer)) {
            return false;
        }
        xattr = buffer;
    }

    return cb::xattr::validate(xattr);
}

static Status dcp_mutation_validator(Cookie& cookie) {
    if (!verify_header(cookie,
                       protocol_binary_request_dcp_mutation::getExtrasLength(),
                       ExpectedKeyLen::NonZero,
                       ExpectedValueLen::Any)) {
        return Status::Einval;
    }

    if (!is_document_key_valid(cookie)) {
        cookie.setErrorContext("Request key invalid");
        return Status::Einval;
    }

    if (!may_accept_xattr(cookie)) {
        cookie.setErrorContext("Connection not Xattr enabled");
        return Status::Einval;
    }

    auto& header = cookie.getHeader();
    const auto datatype = header.getDatatype();

    if (mcbp::datatype::is_xattr(datatype) &&
        !is_valid_xattr_blob(header.getRequest())) {
        cookie.setErrorContext("Xattr blob not valid");
        return Status::XattrEinval;
    }
    return verify_common_dcp_restrictions(cookie);
}

/// @return true if the datatype is valid for a deletion
static bool valid_dcp_delete_datatype(protocol_binary_datatype_t datatype) {
    // MB-29040: Allowing xattr + JSON. A bug in the producer means
    // it may send XATTR|JSON (with snappy possible). These are now allowed
    // so rebalance won't be failed and the consumer will sanitise the faulty
    // documents.
    // MB-31141: Allowing RAW+Snappy. A bug in delWithMeta has allowed us to
    // create deletes with a non-zero value tagged as RAW, which when snappy
    // is enabled gets DCP shipped as RAW+Snappy.
    std::array<const protocol_binary_datatype_t, 6> valid = {
            {PROTOCOL_BINARY_RAW_BYTES,
             PROTOCOL_BINARY_RAW_BYTES | PROTOCOL_BINARY_DATATYPE_SNAPPY,
             PROTOCOL_BINARY_DATATYPE_XATTR,
             PROTOCOL_BINARY_DATATYPE_XATTR | PROTOCOL_BINARY_DATATYPE_SNAPPY,
             PROTOCOL_BINARY_DATATYPE_XATTR | PROTOCOL_BINARY_DATATYPE_JSON,
             PROTOCOL_BINARY_DATATYPE_XATTR | PROTOCOL_BINARY_DATATYPE_SNAPPY |
                     PROTOCOL_BINARY_DATATYPE_JSON}};
    for (auto d : valid) {
        if (datatype == d) {
            return true;
        }
    }
    return false;
}

static Status dcp_deletion_validator(Cookie& cookie) {
    const size_t expectedExtlen =
            may_accept_dcp_deleteV2(cookie)
                    ? sizeof(cb::mcbp::request::DcpDeletionV2Payload)
                    : sizeof(cb::mcbp::request::DcpDeletionV1Payload);

    if (!verify_header(cookie,
                       gsl::narrow<uint8_t>(expectedExtlen),
                       ExpectedKeyLen::NonZero,
                       ExpectedValueLen::Any)) {
        return Status::Einval;
    }

    if (!valid_dcp_delete_datatype(cookie.getHeader().getDatatype())) {
        cookie.setErrorContext("Request datatype invalid");
        return Status::Einval;
    }
    if (!is_document_key_valid(cookie)) {
        cookie.setErrorContext("Request key invalid");
        return Status::Einval;
    }

    return verify_common_dcp_restrictions(cookie);
}

static Status dcp_expiration_validator(Cookie& cookie) {
    if (!verify_header(
                cookie,
                gsl::narrow<uint8_t>(protocol_binary_request_dcp_expiration::
                                             getExtrasLength()),
                ExpectedKeyLen::NonZero,
                ExpectedValueLen::Zero,
                ExpectedCas::Any,
                PROTOCOL_BINARY_RAW_BYTES)) {
        return Status::Einval;
    }
    if (!is_document_key_valid(cookie)) {
        cookie.setErrorContext("Request key invalid");
        return Status::Einval;
    }
    return verify_common_dcp_restrictions(cookie);
}

static Status dcp_set_vbucket_state_validator(Cookie& cookie) {
    if (!verify_header(cookie,
                       1,
                       ExpectedKeyLen::Zero,
                       ExpectedValueLen::Zero,
                       ExpectedCas::Any,
                       PROTOCOL_BINARY_RAW_BYTES)) {
        return Status::Einval;
    }

    auto extras = cookie.getHeader().getRequest().getExtdata();
    if (extras[0] < 1 || extras[0] > 4) {
        cookie.setErrorContext("Request body state invalid");
        return Status::Einval;
    }
    return verify_common_dcp_restrictions(cookie);
}

static Status dcp_noop_validator(Cookie& cookie) {
    if (!verify_header(cookie,
                       0,
                       ExpectedKeyLen::Zero,
                       ExpectedValueLen::Zero,
                       ExpectedCas::Any,
                       PROTOCOL_BINARY_RAW_BYTES)) {
        return Status::Einval;
    }
    return verify_common_dcp_restrictions(cookie);
}

static Status dcp_buffer_acknowledgement_validator(Cookie& cookie) {
    if (!verify_header(cookie,
                       4,
                       ExpectedKeyLen::Zero,
                       ExpectedValueLen::Zero,
                       ExpectedCas::Any,
                       PROTOCOL_BINARY_RAW_BYTES)) {
        return Status::Einval;
    }
    return verify_common_dcp_restrictions(cookie);
}

static Status dcp_control_validator(Cookie& cookie) {
    if (!verify_header(cookie,
                       0,
                       ExpectedKeyLen::NonZero,
                       ExpectedValueLen::NonZero,
                       ExpectedCas::Any,
                       PROTOCOL_BINARY_RAW_BYTES)) {
        return Status::Einval;
    }
    return verify_common_dcp_restrictions(cookie);
}

static Status update_user_permissions_validator(Cookie& cookie) {
    if (!verify_header(cookie,
                       0,
                       ExpectedKeyLen::Zero,
                       ExpectedValueLen::NonZero,
                       ExpectedCas::NotSet,
                       PROTOCOL_BINARY_RAW_BYTES)) {
        return Status::Einval;
    }

    return Status::Success;
}

static Status configuration_refresh_validator(Cookie& cookie) {
    if (!verify_header(cookie,
                       0,
                       ExpectedKeyLen::Zero,
                       ExpectedValueLen::Zero,
                       ExpectedCas::NotSet,
                       PROTOCOL_BINARY_RAW_BYTES)) {
        return Status::Einval;
    }

    return Status::Success;
}

static Status auth_provider_validator(Cookie& cookie) {
    if (!verify_header(cookie,
                       0,
                       ExpectedKeyLen::Zero,
                       ExpectedValueLen::Zero,
                       ExpectedCas::NotSet,
                       PROTOCOL_BINARY_RAW_BYTES)) {
        return Status::Einval;
    }
    return Status::Success;
}

static Status drop_privilege_validator(Cookie& cookie) {
    if (!verify_header(cookie,
                       0,
                       ExpectedKeyLen::NonZero,
                       ExpectedValueLen::Zero,
                       ExpectedCas::NotSet,
                       PROTOCOL_BINARY_RAW_BYTES)) {
        return Status::Einval;
    }
    return Status::Success;
}

static Status get_cluster_config_validator(Cookie& cookie) {
    if (!verify_header(cookie,
                       0,
                       ExpectedKeyLen::Zero,
                       ExpectedValueLen::Zero,
                       ExpectedCas::NotSet,
                       PROTOCOL_BINARY_RAW_BYTES)) {
        return Status::Einval;
    }
    return Status::Success;
}

static Status set_cluster_config_validator(Cookie& cookie) {
    if (!verify_header(
                cookie,
                0,
                ExpectedKeyLen::Zero,
                ExpectedValueLen::NonZero,
                ExpectedCas::Any,
                PROTOCOL_BINARY_RAW_BYTES | PROTOCOL_BINARY_DATATYPE_JSON)) {
        return Status::Einval;
    }
    return Status::Success;
}

static Status verbosity_validator(Cookie& cookie) {
    if (!verify_header(cookie,
                       sizeof(cb::mcbp::request::VerbosityPayload),
                       ExpectedKeyLen::Zero,
                       ExpectedValueLen::Zero,
                       ExpectedCas::NotSet,
                       PROTOCOL_BINARY_RAW_BYTES)) {
        return Status::Einval;
    }

    return Status::Success;
}

static Status hello_validator(Cookie& cookie) {
    if (!verify_header(cookie,
                       0,
                       ExpectedKeyLen::Any,
                       ExpectedValueLen::Any,
                       ExpectedCas::NotSet,
                       PROTOCOL_BINARY_RAW_BYTES)) {
        return Status::Einval;
    }

    auto& req = cookie.getRequest(Cookie::PacketContent::Full);
    auto value = req.getValue();
    if ((value.size() % 2) != 0) {
        cookie.setErrorContext("Request value must be of even length");
        return Status::Einval;
    }

    return Status::Success;
}

static Status version_validator(Cookie& cookie) {
    if (!verify_header(cookie,
                       0,
                       ExpectedKeyLen::Zero,
                       ExpectedValueLen::Zero,
                       ExpectedCas::NotSet,
                       PROTOCOL_BINARY_RAW_BYTES)) {
        return Status::Einval;
    }

    return Status::Success;
}

static Status quit_validator(Cookie& cookie) {
    if (!verify_header(cookie,
                       0,
                       ExpectedKeyLen::Zero,
                       ExpectedValueLen::Zero,
                       ExpectedCas::NotSet,
                       PROTOCOL_BINARY_RAW_BYTES)) {
        return Status::Einval;
    }

    return Status::Success;
}

static Status sasl_list_mech_validator(Cookie& cookie) {
    if (!verify_header(cookie,
                       0,
                       ExpectedKeyLen::Zero,
                       ExpectedValueLen::Zero,
                       ExpectedCas::NotSet,
                       PROTOCOL_BINARY_RAW_BYTES)) {
        return Status::Einval;
    }

    return Status::Success;
}

static Status sasl_auth_validator(Cookie& cookie) {
    if (!verify_header(cookie,
                       0,
                       ExpectedKeyLen::NonZero,
                       ExpectedValueLen::Any,
                       ExpectedCas::NotSet,
                       PROTOCOL_BINARY_RAW_BYTES)) {
        return Status::Einval;
    }

    return Status::Success;
}

static Status noop_validator(Cookie& cookie) {
    if (!verify_header(cookie,
                       0,
                       ExpectedKeyLen::Zero,
                       ExpectedValueLen::Zero,
                       ExpectedCas::NotSet,
                       PROTOCOL_BINARY_RAW_BYTES)) {
        return Status::Einval;
    }

    return Status::Success;
}

static Status flush_validator(Cookie& cookie) {
    auto& header = cookie.getHeader();
    uint8_t extlen = header.getExtlen();

    if (extlen != 0 && extlen != 4) {
        cookie.setErrorContext("Request extras must be of length 0 or 4");
        return Status::Einval;
    }
    // We've already checked extlen so pass actual extlen as expected extlen
    if (!verify_header(cookie,
                       extlen,
                       ExpectedKeyLen::Zero,
                       ExpectedValueLen::Zero,
                       ExpectedCas::NotSet,
                       PROTOCOL_BINARY_RAW_BYTES)) {
        return Status::Einval;
    }

    if (extlen == 4) {
        auto& req = header.getRequest();
        auto extdata = req.getExtdata();
        if (*reinterpret_cast<const uint32_t*>(extdata.data()) != 0) {
            cookie.setErrorContext("Delayed flush no longer supported");
            return Status::NotSupported;
        }
    }

    return Status::Success;
}

static Status add_validator(Cookie& cookie) {
    constexpr uint8_t expected_datatype_mask = PROTOCOL_BINARY_RAW_BYTES |
                                               PROTOCOL_BINARY_DATATYPE_JSON |
                                               PROTOCOL_BINARY_DATATYPE_SNAPPY;
    /* Must have extras and key, may have value */
    if (!verify_header(cookie,
                       sizeof(cb::mcbp::request::MutationPayload),
                       ExpectedKeyLen::NonZero,
                       ExpectedValueLen::Any,
                       ExpectedCas::NotSet,
                       expected_datatype_mask)) {
        return Status::Einval;
    }
    if (!is_document_key_valid(cookie)) {
        cookie.setErrorContext("Request key invalid");
        return Status::Einval;
    }
    return Status::Success;
}

static Status set_replace_validator(Cookie& cookie) {
    constexpr uint8_t expected_datatype_mask = PROTOCOL_BINARY_RAW_BYTES |
                                               PROTOCOL_BINARY_DATATYPE_JSON |
                                               PROTOCOL_BINARY_DATATYPE_SNAPPY;
    /* Must have extras and key, may have value */
    if (!verify_header(cookie,
                       sizeof(cb::mcbp::request::MutationPayload),
                       ExpectedKeyLen::NonZero,
                       ExpectedValueLen::Any,
                       ExpectedCas::Any,
                       expected_datatype_mask)) {
        return Status::Einval;
    }
    if (!is_document_key_valid(cookie)) {
        cookie.setErrorContext("Request key invalid");
        return Status::Einval;
    }
    return Status::Success;
}

static Status append_prepend_validator(Cookie& cookie) {
    constexpr uint8_t expected_datatype_mask = PROTOCOL_BINARY_RAW_BYTES |
                                               PROTOCOL_BINARY_DATATYPE_JSON |
                                               PROTOCOL_BINARY_DATATYPE_SNAPPY;
    /* Must not have extras, must have key, may have value */
    if (!verify_header(cookie,
                       0,
                       ExpectedKeyLen::NonZero,
                       ExpectedValueLen::Any,
                       ExpectedCas::Any,
                       expected_datatype_mask)) {
        return Status::Einval;
    }
    if (!is_document_key_valid(cookie)) {
        cookie.setErrorContext("Request key invalid");
        return Status::Einval;
    }
    return Status::Success;
}

static Status get_validator(Cookie& cookie) {
    if (!verify_header(cookie,
                       0,
                       ExpectedKeyLen::NonZero,
                       ExpectedValueLen::Zero,
                       ExpectedCas::NotSet,
                       PROTOCOL_BINARY_RAW_BYTES)) {
        return Status::Einval;
    }
    if (!is_document_key_valid(cookie)) {
        cookie.setErrorContext("Request key invalid");
        return Status::Einval;
    }

    return Status::Success;
}

static Status gat_validator(Cookie& cookie) {
    if (!verify_header(cookie,
                       sizeof(cb::mcbp::request::GatPayload),
                       ExpectedKeyLen::NonZero,
                       ExpectedValueLen::Zero,
                       ExpectedCas::NotSet,
                       PROTOCOL_BINARY_RAW_BYTES)) {
        return Status::Einval;
    }
    if (!is_document_key_valid(cookie)) {
        cookie.setErrorContext("Request key invalid");
        return Status::Einval;
    }

    return Status::Success;
}

static Status delete_validator(Cookie& cookie) {
    if (!verify_header(cookie,
                       0,
                       ExpectedKeyLen::NonZero,
                       ExpectedValueLen::Zero,
                       ExpectedCas::Any,
                       PROTOCOL_BINARY_RAW_BYTES)) {
        return Status::Einval;
    }
    if (!is_document_key_valid(cookie)) {
        cookie.setErrorContext("Request key invalid");
        return Status::Einval;
    }

    return Status::Success;
}

static Status stat_validator(Cookie& cookie) {
    if (!verify_header(cookie,
                       0,
                       ExpectedKeyLen::Any,
                       ExpectedValueLen::Zero,
                       ExpectedCas::NotSet,
                       PROTOCOL_BINARY_RAW_BYTES)) {
        return Status::Einval;
    }

    return Status::Success;
}

static Status arithmetic_validator(Cookie& cookie) {
    if (!verify_header(cookie,
                       sizeof(cb::mcbp::request::ArithmeticPayload),
                       ExpectedKeyLen::NonZero,
                       ExpectedValueLen::Zero,
                       ExpectedCas::NotSet,
                       PROTOCOL_BINARY_RAW_BYTES)) {
        return Status::Einval;
    }
    if (!is_document_key_valid(cookie)) {
        cookie.setErrorContext("Request key invalid");
        return Status::Einval;
    }

    return Status::Success;
}

static Status get_cmd_timer_validator(Cookie& cookie) {
    if (!verify_header(cookie,
                       1,
                       ExpectedKeyLen::Any,
                       ExpectedValueLen::Zero,
                       ExpectedCas::NotSet,
                       PROTOCOL_BINARY_RAW_BYTES)) {
        return Status::Einval;
    }

    return Status::Success;
}

static Status set_ctrl_token_validator(Cookie& cookie) {
    using cb::mcbp::request::SetCtrlTokenPayload;
    if (!verify_header(cookie,
                       sizeof(SetCtrlTokenPayload),
                       ExpectedKeyLen::Zero,
                       ExpectedValueLen::Zero,
                       ExpectedCas::Any,
                       PROTOCOL_BINARY_RAW_BYTES)) {
        return Status::Einval;
    }

    auto extras = cookie.getRequest(Cookie::PacketContent::Full).getExtdata();
    auto* payload = reinterpret_cast<const SetCtrlTokenPayload*>(extras.data());
    if (payload->getCas() == 0) {
        cookie.setErrorContext("New CAS must be set");
        return Status::Einval;
    }

    return Status::Success;
}

static Status get_ctrl_token_validator(Cookie& cookie) {
    if (!verify_header(cookie,
                       0,
                       ExpectedKeyLen::Zero,
                       ExpectedValueLen::Zero,
                       ExpectedCas::NotSet,
                       PROTOCOL_BINARY_RAW_BYTES)) {
        return Status::Einval;
    }

    return Status::Success;
}

static Status ioctl_get_validator(Cookie& cookie) {
    if (!verify_header(cookie,
                       0,
                       ExpectedKeyLen::NonZero,
                       ExpectedValueLen::Zero,
                       ExpectedCas::NotSet,
                       PROTOCOL_BINARY_RAW_BYTES)) {
        return Status::Einval;
    }
    if (cookie.getHeader().getKeylen() > IOCTL_KEY_LENGTH) {
        cookie.setErrorContext("Request key length exceeds maximum");
        return Status::Einval;
    }

    return Status::Success;
}

static Status ioctl_set_validator(Cookie& cookie) {
    if (!verify_header(cookie,
                       0,
                       ExpectedKeyLen::NonZero,
                       ExpectedValueLen::Any,
                       ExpectedCas::NotSet,
                       PROTOCOL_BINARY_RAW_BYTES)) {
        return Status::Einval;
    }

    auto req = cookie.getHeader().getRequest();

    if (req.getKey().size() > IOCTL_KEY_LENGTH) {
        cookie.setErrorContext("Request key length exceeds maximum");
        return Status::Einval;
    }

    if (req.getValue().size() > IOCTL_VAL_LENGTH) {
        cookie.setErrorContext("Request value length exceeds maximum");
        return Status::Einval;
    }

    return Status::Success;
}

static Status audit_put_validator(Cookie& cookie) {
    if (!verify_header(cookie,
                       4,
                       ExpectedKeyLen::Zero,
                       ExpectedValueLen::NonZero,
                       ExpectedCas::NotSet,
                       PROTOCOL_BINARY_RAW_BYTES)) {
        return Status::Einval;
    }
    return Status::Success;
}

static Status audit_config_reload_validator(Cookie& cookie) {
    if (!verify_header(cookie,
                       0,
                       ExpectedKeyLen::Zero,
                       ExpectedValueLen::Zero,
                       ExpectedCas::NotSet,
                       PROTOCOL_BINARY_RAW_BYTES)) {
        return Status::Einval;
    }
    return Status::Success;
}

static Status config_reload_validator(Cookie& cookie) {
    if (!verify_header(cookie,
                       0,
                       ExpectedKeyLen::Zero,
                       ExpectedValueLen::Zero,
                       ExpectedCas::NotSet,
                       PROTOCOL_BINARY_RAW_BYTES)) {
        return Status::Einval;
    }
    return Status::Success;
}

static Status config_validate_validator(Cookie& cookie) {
    if (!verify_header(cookie,
                       0,
                       ExpectedKeyLen::Zero,
                       ExpectedValueLen::NonZero,
                       ExpectedCas::NotSet,
                       PROTOCOL_BINARY_RAW_BYTES)) {
        return Status::Einval;
    }
    auto& header = cookie.getHeader();
    const auto bodylen = header.getBodylen();

    if (bodylen > CONFIG_VALIDATE_MAX_LENGTH) {
        cookie.setErrorContext("Request value length exceeds maximum");
        return Status::Einval;
    }
    return Status::Success;
}

static Status observe_seqno_validator(Cookie& cookie) {
    if (!verify_header(cookie,
                       0,
                       ExpectedKeyLen::Zero,
                       ExpectedValueLen::Any,
                       ExpectedCas::Any,
                       PROTOCOL_BINARY_RAW_BYTES)) {
        return Status::Einval;
    }
    if (cookie.getHeader().getBodylen() != 8) {
        cookie.setErrorContext("Request value must be of length 8");
        return Status::Einval;
    }
    return Status::Success;
}

static Status get_adjusted_time_validator(Cookie& cookie) {
    if (!verify_header(cookie,
                       0,
                       ExpectedKeyLen::Zero,
                       ExpectedValueLen::Zero,
                       ExpectedCas::NotSet,
                       PROTOCOL_BINARY_RAW_BYTES)) {
        return Status::Einval;
    }
    return Status::Success;
}

static Status set_drift_counter_state_validator(Cookie& cookie) {
    constexpr uint8_t expected_extlen = sizeof(uint8_t) + sizeof(int64_t);

    if (!verify_header(cookie,
                       expected_extlen,
                       ExpectedKeyLen::Zero,
                       ExpectedValueLen::Zero,
                       ExpectedCas::Any,
                       PROTOCOL_BINARY_RAW_BYTES)) {
        return Status::Einval;
    }
    return Status::Success;
}

/**
 * The create bucket contains message have the following format:
 *    key: bucket name
 *    body: module\nconfig
 */
static Status create_bucket_validator(Cookie& cookie) {
    if (!verify_header(cookie,
                       0,
                       ExpectedKeyLen::NonZero,
                       ExpectedValueLen::NonZero,
                       ExpectedCas::Any,
                       PROTOCOL_BINARY_RAW_BYTES)) {
        return Status::Einval;
    }
    if (cookie.getHeader().getKeylen() > MAX_BUCKET_NAME_LENGTH) {
        cookie.setErrorContext("Request key length exceeds maximum");
        return Status::Einval;
    }

    return Status::Success;
}

static Status list_bucket_validator(Cookie& cookie) {
    if (!verify_header(cookie,
                       0,
                       ExpectedKeyLen::Zero,
                       ExpectedValueLen::Zero,
                       ExpectedCas::Any,
                       PROTOCOL_BINARY_RAW_BYTES)) {
        return Status::Einval;
    }

    return Status::Success;
}

static Status delete_bucket_validator(Cookie& cookie) {
    if (!verify_header(cookie,
                       0,
                       ExpectedKeyLen::NonZero,
                       ExpectedValueLen::Any,
                       ExpectedCas::Any,
                       PROTOCOL_BINARY_RAW_BYTES)) {
        return Status::Einval;
    }

    return Status::Success;
}

static Status select_bucket_validator(Cookie& cookie) {
    if (!verify_header(cookie,
                       0,
                       ExpectedKeyLen::Any,
                       ExpectedValueLen::Zero,
                       ExpectedCas::Any,
                       PROTOCOL_BINARY_RAW_BYTES)) {
        return Status::Einval;
    }
    if (cookie.getHeader().getKeylen() > 1023) {
        cookie.setErrorContext("Request key length exceeds maximum");
        return Status::Einval;
    }

    return Status::Success;
}

static Status get_all_vb_seqnos_validator(Cookie& cookie) {
    auto& header = cookie.getHeader();

    // We check extlen below so pass actual extlen as expected_extlen to bypass
    // the check in verify_header
    if (!verify_header(cookie,
                       header.getExtlen(),
                       ExpectedKeyLen::Zero,
                       ExpectedValueLen::Zero,
                       ExpectedCas::NotSet,
                       PROTOCOL_BINARY_RAW_BYTES)) {
        return Status::Einval;
    }

    auto extras = header.getRequest().getExtdata();

    if (!extras.empty()) {
        // extlen is optional, and if non-zero it contains the vbucket
        // state to report
        if (extras.size() != sizeof(vbucket_state_t)) {
            cookie.setErrorContext("Request extras must be of length 0 or " +
                                   std::to_string(sizeof(vbucket_state_t)));
            return Status::Einval;
        }
        vbucket_state_t state;
        std::copy(extras.begin(),
                  extras.end(),
                  reinterpret_cast<uint8_t*>(&state));
        state = static_cast<vbucket_state_t>(ntohl(state));
        if (!is_valid_vbucket_state_t(state)) {
            cookie.setErrorContext("Request vbucket state invalid");
            return Status::Einval;
        }
    }

    return Status::Success;
}

static Status shutdown_validator(Cookie& cookie) {
    if (!verify_header(cookie,
                       0,
                       ExpectedKeyLen::Zero,
                       ExpectedValueLen::Zero,
                       ExpectedCas::Set,
                       PROTOCOL_BINARY_RAW_BYTES)) {
        return Status::Einval;
    }
    return Status::Success;
}

static Status get_meta_validator(Cookie& cookie) {
    auto& header = cookie.getHeader();

    // We check extlen below so pass actual extlen as expected_extlen to bypass
    // the check in verify_header
    if (!verify_header(cookie,
                       header.getExtlen(),
                       ExpectedKeyLen::NonZero,
                       ExpectedValueLen::Zero,
                       ExpectedCas::NotSet,
                       PROTOCOL_BINARY_RAW_BYTES)) {
        return Status::Einval;
    }

    auto extras = header.getRequest().getExtdata();

    if (extras.size() > 1) {
        cookie.setErrorContext("Request extras must be of length 0 or 1");
        return Status::Einval;
    }

    if (!is_document_key_valid(cookie)) {
        cookie.setErrorContext("Request key invalid");
        return Status::Einval;
    }

    if (extras.size() == 1) {
        if (extras[0] > 2) {
            // 1 == return conflict resolution mode
            // 2 == return datatype
            cookie.setErrorContext("Request extras invalid");
            return Status::Einval;
        }
    }

    return Status::Success;
}

static Status mutate_with_meta_validator(Cookie& cookie) {
    auto& header = cookie.getHeader();

    // We check extlen below so pass actual extlen as expected_extlen to bypass
    // the check in verify_header
    if (!verify_header(cookie,
                       header.getExtlen(),
                       ExpectedKeyLen::NonZero,
                       ExpectedValueLen::Any)) {
        return Status::Einval;
    }
    if (!is_document_key_valid(cookie)) {
        cookie.setErrorContext("Request key invalid");
        return Status::Einval;
    }
    if (!may_accept_xattr(cookie)) {
        cookie.setErrorContext("Connection not Xattr enabled");
        return Status::Einval;
    }

    // revid_nbytes, flags and exptime is mandatory fields.. and we need a key
    // extlen, the size dicates what is encoded.
    switch (header.getExtlen()) {
    case 24: // no nmeta and no options
    case 26: // nmeta
    case 28: // options (4-byte field)
    case 30: // options and nmeta (options followed by nmeta)
        break;
    default:
        cookie.setErrorContext("Request extras invalid");
        return Status::Einval;
    }

    if (mcbp::datatype::is_xattr(header.getDatatype()) &&
        !is_valid_xattr_blob(header.getRequest())) {
        cookie.setErrorContext("Xattr blob invalid");
        return Status::XattrEinval;
    }

    return Status::Success;
}

static Status get_errmap_validator(Cookie& cookie) {
    if (!verify_header(cookie,
                       0,
                       ExpectedKeyLen::Zero,
                       ExpectedValueLen::Any,
                       ExpectedCas::NotSet,
                       PROTOCOL_BINARY_RAW_BYTES)) {
        return Status::Einval;
    }

    auto& request = cookie.getHeader().getRequest();
    if (request.getVBucket() != Vbid(0)) {
        cookie.setErrorContext("Request vbucket id must be 0");
        return Status::Einval;
    }

    if (request.getValue().size() != 2) {
        cookie.setErrorContext("Request value must be of length 2");
        return Status::Einval;
    }
    return Status::Success;
}

static Status get_locked_validator(Cookie& cookie) {
    const auto extlen = cookie.getHeader().getExtlen();

    // We check extlen below so pass actual extlen as expected extlen to bypass
    // the check in verify header
    if (!verify_header(cookie,
                       extlen,
                       ExpectedKeyLen::NonZero,
                       ExpectedValueLen::Zero,
                       ExpectedCas::NotSet,
                       PROTOCOL_BINARY_RAW_BYTES)) {
        return Status::Einval;
    }

    if (!is_document_key_valid(cookie)) {
        cookie.setErrorContext("Request key invalid");
        return Status::Einval;
    }
    if (extlen != 0 && extlen != sizeof(cb::mcbp::request::GetLockedPayload)) {
        cookie.setErrorContext("Request extras must be of length 0 or 4");
        return Status::Einval;
    }

    return Status::Success;
}

static Status unlock_validator(Cookie& cookie) {
    if (!verify_header(cookie,
                       0,
                       ExpectedKeyLen::NonZero,
                       ExpectedValueLen::Zero,
                       ExpectedCas::Set,
                       PROTOCOL_BINARY_RAW_BYTES)) {
        return Status::Einval;
    }
    if (!is_document_key_valid(cookie)) {
        cookie.setErrorContext("Request key invalid");
        return Status::Einval;
    }

    return Status::Success;
}

static Status evict_key_validator(Cookie& cookie) {
    if (!verify_header(cookie,
                       0,
                       ExpectedKeyLen::NonZero,
                       ExpectedValueLen::Zero,
                       ExpectedCas::NotSet,
                       PROTOCOL_BINARY_RAW_BYTES)) {
        return Status::Einval;
    }
    if (!is_document_key_valid(cookie)) {
        cookie.setErrorContext("Request key invalid");
        return Status::Einval;
    }
    return Status::Success;
}

static Status collections_set_manifest_validator(Cookie& cookie) {
    if (!verify_header(cookie,
                       0,
                       ExpectedKeyLen::Zero,
                       ExpectedValueLen::NonZero,
                       ExpectedCas::NotSet,
                       PROTOCOL_BINARY_RAW_BYTES)) {
        return Status::Einval;
    }
    if (cookie.getHeader().getRequest().getVBucket() != Vbid(0)) {
        cookie.setErrorContext("Request vbucket id must be 0");
        return Status::Einval;
    }

    // We could do these tests before checking the packet, but
    // it feels cleaner to validate the packet first.
    auto* engine = cookie.getConnection().getBucket().getEngine();
    if (engine == nullptr || engine->collections.set_manifest == nullptr) {
        cookie.setErrorContext("Attached bucket does not support collections");
        return Status::NotSupported;
    }

    return Status::Success;
}

static Status collections_get_manifest_validator(Cookie& cookie) {
    if (!verify_header(cookie,
                       0,
                       ExpectedKeyLen::Zero,
                       ExpectedValueLen::Zero,
                       ExpectedCas::NotSet,
                       PROTOCOL_BINARY_RAW_BYTES)) {
        return Status::Einval;
    }
    if (cookie.getHeader().getRequest().getVBucket() != Vbid(0)) {
        cookie.setErrorContext("Request vbucket id must be 0");
        return Status::Einval;
    }

    // We could do these tests before checking the packet, but
    // it feels cleaner to validate the packet first.
    auto* engine = cookie.getConnection().getBucket().getEngine();
    if (engine == nullptr || engine->collections.get_manifest == nullptr) {
        cookie.setErrorContext("Attached bucket does not support collections");
        return Status::NotSupported;
    }

    return Status::Success;
}

static Status adjust_timeofday_validator(Cookie& cookie) {
    if (!verify_header(cookie,
                       sizeof(cb::mcbp::request::AdjustTimePayload),
                       ExpectedKeyLen::Zero,
                       ExpectedValueLen::Zero,
                       ExpectedCas::NotSet,
                       PROTOCOL_BINARY_RAW_BYTES)) {
        return Status::Einval;
    }

    // The method should only be available for unit tests
    if (getenv("MEMCACHED_UNIT_TESTS") == nullptr) {
        cookie.setErrorContext("Only available for unit tests");
        return Status::NotSupported;
    }

    auto extras = cookie.getHeader().getExtdata();
    using cb::mcbp::request::AdjustTimePayload;
    auto* payload = reinterpret_cast<const AdjustTimePayload*>(extras.data());
    if (!payload->isValid()) {
        cookie.setErrorContext("Unexpected value for TimeType");
    }

    return Status::Success;
}

static Status ewb_validator(Cookie& cookie) {
    if (!verify_header(cookie,
                       sizeof(cb::mcbp::request::EWB_Payload),
                       ExpectedKeyLen::Any,
                       ExpectedValueLen::Zero,
                       ExpectedCas::NotSet,
                       PROTOCOL_BINARY_RAW_BYTES)) {
        return Status::Einval;
    }

    // The method should only be available for unit tests
    if (getenv("MEMCACHED_UNIT_TESTS") == nullptr) {
        cookie.setErrorContext("Only available for unit tests");
        return Status::NotSupported;
    }

    return Status::Success;
}

static Status scrub_validator(Cookie& cookie) {
    if (!verify_header(cookie,
                       0,
                       ExpectedKeyLen::Zero,
                       ExpectedValueLen::Zero,
                       ExpectedCas::NotSet,
                       PROTOCOL_BINARY_RAW_BYTES)) {
        return Status::Einval;
    }

    return Status::Success;
}

static Status get_random_key_validator(Cookie& cookie) {
    if (!verify_header(cookie,
                       0,
                       ExpectedKeyLen::Zero,
                       ExpectedValueLen::Zero,
                       ExpectedCas::NotSet,
                       PROTOCOL_BINARY_RAW_BYTES)) {
        return Status::Einval;
    }

    return Status::Success;
}

static Status set_vbucket_validator(Cookie& cookie) {
    auto& header = cookie.getHeader();
    if (!verify_header(cookie,
                       header.getExtlen(),
                       ExpectedKeyLen::Zero,
                       ExpectedValueLen::Any,
                       ExpectedCas::Any,
                       PROTOCOL_BINARY_RAW_BYTES)) {
        return Status::Einval;
    }

    auto& request = header.getRequest();
    auto extras = request.getExtdata();
    static_assert(sizeof(vbucket_state_t) == 4,
                  "Unexpected size for vbucket_state_t");
    if (extras.size() == sizeof(vbucket_state_t)) {
        if (!request.getValue().empty()) {
            cookie.setErrorContext("No value should be present");
            return Status::Einval;
        }
    } else {
        // MB-31867: ns_server encodes this in the value field. Fall back
        //           and check if it contains the value
        auto value = request.getValue();
        if (value.size() != sizeof(vbucket_state_t)) {
            cookie.setErrorContext(
                    "Expected 4 bytes of extras containing the new state");
            return Status::Einval;
        }
    }

    return Status::Success;
}

static Status del_vbucket_validator(Cookie& cookie) {
    if (!verify_header(cookie,
                       0,
                       ExpectedKeyLen::Zero,
                       ExpectedValueLen::Any,
                       ExpectedCas::Any,
                       PROTOCOL_BINARY_RAW_BYTES)) {
        return Status::Einval;
    }

    return Status::Success;
}

static Status get_vbucket_validator(Cookie& cookie) {
    if (!verify_header(cookie,
                       0,
                       ExpectedKeyLen::Any,
                       ExpectedValueLen::Zero,
                       ExpectedCas::NotSet,
                       PROTOCOL_BINARY_RAW_BYTES)) {
        return Status::Einval;
    }

    return Status::Success;
}

static Status start_stop_persistence_validator(Cookie& cookie) {
    if (!verify_header(cookie,
                       0,
                       ExpectedKeyLen::Zero,
                       ExpectedValueLen::Zero,
                       ExpectedCas::NotSet,
                       PROTOCOL_BINARY_RAW_BYTES)) {
        return Status::Einval;
    }
    return Status::Success;
}

static Status enable_disable_traffic_validator(Cookie& cookie) {
    if (!verify_header(cookie,
                       0,
                       ExpectedKeyLen::Zero,
                       ExpectedValueLen::Zero,
                       ExpectedCas::NotSet,
                       PROTOCOL_BINARY_RAW_BYTES)) {
        return Status::Einval;
    }
    return Status::Success;
}

static Status get_keys_validator(Cookie& cookie) {
    const auto extlen = cookie.getHeader().getExtlen();
    if (!verify_header(cookie,
                       extlen,
                       ExpectedKeyLen::NonZero,
                       ExpectedValueLen::Zero,
                       ExpectedCas::NotSet,
                       PROTOCOL_BINARY_RAW_BYTES)) {
        return Status::Einval;
    }

    if (extlen != 0 && extlen != sizeof(uint32_t)) {
        cookie.setErrorContext(
                "Expected 4 bytes of extras containing the number of keys to "
                "get");
        return Status::Einval;
    }

    return Status::Success;
}

static Status set_param_validator(Cookie& cookie) {
    using cb::mcbp::request::SetParamPayload;
    if (!verify_header(cookie,
                       sizeof(SetParamPayload),
                       ExpectedKeyLen::NonZero,
                       ExpectedValueLen::NonZero,
                       ExpectedCas::Any,
                       PROTOCOL_BINARY_RAW_BYTES)) {
        return Status::Einval;
    }

    auto extras = cookie.getHeader().getExtdata();
    auto* payload = reinterpret_cast<const SetParamPayload*>(extras.data());
    if (!payload->validate()) {
        cookie.setErrorContext("Invalid param type specified");
    }

    return Status::Success;
}

static Status return_meta_validator(Cookie& cookie) {
    if (!verify_header(cookie,
                       sizeof(cb::mcbp::request::ReturnMetaPayload),
                       ExpectedKeyLen::NonZero,
                       ExpectedValueLen::Any,
                       ExpectedCas::Any,
                       PROTOCOL_BINARY_RAW_BYTES)) {
        return Status::Einval;
    }

    using cb::mcbp::request::ReturnMetaPayload;
    using cb::mcbp::request::ReturnMetaType;
    auto* payload = reinterpret_cast<const ReturnMetaPayload*>(
            cookie.getHeader().getRequest().getExtdata().data());

    switch (payload->getMutationType()) {
    case ReturnMetaType::Set:
    case ReturnMetaType::Add:
    case ReturnMetaType::Del:
        return Status::Success;
    }

    cookie.setErrorContext("Invalid mode");
    return Status::Einval;
}

static Status seqno_persistence_validator(Cookie& cookie) {
    if (!verify_header(cookie,
                       8,
                       ExpectedKeyLen::Zero,
                       ExpectedValueLen::Zero,
                       ExpectedCas::NotSet,
                       PROTOCOL_BINARY_RAW_BYTES)) {
        return Status::Einval;
    }

    return Status::Success;
}

static Status last_closed_checkpoint_validator(Cookie& cookie) {
    if (!verify_header(cookie,
                       0,
                       ExpectedKeyLen::Zero,
                       ExpectedValueLen::Zero,
                       ExpectedCas::NotSet,
                       PROTOCOL_BINARY_RAW_BYTES)) {
        return Status::Einval;
    }

    return Status::Success;
}

static Status create_checkpoint_validator(Cookie& cookie) {
    if (!verify_header(cookie,
                       0,
                       ExpectedKeyLen::Zero,
                       ExpectedValueLen::Zero,
                       ExpectedCas::NotSet,
                       PROTOCOL_BINARY_RAW_BYTES)) {
        return Status::Einval;
    }

    return Status::Success;
}

static Status chekpoint_persistence_validator(Cookie& cookie) {
    auto& header = cookie.getHeader();

    if (!verify_header(cookie,
                       header.getExtlen(),
                       ExpectedKeyLen::Zero,
                       ExpectedValueLen::Any,
                       ExpectedCas::NotSet,
                       PROTOCOL_BINARY_RAW_BYTES)) {
        return Status::Einval;
    }

    auto& req = header.getRequest();
    if (req.getExtdata().size() == sizeof(uint64_t)) {
        if (!req.getValue().empty()) {
            cookie.setErrorContext("Missing checkpoint id");
            return Status::Einval;
        }
    } else {
        if (req.getValue().size() != sizeof(uint64_t)) {
            cookie.setErrorContext("Missing checkpoint id");
            return Status::Einval;
        }
    }

    return Status::Success;
}

static Status compact_db_validator(Cookie& cookie) {
    using cb::mcbp::request::CompactDbPayload;

    if (!verify_header(cookie,
                       sizeof(CompactDbPayload),
                       ExpectedKeyLen::Zero,
                       ExpectedValueLen::Zero,
                       ExpectedCas::NotSet,
                       PROTOCOL_BINARY_RAW_BYTES)) {
        return Status::Einval;
    }

    const auto extras = cookie.getHeader().getRequest().getExtdata();
    const auto* payload =
            reinterpret_cast<const CompactDbPayload*>(extras.data());
    if (!payload->validate()) {
        cookie.setErrorContext("Padding bytes should be set to 0");
        return Status::Einval;
    }

    return Status::Success;
}

static Status not_supported_validator(Cookie& cookie) {
    auto& header = cookie.getHeader();
    if (!verify_header(cookie,
                       header.getExtlen(),
                       ExpectedKeyLen::Any,
                       ExpectedValueLen::Any,
                       ExpectedCas::Any,
                       PROTOCOL_BINARY_RAW_BYTES)) {
        return Status::Einval;
    }

    return Status::NotSupported;
}

Status McbpValidator::validate(ClientOpcode command, Cookie& cookie) {
    const auto idx = std::underlying_type<ClientOpcode>::type(command);
    if (validators[idx]) {
        return validators[idx](cookie);
    }
    return Status::Success;
}

void McbpValidator::setup(ClientOpcode command, Status (*f)(Cookie&)) {
    validators[std::underlying_type<ClientOpcode>::type(command)] = f;
}

McbpValidator::McbpValidator() {
    setup(cb::mcbp::ClientOpcode::DcpOpen, dcp_open_validator);
    setup(cb::mcbp::ClientOpcode::DcpAddStream, dcp_add_stream_validator);
    setup(cb::mcbp::ClientOpcode::DcpCloseStream, dcp_close_stream_validator);
    setup(cb::mcbp::ClientOpcode::DcpSnapshotMarker,
          dcp_snapshot_marker_validator);
    setup(cb::mcbp::ClientOpcode::DcpDeletion, dcp_deletion_validator);
    setup(cb::mcbp::ClientOpcode::DcpExpiration, dcp_expiration_validator);
    setup(cb::mcbp::ClientOpcode::DcpGetFailoverLog,
          dcp_get_failover_log_validator);
    setup(cb::mcbp::ClientOpcode::DcpMutation, dcp_mutation_validator);
    setup(cb::mcbp::ClientOpcode::DcpSetVbucketState,
          dcp_set_vbucket_state_validator);
    setup(cb::mcbp::ClientOpcode::DcpNoop, dcp_noop_validator);
    setup(cb::mcbp::ClientOpcode::DcpBufferAcknowledgement,
          dcp_buffer_acknowledgement_validator);
    setup(cb::mcbp::ClientOpcode::DcpControl, dcp_control_validator);
    setup(cb::mcbp::ClientOpcode::DcpStreamEnd, dcp_stream_end_validator);
    setup(cb::mcbp::ClientOpcode::DcpStreamReq, dcp_stream_req_validator);
    setup(cb::mcbp::ClientOpcode::DcpSystemEvent, dcp_system_event_validator);
    setup(cb::mcbp::ClientOpcode::IsaslRefresh,
          configuration_refresh_validator);
    setup(cb::mcbp::ClientOpcode::SslCertsRefresh,
          configuration_refresh_validator);
    setup(cb::mcbp::ClientOpcode::Verbosity, verbosity_validator);
    setup(cb::mcbp::ClientOpcode::Hello, hello_validator);
    setup(cb::mcbp::ClientOpcode::Version, version_validator);
    setup(cb::mcbp::ClientOpcode::Quit, quit_validator);
    setup(cb::mcbp::ClientOpcode::Quitq, quit_validator);
    setup(cb::mcbp::ClientOpcode::SaslListMechs, sasl_list_mech_validator);
    setup(cb::mcbp::ClientOpcode::SaslAuth, sasl_auth_validator);
    setup(cb::mcbp::ClientOpcode::SaslStep, sasl_auth_validator);
    setup(cb::mcbp::ClientOpcode::Noop, noop_validator);
    setup(cb::mcbp::ClientOpcode::Flush, flush_validator);
    setup(cb::mcbp::ClientOpcode::Flushq, flush_validator);
    setup(cb::mcbp::ClientOpcode::Get, get_validator);
    setup(cb::mcbp::ClientOpcode::Getq, get_validator);
    setup(cb::mcbp::ClientOpcode::Getk, get_validator);
    setup(cb::mcbp::ClientOpcode::Getkq, get_validator);
    setup(cb::mcbp::ClientOpcode::Gat, gat_validator);
    setup(cb::mcbp::ClientOpcode::Gatq, gat_validator);
    setup(cb::mcbp::ClientOpcode::Touch, gat_validator);
    setup(cb::mcbp::ClientOpcode::Delete, delete_validator);
    setup(cb::mcbp::ClientOpcode::Deleteq, delete_validator);
    setup(cb::mcbp::ClientOpcode::Stat, stat_validator);
    setup(cb::mcbp::ClientOpcode::Increment, arithmetic_validator);
    setup(cb::mcbp::ClientOpcode::Incrementq, arithmetic_validator);
    setup(cb::mcbp::ClientOpcode::Decrement, arithmetic_validator);
    setup(cb::mcbp::ClientOpcode::Decrementq, arithmetic_validator);
    setup(cb::mcbp::ClientOpcode::GetCmdTimer, get_cmd_timer_validator);
    setup(cb::mcbp::ClientOpcode::SetCtrlToken, set_ctrl_token_validator);
    setup(cb::mcbp::ClientOpcode::GetCtrlToken, get_ctrl_token_validator);
    setup(cb::mcbp::ClientOpcode::IoctlGet, ioctl_get_validator);
    setup(cb::mcbp::ClientOpcode::IoctlSet, ioctl_set_validator);
    setup(cb::mcbp::ClientOpcode::AuditPut, audit_put_validator);
    setup(cb::mcbp::ClientOpcode::AuditConfigReload,
          audit_config_reload_validator);
    setup(cb::mcbp::ClientOpcode::ConfigReload, config_reload_validator);
    setup(cb::mcbp::ClientOpcode::ConfigValidate, config_validate_validator);
    setup(cb::mcbp::ClientOpcode::Shutdown, shutdown_validator);
    setup(cb::mcbp::ClientOpcode::ObserveSeqno, observe_seqno_validator);
    setup(cb::mcbp::ClientOpcode::GetAdjustedTime, get_adjusted_time_validator);
    setup(cb::mcbp::ClientOpcode::SetDriftCounterState,
          set_drift_counter_state_validator);

    setup(cb::mcbp::ClientOpcode::SubdocGet, subdoc_get_validator);
    setup(cb::mcbp::ClientOpcode::SubdocExists, subdoc_exists_validator);
    setup(cb::mcbp::ClientOpcode::SubdocDictAdd, subdoc_dict_add_validator);
    setup(cb::mcbp::ClientOpcode::SubdocDictUpsert,
          subdoc_dict_upsert_validator);
    setup(cb::mcbp::ClientOpcode::SubdocDelete, subdoc_delete_validator);
    setup(cb::mcbp::ClientOpcode::SubdocReplace, subdoc_replace_validator);
    setup(cb::mcbp::ClientOpcode::SubdocArrayPushLast,
          subdoc_array_push_last_validator);
    setup(cb::mcbp::ClientOpcode::SubdocArrayPushFirst,
          subdoc_array_push_first_validator);
    setup(cb::mcbp::ClientOpcode::SubdocArrayInsert,
          subdoc_array_insert_validator);
    setup(cb::mcbp::ClientOpcode::SubdocArrayAddUnique,
          subdoc_array_add_unique_validator);
    setup(cb::mcbp::ClientOpcode::SubdocCounter, subdoc_counter_validator);
    setup(cb::mcbp::ClientOpcode::SubdocMultiLookup,
          subdoc_multi_lookup_validator);
    setup(cb::mcbp::ClientOpcode::SubdocMultiMutation,
          subdoc_multi_mutation_validator);
    setup(cb::mcbp::ClientOpcode::SubdocGetCount, subdoc_get_count_validator);

    setup(cb::mcbp::ClientOpcode::Setq, set_replace_validator);
    setup(cb::mcbp::ClientOpcode::Set, set_replace_validator);
    setup(cb::mcbp::ClientOpcode::Addq, add_validator);
    setup(cb::mcbp::ClientOpcode::Add, add_validator);
    setup(cb::mcbp::ClientOpcode::Replaceq, set_replace_validator);
    setup(cb::mcbp::ClientOpcode::Replace, set_replace_validator);
    setup(cb::mcbp::ClientOpcode::Appendq, append_prepend_validator);
    setup(cb::mcbp::ClientOpcode::Append, append_prepend_validator);
    setup(cb::mcbp::ClientOpcode::Prependq, append_prepend_validator);
    setup(cb::mcbp::ClientOpcode::Prepend, append_prepend_validator);
    setup(cb::mcbp::ClientOpcode::CreateBucket, create_bucket_validator);
    setup(cb::mcbp::ClientOpcode::ListBuckets, list_bucket_validator);
    setup(cb::mcbp::ClientOpcode::DeleteBucket, delete_bucket_validator);
    setup(cb::mcbp::ClientOpcode::SelectBucket, select_bucket_validator);
    setup(cb::mcbp::ClientOpcode::GetAllVbSeqnos, get_all_vb_seqnos_validator);

    setup(cb::mcbp::ClientOpcode::EvictKey, evict_key_validator);
    setup(cb::mcbp::ClientOpcode::Scrub, scrub_validator);

    setup(cb::mcbp::ClientOpcode::GetMeta, get_meta_validator);
    setup(cb::mcbp::ClientOpcode::GetqMeta, get_meta_validator);
    setup(cb::mcbp::ClientOpcode::SetWithMeta, mutate_with_meta_validator);
    setup(cb::mcbp::ClientOpcode::SetqWithMeta, mutate_with_meta_validator);
    setup(cb::mcbp::ClientOpcode::AddWithMeta, mutate_with_meta_validator);
    setup(cb::mcbp::ClientOpcode::AddqWithMeta, mutate_with_meta_validator);
    setup(cb::mcbp::ClientOpcode::DelWithMeta, mutate_with_meta_validator);
    setup(cb::mcbp::ClientOpcode::DelqWithMeta, mutate_with_meta_validator);
    setup(cb::mcbp::ClientOpcode::GetErrorMap, get_errmap_validator);
    setup(cb::mcbp::ClientOpcode::GetLocked, get_locked_validator);
    setup(cb::mcbp::ClientOpcode::UnlockKey, unlock_validator);
    setup(cb::mcbp::ClientOpcode::UpdateExternalUserPermissions,
          update_user_permissions_validator);
    setup(cb::mcbp::ClientOpcode::RbacRefresh, configuration_refresh_validator);
    setup(cb::mcbp::ClientOpcode::AuthProvider, auth_provider_validator);
    setup(cb::mcbp::ClientOpcode::DropPrivilege, drop_privilege_validator);
    setup(cb::mcbp::ClientOpcode::GetClusterConfig,
          get_cluster_config_validator);
    setup(cb::mcbp::ClientOpcode::SetClusterConfig,
          set_cluster_config_validator);
    setup(cb::mcbp::ClientOpcode::GetFailoverLog,
          dcp_get_failover_log_validator);
    setup(cb::mcbp::ClientOpcode::CollectionsSetManifest,
          collections_set_manifest_validator);
    setup(cb::mcbp::ClientOpcode::CollectionsGetManifest,
          collections_get_manifest_validator);
    setup(cb::mcbp::ClientOpcode::AdjustTimeofday, adjust_timeofday_validator);
    setup(cb::mcbp::ClientOpcode::EwouldblockCtl, ewb_validator);
    setup(cb::mcbp::ClientOpcode::GetRandomKey, get_random_key_validator);
    setup(cb::mcbp::ClientOpcode::SetVbucket, set_vbucket_validator);
    setup(cb::mcbp::ClientOpcode::DelVbucket, del_vbucket_validator);
    setup(cb::mcbp::ClientOpcode::GetVbucket, get_vbucket_validator);
    setup(cb::mcbp::ClientOpcode::StopPersistence,
          start_stop_persistence_validator);
    setup(cb::mcbp::ClientOpcode::StartPersistence,
          start_stop_persistence_validator);
    setup(cb::mcbp::ClientOpcode::EnableTraffic,
          enable_disable_traffic_validator);
    setup(cb::mcbp::ClientOpcode::DisableTraffic,
          enable_disable_traffic_validator);
    setup(cb::mcbp::ClientOpcode::GetKeys, get_keys_validator);
    setup(cb::mcbp::ClientOpcode::SetParam, set_param_validator);
    setup(cb::mcbp::ClientOpcode::GetReplica, get_validator);
    setup(cb::mcbp::ClientOpcode::ReturnMeta, return_meta_validator);
    setup(cb::mcbp::ClientOpcode::SeqnoPersistence,
          seqno_persistence_validator);
    setup(cb::mcbp::ClientOpcode::LastClosedCheckpoint,
          last_closed_checkpoint_validator);
    setup(cb::mcbp::ClientOpcode::CreateCheckpoint,
          create_checkpoint_validator);
    setup(cb::mcbp::ClientOpcode::CheckpointPersistence,
          chekpoint_persistence_validator);
    setup(cb::mcbp::ClientOpcode::CompactDb, compact_db_validator);

    // Add a validator which returns not supported (we won't execute
    // these either as the executor would have returned not supported
    // They're added sto make it easier to see which opcodes we currently
    // don't have a proper validator for
    setup(cb::mcbp::ClientOpcode::Rget, not_supported_validator);
    setup(cb::mcbp::ClientOpcode::Rset, not_supported_validator);
    setup(cb::mcbp::ClientOpcode::Rsetq, not_supported_validator);
    setup(cb::mcbp::ClientOpcode::Rappend, not_supported_validator);
    setup(cb::mcbp::ClientOpcode::Rappendq, not_supported_validator);
    setup(cb::mcbp::ClientOpcode::Rprepend, not_supported_validator);
    setup(cb::mcbp::ClientOpcode::Rprependq, not_supported_validator);
    setup(cb::mcbp::ClientOpcode::Rdelete, not_supported_validator);
    setup(cb::mcbp::ClientOpcode::Rdeleteq, not_supported_validator);
    setup(cb::mcbp::ClientOpcode::Rincr, not_supported_validator);
    setup(cb::mcbp::ClientOpcode::Rincrq, not_supported_validator);
    setup(cb::mcbp::ClientOpcode::Rdecr, not_supported_validator);
    setup(cb::mcbp::ClientOpcode::Rdecrq, not_supported_validator);
    setup(cb::mcbp::ClientOpcode::TapConnect, not_supported_validator);
    setup(cb::mcbp::ClientOpcode::TapConnect, not_supported_validator);
    setup(cb::mcbp::ClientOpcode::TapMutation, not_supported_validator);
    setup(cb::mcbp::ClientOpcode::TapDelete, not_supported_validator);
    setup(cb::mcbp::ClientOpcode::TapFlush, not_supported_validator);
    setup(cb::mcbp::ClientOpcode::TapOpaque, not_supported_validator);
    setup(cb::mcbp::ClientOpcode::TapVbucketSet, not_supported_validator);
    setup(cb::mcbp::ClientOpcode::TapCheckpointStart, not_supported_validator);
    setup(cb::mcbp::ClientOpcode::TapCheckpointEnd, not_supported_validator);
    setup(cb::mcbp::ClientOpcode::DeregisterTapClient, not_supported_validator);
    setup(cb::mcbp::ClientOpcode::ResetReplicationChain,
          not_supported_validator);
    setup(cb::mcbp::ClientOpcode::NotifyVbucketUpdate, not_supported_validator);
    setup(cb::mcbp::ClientOpcode::SnapshotVbStates, not_supported_validator);
    setup(cb::mcbp::ClientOpcode::VbucketBatchCount, not_supported_validator);
    setup(cb::mcbp::ClientOpcode::ChangeVbFilter, not_supported_validator);
}<|MERGE_RESOLUTION|>--- conflicted
+++ resolved
@@ -213,16 +213,12 @@
 
     const auto mask = DCP_OPEN_PRODUCER | DCP_OPEN_NOTIFIER |
                       DCP_OPEN_INCLUDE_XATTRS | DCP_OPEN_NO_VALUE |
-<<<<<<< HEAD
-                      DCP_OPEN_INCLUDE_DELETE_TIMES;
+                      DCP_OPEN_INCLUDE_DELETE_TIMES |
+                      DCP_OPEN_NO_VALUE_WITH_UNDERLYING_DATATYPE;
 
     auto ext = cookie.getHeader().getExtdata();
     const auto* payload = reinterpret_cast<const DcpOpenPayload*>(ext.data());
     const auto flags = payload->getFlags();
-=======
-                      DCP_OPEN_COLLECTIONS | DCP_OPEN_INCLUDE_DELETE_TIMES |
-                      DCP_OPEN_NO_VALUE_WITH_UNDERLYING_DATATYPE;
->>>>>>> a04947c0
 
     if (flags & ~mask) {
         LOG_INFO(
@@ -242,8 +238,6 @@
         cookie.setErrorContext("Request contains invalid flags combination");
         return Status::Einval;
     }
-<<<<<<< HEAD
-=======
 
     if ((flags & DCP_OPEN_NO_VALUE) &&
         (flags & DCP_OPEN_NO_VALUE_WITH_UNDERLYING_DATATYPE)) {
@@ -253,10 +247,12 @@
                 "NO_VALUE_WITH_UNDERLYING_DATATYPE",
                 flags,
                 get_peer_description(cookie));
-        return PROTOCOL_BINARY_RESPONSE_EINVAL;
-    }
-
->>>>>>> a04947c0
+        cookie.setErrorContext(
+                "Request contains invalid flags combination (NO_VALUE && "
+                "NO_VALUE_WITH_UNDERLYING_DATATYPE)");
+        return Status::Einval;
+    }
+
     return verify_common_dcp_restrictions(cookie);
 }
 
