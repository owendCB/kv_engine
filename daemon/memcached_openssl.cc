--- conflicted
+++ resolved
@@ -55,11 +55,7 @@
     OpenSSL_add_all_algorithms();
 
 #if OPENSSL_VERSION_NUMBER < 0x10100000L
-<<<<<<< HEAD
     openssl_lock_cs = std::vector<std::mutex>(CRYPTO_num_locks());
-=======
-    openssl_lock_cs = new std::mutex[CRYPTO_num_locks()];
->>>>>>> eccb910d
 
     CRYPTO_set_id_callback(get_thread_id);
     CRYPTO_set_locking_callback(openssl_locking_callback);
@@ -84,10 +80,5 @@
     // SSL_COMP_free_compression_methods() to perform this;
     // however we arn't that new...
     sk_SSL_COMP_free(SSL_COMP_get_compression_methods());
-
-<<<<<<< HEAD
-=======
-    delete []openssl_lock_cs;
->>>>>>> eccb910d
 #endif
 }