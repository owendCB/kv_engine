/* -*- Mode: C; tab-width: 4; c-basic-offset: 4; indent-tabs-mode: nil -*- */
/*
 *  memcached - memory caching daemon
 *
 *       http://www.danga.com/memcached/
 *
 *  Copyright 2003 Danga Interactive, Inc.  All rights reserved.
 *
 *  Use and distribution licensed under the BSD license.  See
 *  the LICENSE file for full text.
 *
 *  Authors:
 *      Anatoly Vorobey <mellon@pobox.com>
 *      Brad Fitzpatrick <brad@danga.com>
 */
#include "config.h"
#include "memcached.h"
#include "memcached/extension_loggers.h"
#include "alloc_hooks.h"
#include "utilities/engine_loader.h"

#include <signal.h>
#include <getopt.h>
#include <fcntl.h>
#include <errno.h>
#include <stdlib.h>
#include <stdio.h>
#include <string.h>
#include <time.h>
#include <assert.h>
#include <limits.h>
#include <ctype.h>
#include <stdarg.h>
#include <stddef.h>

typedef union {
    item_info info;
    char bytes[sizeof(item_info) + ((IOV_MAX - 1) * sizeof(struct iovec))];
} item_info_holder;


static inline void item_set_cas(const void *cookie, item *it, uint64_t cas) {
    settings.engine.v1->item_set_cas(settings.engine.v0, cookie, it, cas);
}

/* The item must always be called "it" */
#define SLAB_GUTS(conn, thread_stats, slab_op, thread_op) \
    thread_stats->slab_stats[info.info.clsid].slab_op++;

#define THREAD_GUTS(conn, thread_stats, slab_op, thread_op) \
    thread_stats->thread_op++;

#define THREAD_GUTS2(conn, thread_stats, slab_op, thread_op) \
    thread_stats->slab_op++; \
    thread_stats->thread_op++;

#define SLAB_THREAD_GUTS(conn, thread_stats, slab_op, thread_op) \
    SLAB_GUTS(conn, thread_stats, slab_op, thread_op) \
    THREAD_GUTS(conn, thread_stats, slab_op, thread_op)

#define STATS_INCR1(GUTS, conn, slab_op, thread_op, key, nkey) { \
    struct thread_stats *thread_stats = get_thread_stats(conn); \
    pthread_mutex_lock(&thread_stats->mutex); \
    GUTS(conn, thread_stats, slab_op, thread_op); \
    pthread_mutex_unlock(&thread_stats->mutex); \
}

#define STATS_INCR(conn, op, key, nkey) \
    STATS_INCR1(THREAD_GUTS, conn, op, op, key, nkey)

#define SLAB_INCR(conn, op, key, nkey) \
    STATS_INCR1(SLAB_GUTS, conn, op, op, key, nkey)

#define STATS_TWO(conn, slab_op, thread_op, key, nkey) \
    STATS_INCR1(THREAD_GUTS2, conn, slab_op, thread_op, key, nkey)

#define SLAB_TWO(conn, slab_op, thread_op, key, nkey) \
    STATS_INCR1(SLAB_THREAD_GUTS, conn, slab_op, thread_op, key, nkey)

#define STATS_HIT(conn, op, key, nkey) \
    SLAB_TWO(conn, op##_hits, cmd_##op, key, nkey)

#define STATS_MISS(conn, op, key, nkey) \
    STATS_TWO(conn, op##_misses, cmd_##op, key, nkey)

#define STATS_NOKEY(conn, op) { \
    struct thread_stats *thread_stats = \
        get_thread_stats(conn); \
    pthread_mutex_lock(&thread_stats->mutex); \
    thread_stats->op++; \
    pthread_mutex_unlock(&thread_stats->mutex); \
}

#define STATS_NOKEY2(conn, op1, op2) { \
    struct thread_stats *thread_stats = \
        get_thread_stats(conn); \
    pthread_mutex_lock(&thread_stats->mutex); \
    thread_stats->op1++; \
    thread_stats->op2++; \
    pthread_mutex_unlock(&thread_stats->mutex); \
}

#define STATS_ADD(conn, op, amt) { \
    struct thread_stats *thread_stats = \
        get_thread_stats(conn); \
    pthread_mutex_lock(&thread_stats->mutex); \
    thread_stats->op += amt; \
    pthread_mutex_unlock(&thread_stats->mutex); \
}

volatile sig_atomic_t memcached_shutdown;

/*
 * We keep the current time of day in a global variable that's updated by a
 * timer event. This saves us a bunch of time() system calls (we really only
 * need to get the time once a second, whereas there can be tens of thousands
 * of requests a second) and allows us to use server-start-relative timestamps
 * rather than absolute UNIX timestamps, a space savings on systems where
 * sizeof(time_t) > sizeof(unsigned int).
 */
volatile rel_time_t current_time;

/*
 * forward declarations
 */
static SOCKET new_socket(struct addrinfo *ai);
static int try_read_command(conn *c);
static inline struct thread_stats* get_independent_stats(conn *c);
static inline struct thread_stats* get_thread_stats(conn *c);
static void register_callback(ENGINE_HANDLE *eh,
                              ENGINE_EVENT_TYPE type,
                              EVENT_CALLBACK cb, const void *cb_data);


enum try_read_result {
    READ_DATA_RECEIVED,
    READ_NO_DATA_RECEIVED,
    READ_ERROR,            /** an error occured (on the socket) (or client closed connection) */
    READ_MEMORY_ERROR      /** failed to allocate more memory */
};

static enum try_read_result try_read_network(conn *c);
static enum try_read_result try_read_udp(conn *c);

/* stats */
static void stats_init(void);
static void server_stats(ADD_STAT add_stats, conn *c, bool aggregate);
static void process_stat_settings(ADD_STAT add_stats, void *c);


/* defaults */
static void settings_init(void);

/* event handling, network IO */
static void event_handler(const int fd, const short which, void *arg);
static void complete_nread(conn *c);
static char *process_command(conn *c, char *command);
static void write_and_free(conn *c, char *buf, int bytes);
static int ensure_iov_space(conn *c);
static int add_iov(conn *c, const void *buf, int len);
static int add_msghdr(conn *c);


/* time handling */
static void set_current_time(void);  /* update the global variable holding
                              global 32-bit seconds-since-start time
                              (to avoid 64 bit time_t) */

/** exported globals **/
struct stats stats;
struct settings settings;
static time_t process_started;     /* when the process was started */

/** file scope variables **/
static conn *listen_conn = NULL;
static struct event_base *main_base;
static struct thread_stats *default_independent_stats;

static struct engine_event_handler *engine_event_handlers[MAX_ENGINE_EVENT_TYPE + 1];

enum transmit_result {
    TRANSMIT_COMPLETE,   /** All done writing. */
    TRANSMIT_INCOMPLETE, /** More data remaining to write. */
    TRANSMIT_SOFT_ERROR, /** Can't write any more right now. */
    TRANSMIT_HARD_ERROR  /** Can't write (c->state is set to conn_closing) */
};

static enum transmit_result transmit(conn *c);

#define REALTIME_MAXDELTA 60*60*24*30

// Perform all callbacks of a given type for the given connection.
static void perform_callbacks(ENGINE_EVENT_TYPE type,
                              const void *data,
                              const void *c) {
    for (struct engine_event_handler *h = engine_event_handlers[type];
         h; h = h->next) {
        h->cb(c, type, data, h->cb_data);
    }
}

/*
 * given time value that's either unix time or delta from current unix time,
 * return unix time. Use the fact that delta can't exceed one month
 * (and real time value can't be that low).
 */
static rel_time_t realtime(const time_t exptime) {
    /* no. of seconds in 30 days - largest possible delta exptime */

    if (exptime == 0) return 0; /* 0 means never expire */

    if (exptime > REALTIME_MAXDELTA) {
        /* if item expiration is at/before the server started, give it an
           expiration time of 1 second after the server started.
           (because 0 means don't expire).  without this, we'd
           underflow and wrap around to some large value way in the
           future, effectively making items expiring in the past
           really expiring never */
        if (exptime <= process_started)
            return (rel_time_t)1;
        return (rel_time_t)(exptime - process_started);
    } else {
        return (rel_time_t)(exptime + current_time);
    }
}

/**
 * Convert the relative time to an absolute time (relative to EPOC ;) )
 */
static time_t abstime(const rel_time_t exptime)
{
    return process_started + exptime;
}

/**
 * Return the TCP or domain socket listening_port structure that
 * has a given port number
 */
static struct listening_port *get_listening_port_instance(const int port) {
    struct listening_port *port_ins = NULL;
    for (int i = 0; i < settings.num_ports; ++i) {
        if (stats.listening_ports[i].port == port) {
            port_ins = &stats.listening_ports[i];
        }
    }
    return port_ins;
}

static void stats_init(void) {
    stats.daemon_conns = 0;
    stats.rejected_conns = 0;
    stats.curr_conns = stats.total_conns = stats.conn_structs = 0;
    stats.listening_ports = calloc(settings.num_ports, sizeof(struct listening_port));

    stats_prefix_init();
}

static void stats_reset(const void *cookie) {
    struct conn *conn = (struct conn*)cookie;
    STATS_LOCK();
    stats.rejected_conns = 0;
    stats.total_conns = 0;
    stats_prefix_clear();
    STATS_UNLOCK();
    threadlocal_stats_reset(get_independent_stats(conn));
    settings.engine.v1->reset_stats(settings.engine.v0, cookie);
}

static void settings_init(void) {
    settings.use_cas = true;
    settings.access = 0700;
    settings.port = 11211;
    settings.udpport = 11211;
    /* By default this string should be NULL for getaddrinfo() */
    settings.inter = NULL;
    settings.maxbytes = 64 * 1024 * 1024; /* default is 64MB */
    settings.maxconns = 1000;         /* to limit connections-related memory to about 5MB */
    settings.verbose = 0;
    settings.oldest_live = 0;
    settings.evict_to_free = 1;       /* push old items out of cache when memory runs out */
    settings.socketpath = NULL;       /* by default, not using a unix socket */
    settings.factor = 1.25;
    settings.chunk_size = 48;         /* space for a modest key and value */
    settings.num_threads = 4;         /* N workers */
    settings.num_threads_per_udp = 0;
    settings.prefix_delimiter = ':';
    settings.detail_enabled = 0;
    settings.allow_detailed = true;
    settings.reqs_per_event = DEFAULT_REQS_PER_EVENT;
    settings.backlog = 1024;
    settings.binding_protocol = negotiating_prot;
    settings.item_size_max = 1024 * 1024; /* The famous 1MB upper limit. */
    settings.require_sasl = false;
    settings.extensions.logger = get_stderr_logger();
    settings.num_ports = 1;
}

/*
 * Adds a message header to a connection.
 *
 * Returns 0 on success, -1 on out-of-memory.
 */
static int add_msghdr(conn *c)
{
    struct msghdr *msg;

    assert(c != NULL);

    if (c->msgsize == c->msgused) {
        msg = realloc(c->msglist, c->msgsize * 2 * sizeof(struct msghdr));
        if (! msg)
            return -1;
        c->msglist = msg;
        c->msgsize *= 2;
    }

    msg = c->msglist + c->msgused;

    /* this wipes msg_iovlen, msg_control, msg_controllen, and
       msg_flags, the last 3 of which aren't defined on solaris: */
    memset(msg, 0, sizeof(struct msghdr));

    msg->msg_iov = &c->iov[c->iovused];

    if (c->request_addr_size > 0) {
        msg->msg_name = &c->request_addr;
        msg->msg_namelen = c->request_addr_size;
    }

    c->msgbytes = 0;
    c->msgused++;

    if (IS_UDP(c->transport)) {
        /* Leave room for the UDP header, which we'll fill in later. */
        return add_iov(c, NULL, UDP_HEADER_SIZE);
    }

    return 0;
}

static const char *prot_text(enum protocol prot) {
    char *rv = "unknown";
    switch(prot) {
        case ascii_prot:
            rv = "ascii";
            break;
        case binary_prot:
            rv = "binary";
            break;
        case negotiating_prot:
            rv = "auto-negotiate";
            break;
    }
    return rv;
}

struct {
    pthread_mutex_t mutex;
    bool disabled;
    ssize_t count;
    uint64_t num_disable;
} listen_state = { .mutex = PTHREAD_MUTEX_INITIALIZER };

static bool is_listen_disabled(void) {
    bool ret;
    pthread_mutex_lock(&listen_state.mutex);
    ret = listen_state.disabled;
    pthread_mutex_unlock(&listen_state.mutex);
    return ret;
}

static uint64_t get_listen_disabled_num(void) {
    uint64_t ret;
    pthread_mutex_lock(&listen_state.mutex);
    ret = listen_state.num_disable;
    pthread_mutex_unlock(&listen_state.mutex);
    return ret;
}

static void disable_listen(void) {
    pthread_mutex_lock(&listen_state.mutex);
    listen_state.disabled = true;
    listen_state.count = 10;
    ++listen_state.num_disable;
    pthread_mutex_unlock(&listen_state.mutex);

    conn *next;
    for (next = listen_conn; next; next = next->next) {
        update_event(next, 0);
        if (listen(next->sfd, 1) != 0) {
            settings.extensions.logger->log(EXTENSION_LOG_WARNING, NULL,
                                            "listen() failed",
                                            strerror(errno));
        }
    }
}

void safe_close(SOCKET sfd) {
    if (sfd != INVALID_SOCKET) {
        int rval;
        while ((rval = closesocket(sfd)) == SOCKET_ERROR &&
               (errno == EINTR || errno == EAGAIN)) {
            /* go ahead and retry */
        }

        if (rval == SOCKET_ERROR) {
            settings.extensions.logger->log(EXTENSION_LOG_WARNING, NULL,
                                            "Failed to close socket %d (%s)!!\n", (int)sfd,
                                            strerror(errno));
        } else {
            STATS_LOCK();
            stats.curr_conns--;
            STATS_UNLOCK();

            if (is_listen_disabled()) {
                notify_dispatcher();
            }
        }
    }
}

/**
 * Reset all of the dynamic buffers used by a connection back to their
 * default sizes. The strategy for resizing the buffers is to allocate a
 * new one of the correct size and free the old one if the allocation succeeds
 * instead of using realloc to change the buffer size (because realloc may
 * not shrink the buffers, and will also copy the memory). If the allocation
 * fails the buffer will be unchanged.
 *
 * @param c the connection to resize the buffers for
 * @return true if all allocations succeeded, false if one or more of the
 *         allocations failed.
 */
static bool conn_reset_buffersize(conn *c) {
    bool ret = true;

    if (c->rsize != DATA_BUFFER_SIZE) {
        void *ptr = malloc(DATA_BUFFER_SIZE);
        if (ptr != NULL) {
            free(c->rbuf);
            c->rbuf = ptr;
            c->rsize = DATA_BUFFER_SIZE;
        } else {
            ret = false;
        }
    }

    if (c->wsize != DATA_BUFFER_SIZE) {
        void *ptr = malloc(DATA_BUFFER_SIZE);
        if (ptr != NULL) {
            free(c->wbuf);
            c->wbuf = ptr;
            c->wsize = DATA_BUFFER_SIZE;
        } else {
            ret = false;
        }
    }

    if (c->isize != ITEM_LIST_INITIAL) {
        void *ptr = malloc(sizeof(item *) * ITEM_LIST_INITIAL);
        if (ptr != NULL) {
            free(c->ilist);
            c->ilist = ptr;
            c->isize = ITEM_LIST_INITIAL;
        } else {
            ret = false;
        }
    }

    if (c->suffixsize != SUFFIX_LIST_INITIAL) {
        void *ptr = malloc(sizeof(char *) * SUFFIX_LIST_INITIAL);
        if (ptr != NULL) {
            free(c->suffixlist);
            c->suffixlist = ptr;
            c->suffixsize = SUFFIX_LIST_INITIAL;
        } else {
            ret = false;
        }
    }

    if (c->iovsize != IOV_LIST_INITIAL) {
        void *ptr = malloc(sizeof(struct iovec) * IOV_LIST_INITIAL);
        if (ptr != NULL) {
            free(c->iov);
            c->iov = ptr;
            c->iovsize = IOV_LIST_INITIAL;
        } else {
            ret = false;
        }
    }

    if (c->msgsize != MSG_LIST_INITIAL) {
        void *ptr = malloc(sizeof(struct msghdr) * MSG_LIST_INITIAL);
        if (ptr != NULL) {
            free(c->msglist);
            c->msglist = ptr;
            c->msgsize = MSG_LIST_INITIAL;
        } else {
            ret = false;
        }
    }

    return ret;
}

/**
 * Constructor for all memory allocations of connection objects. Initialize
 * all members and allocate the transfer buffers.
 *
 * @param buffer The memory allocated by the object cache
 * @return 0 on success, 1 if we failed to allocate memory
 */
static int conn_constructor(conn *c) {
    memset(c, 0, sizeof(*c));
    MEMCACHED_CONN_CREATE(c);

    c->state = conn_closing;
    c->sfd = INVALID_SOCKET;
    if (!conn_reset_buffersize(c)) {
        free(c->rbuf);
        free(c->wbuf);
        free(c->ilist);
        free(c->suffixlist);
        free(c->iov);
        free(c->msglist);
        settings.extensions.logger->log(EXTENSION_LOG_WARNING,
                                        NULL,
                                        "Failed to allocate buffers for connection\n");
        return 1;
    }

    STATS_LOCK();
    stats.conn_structs++;
    STATS_UNLOCK();

    return 0;
}

/**
 * Destructor for all connection objects. Release all allocated resources.
 *
 * @param buffer The memory allocated by the objec cache
 */
static void conn_destructor(conn *c) {
    free(c->rbuf);
    free(c->wbuf);
    free(c->ilist);
    free(c->suffixlist);
    free(c->iov);
    free(c->msglist);

    STATS_LOCK();
    stats.conn_structs--;
    STATS_UNLOCK();
}

/*
 * Free list management for connections.
 */
struct connections {
    conn* free;
    conn** all;
    pthread_mutex_t mutex;
    int next;
} connections = {
    .mutex = PTHREAD_MUTEX_INITIALIZER
};

static void initialize_connections(void)
{
    connections.all = calloc(settings.maxconns, sizeof(conn*));
    if (connections.all == NULL) {
        settings.extensions.logger->log(EXTENSION_LOG_WARNING, NULL,
                                        "Failed to allocate memory for connections");
        exit(EX_OSERR);
    }

    int preallocate = settings.maxconns / 2;
    if (preallocate < 1000) {
        preallocate = settings.maxconns;
    }

    for (connections.next = 0; connections.next < preallocate; ++connections.next) {
        connections.all[connections.next] = malloc(sizeof(conn));
        if (conn_constructor(connections.all[connections.next]) != 0) {
            settings.extensions.logger->log(EXTENSION_LOG_WARNING, NULL,
                                            "Failed to allocate memory for connections");
            exit(EX_OSERR);
        }
        connections.all[connections.next]->next = connections.free;
        connections.free = connections.all[connections.next];
    }
}

static conn *allocate_connection(void) {
    conn *ret;

    pthread_mutex_lock(&connections.mutex);
    ret = connections.free;
    if (ret != NULL) {
        connections.free = connections.free->next;
        ret->next = NULL;
    }
    pthread_mutex_unlock(&connections.mutex);

    if (ret == NULL) {
        ret = malloc(sizeof(conn));
        if (ret == NULL) {
            settings.extensions.logger->log(EXTENSION_LOG_WARNING, NULL,
                                            "Failed to allocate memory for connection");
            return NULL;
        }

        if (conn_constructor(ret) != 0) {
            conn_destructor(ret);
            free(ret);
            settings.extensions.logger->log(EXTENSION_LOG_WARNING, NULL,
                                            "Failed to allocate memory for connection");
            return NULL;
        }

        pthread_mutex_lock(&connections.mutex);
        if (connections.next == settings.maxconns) {
            free(ret);
            ret = NULL;
        } else {
            connections.all[connections.next++] = ret;
        }
        pthread_mutex_unlock(&connections.mutex);
    }

    return ret;
}

static void release_connection(conn *c) {
    c->sfd = INVALID_SOCKET;
    pthread_mutex_lock(&connections.mutex);
    c->next = connections.free;
    connections.free = c;
    pthread_mutex_unlock(&connections.mutex);
}

static const char *substate_text(enum bin_substates state) {
    switch (state) {
    case bin_no_state: return "bin_no_state";
    case bin_reading_set_header: return "bin_reading_set_header";
    case bin_reading_cas_header: return "bin_reading_cas_header";
    case bin_read_set_value: return "bin_read_set_value";
    case bin_reading_get_key: return "bin_reading_get_key";
    case bin_reading_stat: return "bin_reading_stat";
    case bin_reading_del_header: return "bin_reading_del_header";
    case bin_reading_incr_header: return "bin_reading_incr_header";
    case bin_read_flush_exptime: return "bin_reading_flush_exptime";
    case bin_reading_sasl_auth: return "bin_reading_sasl_auth";
    case bin_reading_sasl_auth_data: return "bin_reading_sasl_auth_data";
    case bin_reading_packet: return "bin_reading_packet";
    default:
        return "illegal";
    }
}

static const char *protocol_text(enum protocol protocol) {
    switch (protocol) {
    case ascii_prot: return "ascii";
    case binary_prot: return "binary";
    case negotiating_prot: return "negotiating";
    default:
        return "illegal";
    }
}

static const char *transport_text(enum network_transport transport) {
    switch (transport) {
    case local_transport: return "unix sockets";
    case tcp_transport: return "TCP";
    case udp_transport: return "UDP";
    default:
        return "illegal";
    }
}

static void add_connection_stats(ADD_STAT add_stats, conn *d, conn *c) {
    append_stat("conn", add_stats, d, "%p", c);
    if (c->sfd == INVALID_SOCKET) {
        append_stat("socket", add_stats, d, "disconnected");
    } else {
        append_stat("socket", add_stats, d, "%lu", (long)c->sfd);
        append_stat("protocol", add_stats, d, "%s", protocol_text(c->protocol));
        append_stat("transport", add_stats, d, "%s",
                    transport_text(c->transport));
        append_stat("nevents", add_stats, d, "%u", c->nevents);
        if (c->sasl_conn != NULL) {
            append_stat("sasl_conn", add_stats, d, "%p", c->sasl_conn);
        }
        append_stat("state", add_stats, d, "%s", state_text(c->state));
        if (c->protocol == binary_prot) {
            append_stat("substate", add_stats, d, "%s",
                        substate_text(c->substate));
        }
        append_stat("registered_in_libevent", add_stats, d, "%d",
                    (int)c->registered_in_libevent);
        append_stat("ev_flags", add_stats, d, "%x", c->ev_flags);
        append_stat("which", add_stats, d, "%x", c->which);
        append_stat("rbuf", add_stats, d, "%p", c->rbuf);
        append_stat("rcurr", add_stats, d, "%p", c->rcurr);
        append_stat("rsize", add_stats, d, "%u", c->rsize);
        append_stat("rbytes", add_stats, d, "%u", c->rbytes);
        append_stat("wbuf", add_stats, d, "%p", c->wbuf);
        append_stat("wcurr", add_stats, d, "%p", c->wcurr);
        append_stat("wsize", add_stats, d, "%u", c->wsize);
        append_stat("wbytes", add_stats, d, "%u", c->wbytes);
        append_stat("write_and_go", add_stats, d, "%p", c->write_and_go);
        append_stat("write_and_free", add_stats, d, "%p", c->write_and_free);
        append_stat("ritem", add_stats, d, "%p", c->ritem);
        append_stat("rlbytes", add_stats, d, "%u", c->rlbytes);
        append_stat("item", add_stats, d, "%p", c->item);
        append_stat("store_op", add_stats, d, "%u", c->store_op);
        append_stat("sbytes", add_stats, d, "%u", c->sbytes);
        append_stat("iov", add_stats, d, "%p", c->iov);
        append_stat("iovsize", add_stats, d, "%u", c->iovsize);
        append_stat("iovused", add_stats, d, "%u", c->iovused);
        append_stat("msglist", add_stats, d, "%p", c->msglist);
        append_stat("msgsize", add_stats, d, "%u", c->msgsize);
        append_stat("msgused", add_stats, d, "%u", c->msgused);
        append_stat("msgcurr", add_stats, d, "%u", c->msgcurr);
        append_stat("msgbytes", add_stats, d, "%u", c->msgbytes);
        append_stat("ilist", add_stats, d, "%p", c->ilist);
        append_stat("isize", add_stats, d, "%u", c->isize);
        append_stat("icurr", add_stats, d, "%p", c->icurr);
        append_stat("ileft", add_stats, d, "%u", c->ileft);
        append_stat("suffixlist", add_stats, d, "%p", c->suffixlist);
        append_stat("suffixsize", add_stats, d, "%u", c->suffixsize);
        append_stat("suffixcurr", add_stats, d, "%p", c->suffixcurr);
        append_stat("suffixleft", add_stats, d, "%u", c->suffixleft);

        if (c->transport == udp_transport) {
            // @todo we should dump the packet header
            append_stat("request_id", add_stats, d, "%u", c->request_id);
            append_stat("hdrbuf", add_stats, d, "%p", c->hdrbuf);
            append_stat("hdrsize", add_stats, d, "%d", c->hdrsize);
        }

        append_stat("noreply", add_stats, d, "%d", c->noreply);
        append_stat("refcount", add_stats, d, "%u", (int)c->refcount);
        append_stat("dynamic_buffer.buffer", add_stats, d, "%p",
                    c->dynamic_buffer.buffer);
        append_stat("dynamic_buffer.size", add_stats, d, "%zu",
                    c->dynamic_buffer.size);
        append_stat("dynamic_buffer.offset", add_stats, d, "%zu",
                    c->dynamic_buffer.offset);
        append_stat("engine_storage", add_stats, d, "%p", c->engine_storage);
        if (c->protocol == ascii_prot) {
            append_stat("ascii_cmd", add_stats, d, "%p", c->ascii_cmd);
        } else if (c->protocol == binary_prot) {
            // @todo we should decode the binary header
            append_stat("cas", add_stats, d, "%"PRIu64, c->cas);
            append_stat("cmd", add_stats, d, "%u", c->cmd);
            append_stat("opaque", add_stats, d, "%u", c->opaque);
            append_stat("keylen", add_stats, d, "%u", c->keylen);
        }
        append_stat("list_state", add_stats, d, "%u", c->list_state);
        append_stat("next", add_stats, d, "%p", c->next);
        append_stat("thread", add_stats, d, "%p", c->thread);
        append_stat("aiostat", add_stats, d, "%u", c->aiostat);
        append_stat("ewouldblock", add_stats, d, "%u", c->ewouldblock);
        append_stat("tap_iterator", add_stats, d, "%p", c->tap_iterator);
    }
}

/**
 * Do a full stats of all of the connections.
 * Do _NOT_ try to follow _ANY_ of the pointers in the conn structure
 * because we read all of the values _DIRTY_. We preallocated the array
 * of all of the connection pointers during startup, so we _KNOW_ that
 * we can iterate through all of them. All of the conn structs will
 * only appear in the connections.all array when we've allocated them,
 * and we don't release them so it's safe to look at them.
 */
static void connection_stats(ADD_STAT add_stats, conn *c) {
    for (int ii = 0; ii < settings.maxconns && connections.all[ii]; ++ii) {
        add_connection_stats(add_stats, c, connections.all[ii]);
    }
}

conn *conn_new(const SOCKET sfd, const int parent_port,
               STATE_FUNC init_state, const int event_flags,
               const int read_buffer_size, enum network_transport transport,
               struct event_base *base, struct timeval *timeout) {
    conn *c = allocate_connection();
    if (c == NULL) {
        return NULL;
    }

    assert(c->thread == NULL);

    if (c->rsize < read_buffer_size) {
        void *mem = malloc(read_buffer_size);
        if (mem) {
            c->rsize = read_buffer_size;
            free(c->rbuf);
            c->rbuf = mem;
        } else {
            assert(c->thread == NULL);
            release_connection(c);
            return NULL;
        }
    }

    c->transport = transport;
    c->protocol = settings.binding_protocol;

    if (IS_UDP(transport)) {
        c->request_addr_size = sizeof(c->request_addr);
    } else {
        c->request_addr_size = 0;
    }

    if (settings.verbose > 1) {
        if (init_state == conn_listening) {
            settings.extensions.logger->log(EXTENSION_LOG_DEBUG, c,
                                            "<%d server listening (%s)\n", sfd,
                                            prot_text(c->protocol));
        } else if (IS_UDP(transport)) {
            settings.extensions.logger->log(EXTENSION_LOG_DEBUG, c,
                                            "<%d server listening (udp)\n", sfd);
        } else if (c->protocol == negotiating_prot) {
            settings.extensions.logger->log(EXTENSION_LOG_DEBUG, c,
                                            "<%d new auto-negotiating client connection\n",
                                            sfd);
        } else if (c->protocol == ascii_prot) {
            settings.extensions.logger->log(EXTENSION_LOG_DEBUG, c,
                                            "<%d new ascii client connection.\n", sfd);
        } else if (c->protocol == binary_prot) {
            settings.extensions.logger->log(EXTENSION_LOG_DEBUG, c,
                                            "<%d new binary client connection.\n", sfd);
        } else {
            settings.extensions.logger->log(EXTENSION_LOG_DEBUG, c,
                                            "<%d new unknown (%d) client connection\n",
                                            sfd, c->protocol);
            assert(false);
        }
    }

    c->sfd = sfd;
    c->parent_port = parent_port;
    c->state = init_state;
    c->rlbytes = 0;
    c->cmd = -1;
    c->ascii_cmd = NULL;
    c->rbytes = c->wbytes = 0;
    c->wcurr = c->wbuf;
    c->rcurr = c->rbuf;
    c->ritem = 0;
    c->icurr = c->ilist;
    c->suffixcurr = c->suffixlist;
    c->ileft = 0;
    c->suffixleft = 0;
    c->iovused = 0;
    c->msgcurr = 0;
    c->msgused = 0;
    c->next = NULL;
    c->list_state = 0;

    c->write_and_go = init_state;
    c->write_and_free = 0;
    c->item = 0;

    c->noreply = false;

    event_set(&c->event, sfd, event_flags, event_handler, (void *)c);
    event_base_set(base, &c->event);
    c->ev_flags = event_flags;

    if (!register_event(c, timeout)) {
        assert(c->thread == NULL);
        release_connection(c);
        return NULL;
    }

    STATS_LOCK();
    stats.total_conns++;
    STATS_UNLOCK();

    c->aiostat = ENGINE_SUCCESS;
    c->ewouldblock = false;
    c->refcount = 1;

    MEMCACHED_CONN_ALLOCATE(c->sfd);

    perform_callbacks(ON_CONNECT, NULL, c);

    return c;
}

static void conn_cleanup(conn *c) {
    assert(c != NULL);

    if (c->item) {
        settings.engine.v1->release(settings.engine.v0, c, c->item);
        c->item = 0;
    }

    if (c->ileft != 0) {
        for (; c->ileft > 0; c->ileft--,c->icurr++) {
            settings.engine.v1->release(settings.engine.v0, c, *(c->icurr));
        }
    }

    if (c->suffixleft != 0) {
        for (; c->suffixleft > 0; c->suffixleft--, c->suffixcurr++) {
            cache_free(c->thread->suffix_cache, *(c->suffixcurr));
        }
    }

    if (c->write_and_free) {
        free(c->write_and_free);
        c->write_and_free = 0;
    }

    if (c->sasl_conn) {
        sasl_dispose(&c->sasl_conn);
        c->sasl_conn = NULL;
    }

    c->engine_storage = NULL;
    c->tap_iterator = NULL;
    c->thread = NULL;
    assert(c->next == NULL);
    c->ascii_cmd = NULL;
    c->sfd = INVALID_SOCKET;
}

void conn_close(conn *c) {
    assert(c != NULL);
    assert(c->sfd == INVALID_SOCKET);

    if (c->ascii_cmd != NULL) {
        c->ascii_cmd->abort(c->ascii_cmd, c);
    }

    assert(c->thread);
    LOCK_THREAD(c->thread);
    /* remove from pending-io list */
    if (settings.verbose > 1 && list_contains(c->thread->pending_io, c)) {
        settings.extensions.logger->log(EXTENSION_LOG_WARNING, c,
                                        "Current connection was in the pending-io list.. Nuking it\n");
    }
    c->thread->pending_io = list_remove(c->thread->pending_io, c);
    c->thread->pending_close = list_remove(c->thread->pending_close, c);
    UNLOCK_THREAD(c->thread);

    conn_cleanup(c);

    /*
     * The contract with the object cache is that we should return the
     * object in a constructed state. Reset the buffers to the default
     * size
     */
    conn_reset_buffersize(c);
    assert(c->thread == NULL);
    release_connection(c);
}

/*
 * Shrinks a connection's buffers if they're too big.  This prevents
 * periodic large "get" requests from permanently chewing lots of server
 * memory.
 *
 * This should only be called in between requests since it can wipe output
 * buffers!
 */
static void conn_shrink(conn *c) {
    assert(c != NULL);

    if (IS_UDP(c->transport))
        return;

    if (c->rsize > READ_BUFFER_HIGHWAT && c->rbytes < DATA_BUFFER_SIZE) {
        char *newbuf;

        if (c->rcurr != c->rbuf)
            memmove(c->rbuf, c->rcurr, (size_t)c->rbytes);

        newbuf = (char *)realloc((void *)c->rbuf, DATA_BUFFER_SIZE);

        if (newbuf) {
            c->rbuf = newbuf;
            c->rsize = DATA_BUFFER_SIZE;
        }
        /* TODO check other branch... */
        c->rcurr = c->rbuf;
    }

    if (c->isize > ITEM_LIST_HIGHWAT) {
        item **newbuf = (item**) realloc((void *)c->ilist, ITEM_LIST_INITIAL * sizeof(c->ilist[0]));
        if (newbuf) {
            c->ilist = newbuf;
            c->isize = ITEM_LIST_INITIAL;
        }
    /* TODO check error condition? */
    }

    if (c->msgsize > MSG_LIST_HIGHWAT) {
        struct msghdr *newbuf = (struct msghdr *) realloc((void *)c->msglist, MSG_LIST_INITIAL * sizeof(c->msglist[0]));
        if (newbuf) {
            c->msglist = newbuf;
            c->msgsize = MSG_LIST_INITIAL;
        }
    /* TODO check error condition? */
    }

    if (c->iovsize > IOV_LIST_HIGHWAT) {
        struct iovec *newbuf = (struct iovec *) realloc((void *)c->iov, IOV_LIST_INITIAL * sizeof(c->iov[0]));
        if (newbuf) {
            c->iov = newbuf;
            c->iovsize = IOV_LIST_INITIAL;
        }
    /* TODO check return value */
    }
}

/**
 * Convert a state name to a human readable form.
 */
const char *state_text(STATE_FUNC state) {
    if (state == conn_listening) {
        return "conn_listening";
    } else if (state == conn_new_cmd) {
        return "conn_new_cmd";
    } else if (state == conn_waiting) {
        return "conn_waiting";
    } else if (state == conn_read) {
        return "conn_read";
    } else if (state == conn_parse_cmd) {
        return "conn_parse_cmd";
    } else if (state == conn_write) {
        return "conn_write";
    } else if (state == conn_nread) {
        return "conn_nread";
    } else if (state == conn_swallow) {
        return "conn_swallow";
    } else if (state == conn_closing) {
        return "conn_closing";
    } else if (state == conn_mwrite) {
        return "conn_mwrite";
    } else if (state == conn_ship_log) {
        return "conn_ship_log";
    } else if (state == conn_add_tap_client) {
        return "conn_add_tap_client";
    } else if (state == conn_setup_tap_stream) {
        return "conn_setup_tap_stream";
    } else if (state == conn_pending_close) {
        return "conn_pending_close";
    } else if (state == conn_immediate_close) {
        return "conn_immediate_close";
    } else {
        return "Unknown";
    }
}

/*
 * Sets a connection's current state in the state machine. Any special
 * processing that needs to happen on certain state transitions can
 * happen here.
 */
void conn_set_state(conn *c, STATE_FUNC state) {
    assert(c != NULL);

    if (state != c->state) {
        /*
         * The connections in the "tap thread" behaves differently than
         * normal connections because they operate in a full duplex mode.
         * New messages may appear from both sides, so we can't block on
         * read from the nework / engine
         */
        if (c->thread == tap_thread) {
            if (state == conn_waiting) {
                c->which = EV_WRITE;
                state = conn_ship_log;
            }
        }

        if (settings.verbose > 2 || c->state == conn_closing
            || c->state == conn_add_tap_client) {
            settings.extensions.logger->log(EXTENSION_LOG_DETAIL, c,
                                            "%d: going from %s to %s\n",
                                            c->sfd, state_text(c->state),
                                            state_text(state));
        }

        if (state == conn_write || state == conn_mwrite) {
            MEMCACHED_PROCESS_COMMAND_END(c->sfd, c->wbuf, c->wbytes);
        }

        c->state = state;
    }
}

/*
 * Ensures that there is room for another struct iovec in a connection's
 * iov list.
 *
 * Returns 0 on success, -1 on out-of-memory.
 */
static int ensure_iov_space(conn *c) {
    assert(c != NULL);

    if (c->iovused >= c->iovsize) {
        int i, iovnum;
        struct iovec *new_iov = (struct iovec *)realloc(c->iov,
                                (c->iovsize * 2) * sizeof(struct iovec));
        if (! new_iov)
            return -1;
        c->iov = new_iov;
        c->iovsize *= 2;

        /* Point all the msghdr structures at the new list. */
        for (i = 0, iovnum = 0; i < c->msgused; i++) {
            c->msglist[i].msg_iov = &c->iov[iovnum];
            iovnum += c->msglist[i].msg_iovlen;
        }
    }

    return 0;
}


/*
 * Adds data to the list of pending data that will be written out to a
 * connection.
 *
 * Returns 0 on success, -1 on out-of-memory.
 */

static int add_iov(conn *c, const void *buf, int len) {
    struct msghdr *m;
    int leftover;
    bool limit_to_mtu;

    assert(c != NULL);

    do {
        m = &c->msglist[c->msgused - 1];

        /*
         * Limit UDP packets, and the first payloads of TCP replies, to
         * UDP_MAX_PAYLOAD_SIZE bytes.
         */
        limit_to_mtu = IS_UDP(c->transport) || (1 == c->msgused);

        /* We may need to start a new msghdr if this one is full. */
        if (m->msg_iovlen == IOV_MAX ||
            (limit_to_mtu && c->msgbytes >= UDP_MAX_PAYLOAD_SIZE)) {
            add_msghdr(c);
            m = &c->msglist[c->msgused - 1];
        }

        if (ensure_iov_space(c) != 0)
            return -1;

        /* If the fragment is too big to fit in the datagram, split it up */
        if (limit_to_mtu && len + c->msgbytes > UDP_MAX_PAYLOAD_SIZE) {
            leftover = len + c->msgbytes - UDP_MAX_PAYLOAD_SIZE;
            len -= leftover;
        } else {
            leftover = 0;
        }

        m = &c->msglist[c->msgused - 1];
        m->msg_iov[m->msg_iovlen].iov_base = (void *)buf;
        m->msg_iov[m->msg_iovlen].iov_len = len;

        c->msgbytes += len;
        c->iovused++;
        m->msg_iovlen++;

        buf = ((char *)buf) + len;
        len = leftover;
    } while (leftover > 0);

    return 0;
}


/*
 * Constructs a set of UDP headers and attaches them to the outgoing messages.
 */
static int build_udp_headers(conn *c) {
    int i;
    unsigned char *hdr;

    assert(c != NULL);

    if (c->msgused > c->hdrsize) {
        void *new_hdrbuf;
        if (c->hdrbuf)
            new_hdrbuf = realloc(c->hdrbuf, c->msgused * 2 * UDP_HEADER_SIZE);
        else
            new_hdrbuf = malloc(c->msgused * 2 * UDP_HEADER_SIZE);
        if (! new_hdrbuf)
            return -1;
        c->hdrbuf = (unsigned char *)new_hdrbuf;
        c->hdrsize = c->msgused * 2;
    }

    hdr = c->hdrbuf;
    for (i = 0; i < c->msgused; i++) {
        c->msglist[i].msg_iov[0].iov_base = (void*)hdr;
        c->msglist[i].msg_iov[0].iov_len = UDP_HEADER_SIZE;
        *hdr++ = c->request_id / 256;
        *hdr++ = c->request_id % 256;
        *hdr++ = i / 256;
        *hdr++ = i % 256;
        *hdr++ = c->msgused / 256;
        *hdr++ = c->msgused % 256;
        *hdr++ = 0;
        *hdr++ = 0;
        assert((void *) hdr == (caddr_t)c->msglist[i].msg_iov[0].iov_base + UDP_HEADER_SIZE);
    }

    return 0;
}


static void out_string(conn *c, const char *str) {
    size_t len;

    assert(c != NULL);

    if (c->noreply) {
        if (settings.verbose > 1) {
            settings.extensions.logger->log(EXTENSION_LOG_DEBUG, c,
                                            ">%d NOREPLY %s\n", c->sfd, str);
        }
        c->noreply = false;
        if (c->sbytes > 0) {
            conn_set_state(c, conn_swallow);
        } else {
            conn_set_state(c, conn_new_cmd);
        }
        return;
    }

    if (settings.verbose > 1) {
        settings.extensions.logger->log(EXTENSION_LOG_DEBUG, c,
                                        ">%d %s\n", c->sfd, str);
    }

    /* Nuke a partial output... */
    c->msgcurr = 0;
    c->msgused = 0;
    c->iovused = 0;
    add_msghdr(c);

    len = strlen(str);
    if ((len + 2) > c->wsize) {
        /* ought to be always enough. just fail for simplicity */
        str = "SERVER_ERROR output line too long";
        len = strlen(str);
    }

    memcpy(c->wbuf, str, len);
    memcpy(c->wbuf + len, "\r\n", 2);
    c->wbytes = len + 2;
    c->wcurr = c->wbuf;

    conn_set_state(c, conn_write);

    if (c->sbytes > 0) {
        c->write_and_go = conn_swallow;
    } else {
        c->write_and_go = conn_new_cmd;
    }

    return;
}

/*
 * we get here after reading the value in set/add/replace commands. The command
 * has been stored in c->cmd, and the item is ready in c->item.
 */
static void complete_update_ascii(conn *c) {
    assert(c != NULL);

    item *it = c->item;
    item_info_holder info = { .info = { .nvalue = 1 } };
    if (!settings.engine.v1->get_item_info(settings.engine.v0, c,
                                           it, (void*)&info)) {
        settings.engine.v1->release(settings.engine.v0, c, it);
        settings.extensions.logger->log(EXTENSION_LOG_WARNING, c,
                                        "%d: Failed to get item info\n",
                                        c->sfd);
        out_string(c, "SERVER_ERROR failed to get item details");
        return;
    }

    c->sbytes = 2; // swallow \r\n
    ENGINE_ERROR_CODE ret = c->aiostat;
    c->aiostat = ENGINE_SUCCESS;
    if (ret == ENGINE_SUCCESS) {
        ret = settings.engine.v1->store(settings.engine.v0, c, it, &c->cas,
                                        c->store_op, 0);
    }

#ifdef ENABLE_DTRACE
    switch (c->store_op) {
    case OPERATION_ADD:
        MEMCACHED_COMMAND_ADD(c->sfd, info.info.key, info.info.nkey,
                              (ret == ENGINE_SUCCESS) ? info.info.nbytes : -1, c->cas);
        break;
    case OPERATION_REPLACE:
        MEMCACHED_COMMAND_REPLACE(c->sfd, info.info.key, info.info.nkey,
                                  (ret == ENGINE_SUCCESS) ? info.info.nbytes : -1, c->cas);
        break;
    case OPERATION_APPEND:
        MEMCACHED_COMMAND_APPEND(c->sfd, info.info.key, info.info.nkey,
                                 (ret == ENGINE_SUCCESS) ? info.info.nbytes : -1, c->cas);
        break;
    case OPERATION_PREPEND:
        MEMCACHED_COMMAND_PREPEND(c->sfd, info.info.key, info.info.nkey,
                                  (ret == ENGINE_SUCCESS) ? info.info.nbytes : -1, c->cas);
        break;
    case OPERATION_SET:
        MEMCACHED_COMMAND_SET(c->sfd, info.info.key, info.info.nkey,
                              (ret == ENGINE_SUCCESS) ? info.info.nbytes : -1, c->cas);
        break;
    case OPERATION_CAS:
        MEMCACHED_COMMAND_CAS(c->sfd, info.info.key, info.info.nkey, info.info.nbytes, c->cas);
        break;
    }
#endif

    switch (ret) {
    case ENGINE_SUCCESS:
        out_string(c, "STORED");
        break;
    case ENGINE_KEY_EEXISTS:
        out_string(c, "EXISTS");
        break;
    case ENGINE_KEY_ENOENT:
        out_string(c, "NOT_FOUND");
        break;
    case ENGINE_NOT_STORED:
        out_string(c, "NOT_STORED");
        break;
    case ENGINE_DISCONNECT:
        c->state = conn_closing;
        break;
    case ENGINE_ENOTSUP:
        out_string(c, "SERVER_ERROR not supported");
        break;
    case ENGINE_ENOMEM:
        out_string(c, "SERVER_ERROR out of memory");
        break;
    case ENGINE_TMPFAIL:
        out_string(c, "SERVER_ERROR temporary failure");
        break;
    case ENGINE_EINVAL:
        out_string(c, "CLIENT_ERROR invalid arguments");
        break;
    case ENGINE_E2BIG:
        out_string(c, "CLIENT_ERROR value too big");
        break;
    case ENGINE_EACCESS:
        out_string(c, "CLIENT_ERROR access control violation");
        break;
    case ENGINE_NOT_MY_VBUCKET:
        out_string(c, "SERVER_ERROR not my vbucket");
        break;
    case ENGINE_FAILED:
        out_string(c, "SERVER_ERROR failure");
        break;
    case ENGINE_EWOULDBLOCK:
        c->ewouldblock = true;
        break;
    case ENGINE_WANT_MORE:
        assert(false);
        c->state = conn_closing;
        break;

    default:
        out_string(c, "SERVER_ERROR internal");
    }

    if (c->store_op == OPERATION_CAS) {
        switch (ret) {
        case ENGINE_SUCCESS:
            SLAB_INCR(c, cas_hits, info.info.key, info.info.nkey);
            break;
        case ENGINE_KEY_EEXISTS:
            SLAB_INCR(c, cas_badval, info.info.key, info.info.nkey);
            break;
        case ENGINE_KEY_ENOENT:
            STATS_NOKEY(c, cas_misses);
            break;
        default:
            ;
        }
    } else {
        SLAB_INCR(c, cmd_set, info.info.key, info.info.nkey);
    }

    if (!c->ewouldblock) {
        /* release the c->item reference */
        settings.engine.v1->release(settings.engine.v0, c, c->item);
        c->item = 0;
    }
}

/**
 * get a pointer to the start of the request struct for the current command
 */
static void* binary_get_request(conn *c) {
    char *ret = c->rcurr;
    ret -= (sizeof(c->binary_header) + c->binary_header.request.keylen +
            c->binary_header.request.extlen);

    assert(ret >= c->rbuf);
    return ret;
}

/**
 * get a pointer to the key in this request
 */
static char* binary_get_key(conn *c) {
    return c->rcurr - (c->binary_header.request.keylen);
}

/**
 * Insert a key into a buffer, but replace all non-printable characters
 * with a '.'.
 *
 * @param dest where to store the output
 * @param destsz size of destination buffer
 * @param prefix string to insert before the data
 * @param client the client we are serving
 * @param from_client set to true if this data is from the client
 * @param key the key to add to the buffer
 * @param nkey the number of bytes in the key
 * @return number of bytes in dest if success, -1 otherwise
 */
static ssize_t key_to_printable_buffer(char *dest, size_t destsz,
                                       int client, bool from_client,
                                       const char *prefix,
                                       const char *key,
                                       size_t nkey)
{
    ssize_t nw = snprintf(dest, destsz, "%c%d %s ", from_client ? '>' : '<',
                          client, prefix);
    if (nw == -1) {
        return -1;
    }

    char *ptr = dest + nw;
    destsz -= nw;
    if (nkey > destsz) {
        nkey = destsz;
    }

    for (ssize_t ii = 0; ii < nkey; ++ii, ++key, ++ptr) {
        if (isgraph(*key)) {
            *ptr = *key;
        } else {
            *ptr = '.';
        }
    }

    *ptr = '\0';
    return ptr - dest;
}

/**
 * Convert a byte array to a text string
 *
 * @param dest where to store the output
 * @param destsz size of destination buffer
 * @param prefix string to insert before the data
 * @param client the client we are serving
 * @param from_client set to true if this data is from the client
 * @param data the data to add to the buffer
 * @param size the number of bytes in data to print
 * @return number of bytes in dest if success, -1 otherwise
 */
static ssize_t bytes_to_output_string(char *dest, size_t destsz,
                                      int client, bool from_client,
                                      const char *prefix,
                                      const char *data,
                                      size_t size)
{
    ssize_t nw = snprintf(dest, destsz, "%c%d %s", from_client ? '>' : '<',
                          client, prefix);
    if (nw == -1) {
        return -1;
    }
    ssize_t offset = nw;

    for (ssize_t ii = 0; ii < size; ++ii) {
        if (ii % 4 == 0) {
            if ((nw = snprintf(dest + offset, destsz - offset, "\n%c%d  ",
                               from_client ? '>' : '<', client)) == -1) {
                return  -1;
            }
            offset += nw;
        }
        if ((nw = snprintf(dest + offset, destsz - offset,
                           " 0x%02x", (unsigned char)data[ii])) == -1) {
            return -1;
        }
        offset += nw;
    }

    if ((nw = snprintf(dest + offset, destsz - offset, "\n")) == -1) {
        return -1;
    }

    return offset + nw;
}

static void add_bin_header(conn *c, uint16_t err, uint8_t hdr_len, uint16_t key_len, uint32_t body_len) {
    protocol_binary_response_header* header;

    assert(c);

    c->msgcurr = 0;
    c->msgused = 0;
    c->iovused = 0;
    if (add_msghdr(c) != 0) {
        /* XXX:  out_string is inappropriate here */
        out_string(c, "SERVER_ERROR out of memory");
        return;
    }

    header = (protocol_binary_response_header *)c->wbuf;

    header->response.magic = (uint8_t)PROTOCOL_BINARY_RES;
    header->response.opcode = c->binary_header.request.opcode;
    header->response.keylen = (uint16_t)htons(key_len);

    header->response.extlen = (uint8_t)hdr_len;
    header->response.datatype = (uint8_t)PROTOCOL_BINARY_RAW_BYTES;
    header->response.status = (uint16_t)htons(err);

    header->response.bodylen = htonl(body_len);
    header->response.opaque = c->opaque;
    header->response.cas = memcached_htonll(c->cas);

    if (settings.verbose > 1) {
        char buffer[1024];
        if (bytes_to_output_string(buffer, sizeof(buffer), c->sfd, false,
                                   "Writing bin response:",
                                   (const char*)header->bytes,
                                   sizeof(header->bytes)) != -1) {
            settings.extensions.logger->log(EXTENSION_LOG_DEBUG, c,
                                            "%s", buffer);
        }
    }

    add_iov(c, c->wbuf, sizeof(header->response));
}

/**
 * Convert an error code generated from the storage engine to the corresponding
 * error code used by the protocol layer.
 * @param e the error code as used in the engine
 * @return the error code as used by the protocol layer
 */
static protocol_binary_response_status engine_error_2_protocol_error(ENGINE_ERROR_CODE e) {
    protocol_binary_response_status ret;

    switch (e) {
    case ENGINE_SUCCESS:
        return PROTOCOL_BINARY_RESPONSE_SUCCESS;
    case ENGINE_KEY_ENOENT:
        return PROTOCOL_BINARY_RESPONSE_KEY_ENOENT;
    case ENGINE_KEY_EEXISTS:
        return PROTOCOL_BINARY_RESPONSE_KEY_EEXISTS;
    case ENGINE_ENOMEM:
        return PROTOCOL_BINARY_RESPONSE_ENOMEM;
    case ENGINE_TMPFAIL:
        return PROTOCOL_BINARY_RESPONSE_ETMPFAIL;
    case ENGINE_NOT_STORED:
        return PROTOCOL_BINARY_RESPONSE_NOT_STORED;
    case ENGINE_EINVAL:
        return PROTOCOL_BINARY_RESPONSE_EINVAL;
    case ENGINE_ENOTSUP:
        return PROTOCOL_BINARY_RESPONSE_NOT_SUPPORTED;
    case ENGINE_E2BIG:
        return PROTOCOL_BINARY_RESPONSE_E2BIG;
    case ENGINE_NOT_MY_VBUCKET:
        return PROTOCOL_BINARY_RESPONSE_NOT_MY_VBUCKET;
    case ENGINE_ERANGE:
        return PROTOCOL_BINARY_RESPONSE_ERANGE;
    default:
        ret = PROTOCOL_BINARY_RESPONSE_EINTERNAL;
    }

    return ret;
}

static void write_bin_packet(conn *c, protocol_binary_response_status err, int swallow) {
    ssize_t len;
    char buffer[1024] = { [sizeof(buffer) - 1] = '\0' };

    switch (err) {
    case PROTOCOL_BINARY_RESPONSE_SUCCESS:
        len = 0;
        break;
    case PROTOCOL_BINARY_RESPONSE_ENOMEM:
        len = snprintf(buffer, sizeof(buffer), "Out of memory");
        break;
    case PROTOCOL_BINARY_RESPONSE_ETMPFAIL:
        len = snprintf(buffer, sizeof(buffer), "Temporary failure");
        break;
    case PROTOCOL_BINARY_RESPONSE_UNKNOWN_COMMAND:
        len = snprintf(buffer, sizeof(buffer), "Unknown command");
        break;
    case PROTOCOL_BINARY_RESPONSE_KEY_ENOENT:
        len = snprintf(buffer, sizeof(buffer), "Not found");
        break;
    case PROTOCOL_BINARY_RESPONSE_EINVAL:
        len = snprintf(buffer, sizeof(buffer), "Invalid arguments");
        break;
    case PROTOCOL_BINARY_RESPONSE_KEY_EEXISTS:
        len = snprintf(buffer, sizeof(buffer), "Data exists for key");
        break;
    case PROTOCOL_BINARY_RESPONSE_E2BIG:
        len = snprintf(buffer, sizeof(buffer), "Too large");
        break;
    case PROTOCOL_BINARY_RESPONSE_DELTA_BADVAL:
        len = snprintf(buffer, sizeof(buffer),
                       "Non-numeric server-side value for incr or decr");
        break;
    case PROTOCOL_BINARY_RESPONSE_NOT_STORED:
        len = snprintf(buffer, sizeof(buffer), "Not stored");
        break;
    case PROTOCOL_BINARY_RESPONSE_AUTH_ERROR:
        len = snprintf(buffer, sizeof(buffer), "Auth failure");
        break;
    case PROTOCOL_BINARY_RESPONSE_NOT_SUPPORTED:
        len = snprintf(buffer, sizeof(buffer), "Not supported");
        break;
    case PROTOCOL_BINARY_RESPONSE_NOT_MY_VBUCKET:
        len = snprintf(buffer, sizeof(buffer),
                       "I'm not responsible for this vbucket");
        break;

    default:
        len = snprintf(buffer, sizeof(buffer), "UNHANDLED ERROR (%d)", err);
        settings.extensions.logger->log(EXTENSION_LOG_WARNING, c,
                                        ">%d UNHANDLED ERROR: %d\n", c->sfd, err);
    }

    /* Allow the engine to pass extra error information */
    if (settings.engine.v1->errinfo != NULL) {
        size_t elen = settings.engine.v1->errinfo(settings.engine.v0, c, buffer + len + 2,
                                                  sizeof(buffer) - len - 3);

        if (elen > 0) {
            memcpy(buffer + len, ": ", 2);
            len += elen + 2;
        }
    }

    if (err != PROTOCOL_BINARY_RESPONSE_SUCCESS && settings.verbose > 1) {
        settings.extensions.logger->log(EXTENSION_LOG_DEBUG, c,
                                        ">%d Writing an error: %s\n", c->sfd,
                                        buffer);
    }

    add_bin_header(c, err, 0, 0, len);
    if (len > 0) {
        add_iov(c, buffer, len);
    }
    conn_set_state(c, conn_mwrite);
    if (swallow > 0) {
        c->sbytes = swallow;
        c->write_and_go = conn_swallow;
    } else {
        c->write_and_go = conn_new_cmd;
    }
}

/* Form and send a response to a command over the binary protocol */
static void write_bin_response(conn *c, void *d, int hlen, int keylen, int dlen) {
    if (!c->noreply || c->cmd == PROTOCOL_BINARY_CMD_GET ||
        c->cmd == PROTOCOL_BINARY_CMD_GETK) {
        add_bin_header(c, 0, hlen, keylen, dlen);
        if(dlen > 0) {
            add_iov(c, d, dlen);
        }
        conn_set_state(c, conn_mwrite);
        c->write_and_go = conn_new_cmd;
    } else {
        conn_set_state(c, conn_new_cmd);
    }
}


static void complete_incr_bin(conn *c) {
    protocol_binary_response_incr* rsp = (protocol_binary_response_incr*)c->wbuf;
    protocol_binary_request_incr* req = binary_get_request(c);

    assert(c != NULL);
    assert(c->wsize >= sizeof(*rsp));

    /* fix byteorder in the request */
    uint64_t delta = memcached_ntohll(req->message.body.delta);
    uint64_t initial = memcached_ntohll(req->message.body.initial);
    rel_time_t expiration = ntohl(req->message.body.expiration);
    char *key = binary_get_key(c);
    size_t nkey = c->binary_header.request.keylen;
    bool incr = (c->cmd == PROTOCOL_BINARY_CMD_INCREMENT ||
                 c->cmd == PROTOCOL_BINARY_CMD_INCREMENTQ);

    if (settings.verbose > 1) {
        char buffer[1024];
        ssize_t nw;
        nw = key_to_printable_buffer(buffer, sizeof(buffer), c->sfd, true,
                                     incr ? "INCR" : "DECR", key, nkey);
        if (nw != -1) {
            if (snprintf(buffer + nw, sizeof(buffer) - nw,
                         " %" PRIu64 ", %" PRIu64 ", %" PRIu64 "\n",
                         delta, initial, (uint64_t)expiration) != -1) {
                settings.extensions.logger->log(EXTENSION_LOG_DEBUG, c, "%s",
                                                buffer);
            }
        }
    }

    ENGINE_ERROR_CODE ret = c->aiostat;
    c->aiostat = ENGINE_SUCCESS;
    if (ret == ENGINE_SUCCESS) {
        ret = settings.engine.v1->arithmetic(settings.engine.v0,
                                             c, key, nkey, incr,
                                             req->message.body.expiration != 0xffffffff,
                                             delta, initial, expiration,
                                             &c->cas,
                                             &rsp->message.body.value,
                                             c->binary_header.request.vbucket);
    }

    switch (ret) {
    case ENGINE_SUCCESS:
        rsp->message.body.value = memcached_htonll(rsp->message.body.value);
        write_bin_response(c, &rsp->message.body, 0, 0,
                           sizeof (rsp->message.body.value));
        if (incr) {
            STATS_INCR(c, incr_hits, key, nkey);
        } else {
            STATS_INCR(c, decr_hits, key, nkey);
        }
        break;
    case ENGINE_KEY_EEXISTS:
        write_bin_packet(c, PROTOCOL_BINARY_RESPONSE_KEY_EEXISTS, 0);
        break;
    case ENGINE_KEY_ENOENT:
        write_bin_packet(c, PROTOCOL_BINARY_RESPONSE_KEY_ENOENT, 0);
        if (c->cmd == PROTOCOL_BINARY_CMD_INCREMENT) {
            STATS_INCR(c, incr_misses, key, nkey);
        } else {
            STATS_INCR(c, decr_misses, key, nkey);
        }
        break;
    case ENGINE_ENOMEM:
        write_bin_packet(c, PROTOCOL_BINARY_RESPONSE_ENOMEM, 0);
        break;
    case ENGINE_TMPFAIL:
        write_bin_packet(c, PROTOCOL_BINARY_RESPONSE_ETMPFAIL, 0);
        break;
    case ENGINE_EINVAL:
        write_bin_packet(c, PROTOCOL_BINARY_RESPONSE_DELTA_BADVAL, 0);
        break;
    case ENGINE_NOT_STORED:
        write_bin_packet(c, PROTOCOL_BINARY_RESPONSE_NOT_STORED, 0);
        break;
    case ENGINE_DISCONNECT:
        c->state = conn_closing;
        break;
    case ENGINE_ENOTSUP:
        write_bin_packet(c, PROTOCOL_BINARY_RESPONSE_NOT_SUPPORTED, 0);
        break;
    case ENGINE_NOT_MY_VBUCKET:
        write_bin_packet(c, PROTOCOL_BINARY_RESPONSE_NOT_MY_VBUCKET, 0);
        break;
    case ENGINE_EWOULDBLOCK:
        c->ewouldblock = true;
        break;
    default:
        abort();
    }
}

static void complete_update_bin(conn *c) {
    protocol_binary_response_status eno = PROTOCOL_BINARY_RESPONSE_EINVAL;
    assert(c != NULL);

    item *it = c->item;
    item_info_holder info = { .info = { .nvalue = 1 } };
    if (!settings.engine.v1->get_item_info(settings.engine.v0, c, it,
                                           (void*)&info)) {
        settings.engine.v1->release(settings.engine.v0, c, it);
        settings.extensions.logger->log(EXTENSION_LOG_WARNING, c,
                                        "%d: Failed to get item info\n",
                                        c->sfd);
        write_bin_packet(c, PROTOCOL_BINARY_RESPONSE_EINTERNAL, 0);
        return;
    }

    ENGINE_ERROR_CODE ret = c->aiostat;
    c->aiostat = ENGINE_SUCCESS;
    if (ret == ENGINE_SUCCESS) {
        ret = settings.engine.v1->store(settings.engine.v0, c,
                                        it, &c->cas, c->store_op,
                                        c->binary_header.request.vbucket);
    }

#ifdef ENABLE_DTRACE
    switch (c->cmd) {
    case OPERATION_ADD:
        MEMCACHED_COMMAND_ADD(c->sfd, info.info.key, info.info.nkey,
                              (ret == ENGINE_SUCCESS) ? info.info.nbytes : -1, c->cas);
        break;
    case OPERATION_REPLACE:
        MEMCACHED_COMMAND_REPLACE(c->sfd, info.info.key, info.info.nkey,
                                  (ret == ENGINE_SUCCESS) ? info.info.nbytes : -1, c->cas);
        break;
    case OPERATION_APPEND:
        MEMCACHED_COMMAND_APPEND(c->sfd, info.info.key, info.info.nkey,
                                 (ret == ENGINE_SUCCESS) ? info.info.nbytes : -1, c->cas);
        break;
    case OPERATION_PREPEND:
        MEMCACHED_COMMAND_PREPEND(c->sfd, info.info.key, info.info.nkey,
                                  (ret == ENGINE_SUCCESS) ? info.info.nbytes : -1, c->cas);
        break;
    case OPERATION_SET:
        MEMCACHED_COMMAND_SET(c->sfd, info.info.key, info.info.nkey,
                              (ret == ENGINE_SUCCESS) ? info.info.nbytes : -1, c->cas);
        break;
    }
#endif

    switch (ret) {
    case ENGINE_SUCCESS:
        /* Stored */
        write_bin_response(c, NULL, 0, 0, 0);
        break;
    case ENGINE_KEY_EEXISTS:
        write_bin_packet(c, PROTOCOL_BINARY_RESPONSE_KEY_EEXISTS, 0);
        break;
    case ENGINE_KEY_ENOENT:
        write_bin_packet(c, PROTOCOL_BINARY_RESPONSE_KEY_ENOENT, 0);
        break;
    case ENGINE_ENOMEM:
        write_bin_packet(c, PROTOCOL_BINARY_RESPONSE_ENOMEM, 0);
        break;
    case ENGINE_TMPFAIL:
        write_bin_packet(c, PROTOCOL_BINARY_RESPONSE_ETMPFAIL, 0);
        break;
    case ENGINE_EWOULDBLOCK:
        c->ewouldblock = true;
        break;
    case ENGINE_DISCONNECT:
        c->state = conn_closing;
        break;
    case ENGINE_ENOTSUP:
        write_bin_packet(c, PROTOCOL_BINARY_RESPONSE_NOT_SUPPORTED, 0);
        break;
    case ENGINE_NOT_MY_VBUCKET:
        write_bin_packet(c, PROTOCOL_BINARY_RESPONSE_NOT_MY_VBUCKET, 0);
        break;
    default:
        if (c->store_op == OPERATION_ADD) {
            eno = PROTOCOL_BINARY_RESPONSE_KEY_EEXISTS;
        } else if(c->store_op == OPERATION_REPLACE) {
            eno = PROTOCOL_BINARY_RESPONSE_KEY_ENOENT;
        } else {
            eno = PROTOCOL_BINARY_RESPONSE_NOT_STORED;
        }
        write_bin_packet(c, eno, 0);
    }

    if (c->store_op == OPERATION_CAS) {
        switch (ret) {
        case ENGINE_SUCCESS:
            SLAB_INCR(c, cas_hits, info.info.key, info.info.nkey);
            break;
        case ENGINE_KEY_EEXISTS:
            SLAB_INCR(c, cas_badval, info.info.key, info.info.nkey);
            break;
        case ENGINE_KEY_ENOENT:
            STATS_NOKEY(c, cas_misses);
            break;
        default:
            ;
        }
    } else {
        SLAB_INCR(c, cmd_set, info.info.key, info.info.nkey);
    }

    if (!c->ewouldblock) {
        /* release the c->item reference */
        settings.engine.v1->release(settings.engine.v0, c, c->item);
        c->item = 0;
    }
}

static void process_bin_get(conn *c) {
    item *it;

    protocol_binary_response_get* rsp = (protocol_binary_response_get*)c->wbuf;
    char* key = binary_get_key(c);
    size_t nkey = c->binary_header.request.keylen;

    if (settings.verbose > 1) {
        char buffer[1024];
        if (key_to_printable_buffer(buffer, sizeof(buffer), c->sfd, true,
                                    "GET", key, nkey) != -1) {
            settings.extensions.logger->log(EXTENSION_LOG_DEBUG, c, "%s\n",
                                            buffer);
        }
    }

    ENGINE_ERROR_CODE ret = c->aiostat;
    c->aiostat = ENGINE_SUCCESS;
    if (ret == ENGINE_SUCCESS) {
        ret = settings.engine.v1->get(settings.engine.v0, c, &it, key, nkey,
                                      c->binary_header.request.vbucket);
    }

    uint16_t keylen;
    uint32_t bodylen;
    item_info_holder info = { .info = { .nvalue = IOV_MAX } };

    switch (ret) {
    case ENGINE_SUCCESS:
        if (!settings.engine.v1->get_item_info(settings.engine.v0, c, it,
                                               (void*)&info)) {
            settings.engine.v1->release(settings.engine.v0, c, it);
            settings.extensions.logger->log(EXTENSION_LOG_WARNING, c,
                                            "%d: Failed to get item info\n",
                                            c->sfd);
            write_bin_packet(c, PROTOCOL_BINARY_RESPONSE_EINTERNAL, 0);
            break;
        }

        keylen = 0;
        bodylen = sizeof(rsp->message.body) + info.info.nbytes;

        STATS_HIT(c, get, key, nkey);

        if (c->cmd == PROTOCOL_BINARY_CMD_GETK) {
            bodylen += nkey;
            keylen = nkey;
        }
        add_bin_header(c, 0, sizeof(rsp->message.body), keylen, bodylen);
        rsp->message.header.response.cas = memcached_htonll(info.info.cas);

        // add the flags
        rsp->message.body.flags = info.info.flags;
        add_iov(c, &rsp->message.body, sizeof(rsp->message.body));

        if (c->cmd == PROTOCOL_BINARY_CMD_GETK) {
            add_iov(c, info.info.key, nkey);
        }

        for (int ii = 0; ii < info.info.nvalue; ++ii) {
            add_iov(c, info.info.value[ii].iov_base,
                    info.info.value[ii].iov_len);
        }
        conn_set_state(c, conn_mwrite);
        /* Remember this item so we can garbage collect it later */
        c->item = it;
        break;
    case ENGINE_KEY_ENOENT:
        STATS_MISS(c, get, key, nkey);

        MEMCACHED_COMMAND_GET(c->sfd, key, nkey, -1, 0);

        if (c->noreply) {
            conn_set_state(c, conn_new_cmd);
        } else {
            if (c->cmd == PROTOCOL_BINARY_CMD_GETK) {
                char *ofs = c->wbuf + sizeof(protocol_binary_response_header);
                add_bin_header(c, PROTOCOL_BINARY_RESPONSE_KEY_ENOENT,
                               0, nkey, nkey);
                memcpy(ofs, key, nkey);
                add_iov(c, ofs, nkey);
                conn_set_state(c, conn_mwrite);
            } else {
                write_bin_packet(c, PROTOCOL_BINARY_RESPONSE_KEY_ENOENT, 0);
            }
        }
        break;
    case ENGINE_EWOULDBLOCK:
        c->ewouldblock = true;
        break;
    case ENGINE_DISCONNECT:
        c->state = conn_closing;
        break;
    case ENGINE_ENOTSUP:
        write_bin_packet(c, PROTOCOL_BINARY_RESPONSE_NOT_SUPPORTED, 0);
        break;
    case ENGINE_NOT_MY_VBUCKET:
        write_bin_packet(c, PROTOCOL_BINARY_RESPONSE_NOT_MY_VBUCKET, 0);
        break;
    default:
        /* @todo add proper error handling! */
        settings.extensions.logger->log(EXTENSION_LOG_WARNING, c,
                                        "Unknown error code: %d\n", ret);
        abort();
    }

    if (settings.detail_enabled && ret != ENGINE_EWOULDBLOCK) {
        stats_prefix_record_get(key, nkey, ret == ENGINE_SUCCESS);
    }
}

static void append_bin_stats(const char *key, const uint16_t klen,
                             const char *val, const uint32_t vlen,
                             conn *c) {
    char *buf = c->dynamic_buffer.buffer + c->dynamic_buffer.offset;
    uint32_t bodylen = klen + vlen;
    protocol_binary_response_header header = {
        .response.magic = (uint8_t)PROTOCOL_BINARY_RES,
        .response.opcode = PROTOCOL_BINARY_CMD_STAT,
        .response.keylen = (uint16_t)htons(klen),
        .response.datatype = (uint8_t)PROTOCOL_BINARY_RAW_BYTES,
        .response.bodylen = htonl(bodylen),
        .response.opaque = c->opaque
    };

    memcpy(buf, header.bytes, sizeof(header.response));
    buf += sizeof(header.response);

    if (klen > 0) {
        memcpy(buf, key, klen);
        buf += klen;

        if (vlen > 0) {
            memcpy(buf, val, vlen);
        }
    }

    c->dynamic_buffer.offset += sizeof(header.response) + bodylen;
}

/**
 * Append a key-value pair to the stats output buffer. This function assumes
 * that the output buffer is big enough (it will be if you call it through
 * append_stats)
 */
static void append_ascii_stats(const char *key, const uint16_t klen,
                               const char *val, const uint32_t vlen,
                               conn *c) {
    char *pos = c->dynamic_buffer.buffer + c->dynamic_buffer.offset;
    uint32_t nbytes = 5; /* "END\r\n" or "STAT " */

    if (klen == 0 && vlen == 0) {
        memcpy(pos, "END\r\n", 5);
    } else {
        memcpy(pos, "STAT ", 5);
        memcpy(pos + nbytes, key, klen);
        nbytes += klen;
        if (vlen != 0) {
            pos[nbytes] = ' ';
            ++nbytes;
            memcpy(pos + nbytes, val, vlen);
            nbytes += vlen;
        }
        memcpy(pos + nbytes, "\r\n", 2);
        nbytes += 2;
    }

    c->dynamic_buffer.offset += nbytes;
}

static bool grow_dynamic_buffer(conn *c, size_t needed) {
    size_t nsize = c->dynamic_buffer.size;
    size_t available = nsize - c->dynamic_buffer.offset;
    bool rv = true;

    /* Special case: No buffer -- need to allocate fresh */
    if (c->dynamic_buffer.buffer == NULL) {
        nsize = 1024;
        available = c->dynamic_buffer.size = c->dynamic_buffer.offset = 0;
    }

    while (needed > available) {
        assert(nsize > 0);
        nsize = nsize << 1;
        available = nsize - c->dynamic_buffer.offset;
    }

    if (nsize != c->dynamic_buffer.size) {
        char *ptr = realloc(c->dynamic_buffer.buffer, nsize);
        if (ptr) {
            c->dynamic_buffer.buffer = ptr;
            c->dynamic_buffer.size = nsize;
        } else {
            rv = false;
        }
    }

    return rv;
}

static void append_stats(const char *key, const uint16_t klen,
                         const char *val, const uint32_t vlen,
                         const void *cookie)
{
    /* value without a key is invalid */
    if (klen == 0 && vlen > 0) {
        return ;
    }

    conn *c = (conn*)cookie;

    if (c->protocol == binary_prot) {
        size_t needed = vlen + klen + sizeof(protocol_binary_response_header);
        if (!grow_dynamic_buffer(c, needed)) {
            return ;
        }
        append_bin_stats(key, klen, val, vlen, c);
    } else {
        size_t needed = vlen + klen + 10; // 10 == "STAT = \r\n"
        if (!grow_dynamic_buffer(c, needed)) {
            return ;
        }
        append_ascii_stats(key, klen, val, vlen, c);
    }

    assert(c->dynamic_buffer.offset <= c->dynamic_buffer.size);
}

static void process_bin_stat(conn *c) {
    char *subcommand = binary_get_key(c);
    size_t nkey = c->binary_header.request.keylen;

    if (settings.verbose > 1) {
        char buffer[1024];
        if (key_to_printable_buffer(buffer, sizeof(buffer), c->sfd, true,
                                    "STATS", subcommand, nkey) != -1) {
            settings.extensions.logger->log(EXTENSION_LOG_DEBUG, c, "%s\n",
                                            buffer);
        }
    }

    ENGINE_ERROR_CODE ret = c->aiostat;
    c->aiostat = ENGINE_SUCCESS;
    c->ewouldblock = false;

    if (ret == ENGINE_SUCCESS) {
        if (nkey == 0) {
            /* request all statistics */
            ret = settings.engine.v1->get_stats(settings.engine.v0, c, NULL, 0, append_stats);
            if (ret == ENGINE_SUCCESS) {
                server_stats(&append_stats, c, false);
            }
        } else if (strncmp(subcommand, "reset", 5) == 0) {
            stats_reset(c);
            settings.engine.v1->reset_stats(settings.engine.v0, c);
        } else if (strncmp(subcommand, "settings", 8) == 0) {
            process_stat_settings(&append_stats, c);
        } else if (strncmp(subcommand, "detail", 6) == 0) {
            char *subcmd_pos = subcommand + 6;
            if (settings.allow_detailed) {
                if (strncmp(subcmd_pos, " dump", 5) == 0) {
                    int len;
                    char *dump_buf = stats_prefix_dump(&len);
                    if (dump_buf == NULL || len <= 0) {
                        write_bin_packet(c, PROTOCOL_BINARY_RESPONSE_ENOMEM, 0);
                        return ;
                    } else {
                        append_stats("detailed", strlen("detailed"), dump_buf, len, c);
                        free(dump_buf);
                    }
                } else if (strncmp(subcmd_pos, " on", 3) == 0) {
                    settings.detail_enabled = 1;
                } else if (strncmp(subcmd_pos, " off", 4) == 0) {
                    settings.detail_enabled = 0;
                } else {
                    write_bin_packet(c, PROTOCOL_BINARY_RESPONSE_KEY_ENOENT, 0);
                    return;
                }
            } else {
                write_bin_packet(c, PROTOCOL_BINARY_RESPONSE_ENOMEM, 0);
                return;
            }
        } else if (strncmp(subcommand, "aggregate", 9) == 0) {
            server_stats(&append_stats, c, true);
        } else if (strncmp(subcommand, "connections", 11) == 0) {
            connection_stats(&append_stats, c);
        } else {
            ret = settings.engine.v1->get_stats(settings.engine.v0, c,
                                                subcommand, nkey,
                                                append_stats);
        }
    }

    switch (ret) {
    case ENGINE_SUCCESS:
        append_stats(NULL, 0, NULL, 0, c);
        write_and_free(c, c->dynamic_buffer.buffer, c->dynamic_buffer.offset);
        c->dynamic_buffer.buffer = NULL;
        break;
    case ENGINE_ENOMEM:
        write_bin_packet(c, PROTOCOL_BINARY_RESPONSE_ENOMEM, 0);
        break;
    case ENGINE_TMPFAIL:
        write_bin_packet(c, PROTOCOL_BINARY_RESPONSE_ETMPFAIL, 0);
        break;
    case ENGINE_KEY_ENOENT:
        write_bin_packet(c, PROTOCOL_BINARY_RESPONSE_KEY_ENOENT, 0);
        break;
    case ENGINE_DISCONNECT:
        c->state = conn_closing;
        break;
    case ENGINE_ENOTSUP:
        write_bin_packet(c, PROTOCOL_BINARY_RESPONSE_NOT_SUPPORTED, 0);
        break;
    case ENGINE_EWOULDBLOCK:
        c->ewouldblock = true;
        break;
    default:
        write_bin_packet(c, PROTOCOL_BINARY_RESPONSE_EINVAL, 0);
    }
}

static void bin_read_chunk(conn *c, enum bin_substates next_substate, uint32_t chunk) {
    assert(c);
    c->substate = next_substate;
    c->rlbytes = chunk;

    /* Ok... do we have room for everything in our buffer? */
    ptrdiff_t offset = c->rcurr + sizeof(protocol_binary_request_header) - c->rbuf;
    if (c->rlbytes > c->rsize - offset) {
        size_t nsize = c->rsize;
        size_t size = c->rlbytes + sizeof(protocol_binary_request_header);

        while (size > nsize) {
            nsize *= 2;
        }

        if (nsize != c->rsize) {
            if (settings.verbose > 1) {
                settings.extensions.logger->log(EXTENSION_LOG_DEBUG, c,
                        "%d: Need to grow buffer from %lu to %lu\n",
                        c->sfd, (unsigned long)c->rsize, (unsigned long)nsize);
            }
            char *newm = realloc(c->rbuf, nsize);
            if (newm == NULL) {
                if (settings.verbose) {
                    settings.extensions.logger->log(EXTENSION_LOG_INFO, c,
                            "%d: Failed to grow buffer.. closing connection\n",
                            c->sfd);
                }
                conn_set_state(c, conn_closing);
                return;
            }

            c->rbuf= newm;
            /* rcurr should point to the same offset in the packet */
            c->rcurr = c->rbuf + offset - sizeof(protocol_binary_request_header);
            c->rsize = nsize;
        }
        if (c->rbuf != c->rcurr) {
            memmove(c->rbuf, c->rcurr, c->rbytes);
            c->rcurr = c->rbuf;
            if (settings.verbose > 1) {
                settings.extensions.logger->log(EXTENSION_LOG_DEBUG, c,
                                                "%d: Repack input buffer\n",
                                                c->sfd);
            }
        }
    }

    /* preserve the header in the buffer.. */
    c->ritem = c->rcurr + sizeof(protocol_binary_request_header);
    conn_set_state(c, conn_nread);
}

static void bin_read_key(conn *c, enum bin_substates next_substate, int extra) {
    bin_read_chunk(c, next_substate, c->keylen + extra);
}


/* Just write an error message and disconnect the client */
static void handle_binary_protocol_error(conn *c) {
    write_bin_packet(c, PROTOCOL_BINARY_RESPONSE_EINVAL, 0);
    if (settings.verbose) {
        settings.extensions.logger->log(EXTENSION_LOG_INFO, c,
                "%d: Protocol error (opcode %02x), close connection\n",
                c->sfd, c->binary_header.request.opcode);
    }
    c->write_and_go = conn_closing;
}

static void init_sasl_conn(conn *c) {
    assert(c);
    if (!c->sasl_conn) {
        int result=sasl_server_new("memcached",
                                   NULL, NULL, NULL, NULL,
                                   NULL, 0, &c->sasl_conn);
        if (result != SASL_OK) {
            if (settings.verbose) {
                settings.extensions.logger->log(EXTENSION_LOG_INFO, c,
                         "%d: Failed to initialize SASL conn.\n",
                         c->sfd);
            }
            c->sasl_conn = NULL;
        }
    }
}

static void get_auth_data(const void *cookie, auth_data_t *data) {
    conn *c = (conn*)cookie;
    if (c->sasl_conn) {
        sasl_getprop(c->sasl_conn, SASL_USERNAME, (void*)&data->username);
#ifdef ENABLE_ISASL
        sasl_getprop(c->sasl_conn, ISASL_CONFIG, (void*)&data->config);
#endif
    }
}

#ifdef SASL_ENABLED
static void bin_list_sasl_mechs(conn *c) {
    init_sasl_conn(c);
    const char *result_string = NULL;
    unsigned int string_length = 0;
    int result=sasl_listmech(c->sasl_conn, NULL,
                             "",   /* What to prepend the string with */
                             " ",  /* What to separate mechanisms with */
                             "",   /* What to append to the string */
                             &result_string, &string_length,
                             NULL);
    if (result != SASL_OK) {
        /* Perhaps there's a better error for this... */
        if (settings.verbose) {
            settings.extensions.logger->log(EXTENSION_LOG_INFO, c,
                     "%d: Failed to list SASL mechanisms.\n",
                     c->sfd);
        }
        write_bin_packet(c, PROTOCOL_BINARY_RESPONSE_AUTH_ERROR, 0);
        return;
    }
    write_bin_response(c, (char*)result_string, 0, 0, string_length);
}
#endif

struct sasl_tmp {
    int ksize;
    int vsize;
    char data[]; /* data + ksize == value */
};

static void process_bin_sasl_auth(conn *c) {
    assert(c->binary_header.request.extlen == 0);

    int nkey = c->binary_header.request.keylen;
    int vlen = c->binary_header.request.bodylen - nkey;

    if (nkey > MAX_SASL_MECH_LEN) {
        write_bin_packet(c, PROTOCOL_BINARY_RESPONSE_EINVAL, vlen);
        c->write_and_go = conn_swallow;
        return;
    }

    char *key = binary_get_key(c);
    assert(key);

    size_t buffer_size = sizeof(struct sasl_tmp) + nkey + vlen + 2;
    struct sasl_tmp *data = calloc(sizeof(struct sasl_tmp) + buffer_size, 1);
    if (!data) {
        write_bin_packet(c, PROTOCOL_BINARY_RESPONSE_ENOMEM, vlen);
        c->write_and_go = conn_swallow;
        return;
    }

    data->ksize = nkey;
    data->vsize = vlen;
    memcpy(data->data, key, nkey);

    c->item = data;
    c->ritem = data->data + nkey;
    c->rlbytes = vlen;
    conn_set_state(c, conn_nread);
    c->substate = bin_reading_sasl_auth_data;
}

static void process_bin_complete_sasl_auth(conn *c) {
    const char *out = NULL;
    unsigned int outlen = 0;

    assert(c->item);
    init_sasl_conn(c);

    int nkey = c->binary_header.request.keylen;
    int vlen = c->binary_header.request.bodylen - nkey;

    struct sasl_tmp *stmp = c->item;
    char mech[nkey+1];
    memcpy(mech, stmp->data, nkey);
    mech[nkey] = 0x00;

    if (settings.verbose) {
        settings.extensions.logger->log(EXTENSION_LOG_DEBUG, c,
                "%d: mech: ``%s'' with %d bytes of data\n", c->sfd, mech, vlen);
    }

    const char *challenge = vlen == 0 ? NULL : (stmp->data + nkey);

    int result=-1;

    switch (c->cmd) {
    case PROTOCOL_BINARY_CMD_SASL_AUTH:
        result = sasl_server_start(c->sasl_conn, mech,
                                   challenge, vlen,
                                   &out, &outlen);
        break;
    case PROTOCOL_BINARY_CMD_SASL_STEP:
        result = sasl_server_step(c->sasl_conn,
                                  challenge, vlen,
                                  &out, &outlen);
        break;
    default:
        assert(false); /* CMD should be one of the above */
        /* This code is pretty much impossible, but makes the compiler
           happier */
        if (settings.verbose) {
            settings.extensions.logger->log(EXTENSION_LOG_WARNING, c,
                    "%d: Unhandled command %d with challenge %s\n",
                    c->sfd, c->cmd, challenge);
        }
        break;
    }

    free(c->item);
    c->item = NULL;
    c->ritem = NULL;

    if (settings.verbose) {
        settings.extensions.logger->log(EXTENSION_LOG_INFO, c,
                                        "%d: sasl result code:  %d\n",
                                        c->sfd, result);
    }

    switch(result) {
    case SASL_OK:
        write_bin_response(c, "Authenticated", 0, 0, strlen("Authenticated"));
        auth_data_t data;
        get_auth_data(c, &data);
        perform_callbacks(ON_AUTH, (const void*)&data, c);
        STATS_NOKEY(c, auth_cmds);
        break;
    case SASL_CONTINUE:
        add_bin_header(c, PROTOCOL_BINARY_RESPONSE_AUTH_CONTINUE, 0, 0, outlen);
        if(outlen > 0) {
            add_iov(c, out, outlen);
        }
        conn_set_state(c, conn_mwrite);
        c->write_and_go = conn_new_cmd;
        break;
    default:
        if (settings.verbose) {
            settings.extensions.logger->log(EXTENSION_LOG_INFO, c,
                                            "%d: Unknown sasl response:  %d\n",
                                            c->sfd, result);
        }
        write_bin_packet(c, PROTOCOL_BINARY_RESPONSE_AUTH_ERROR, 0);
        STATS_NOKEY2(c, auth_cmds, auth_errors);
    }
}

static bool authenticated(conn *c) {
    bool rv = false;

    switch (c->cmd) {
    case PROTOCOL_BINARY_CMD_SASL_LIST_MECHS: /* FALLTHROUGH */
    case PROTOCOL_BINARY_CMD_SASL_AUTH:       /* FALLTHROUGH */
    case PROTOCOL_BINARY_CMD_SASL_STEP:       /* FALLTHROUGH */
    case PROTOCOL_BINARY_CMD_VERSION:         /* FALLTHROUGH */
        rv = true;
        break;
    default:
        if (c->sasl_conn) {
            const void *uname = NULL;
            sasl_getprop(c->sasl_conn, SASL_USERNAME, &uname);
            rv = uname != NULL;
        }
    }

    if (settings.verbose > 1) {
        settings.extensions.logger->log(EXTENSION_LOG_DEBUG, c,
                "%d: authenticated() in cmd 0x%02x is %s\n",
                c->sfd, c->cmd, rv ? "true" : "false");
    }

    return rv;
}

static bool binary_response_handler(const void *key, uint16_t keylen,
                                    const void *ext, uint8_t extlen,
                                    const void *body, uint32_t bodylen,
                                    uint8_t datatype, uint16_t status,
                                    uint64_t cas, const void *cookie)
{
    conn *c = (conn*)cookie;
    /* Look at append_bin_stats */
    size_t needed = keylen + extlen + bodylen + sizeof(protocol_binary_response_header);
    if (!grow_dynamic_buffer(c, needed)) {
        if (settings.verbose > 0) {
            settings.extensions.logger->log(EXTENSION_LOG_INFO, c,
                    "<%d ERROR: Failed to allocate memory for response\n",
                    c->sfd);
        }
        return false;
    }

    char *buf = c->dynamic_buffer.buffer + c->dynamic_buffer.offset;
    protocol_binary_response_header header = {
        .response.magic = (uint8_t)PROTOCOL_BINARY_RES,
        .response.opcode = c->binary_header.request.opcode,
        .response.keylen = (uint16_t)htons(keylen),
        .response.extlen = extlen,
        .response.datatype = datatype,
        .response.status = (uint16_t)htons(status),
        .response.bodylen = htonl(bodylen + keylen + extlen),
        .response.opaque = c->opaque,
        .response.cas = memcached_htonll(cas),
    };

    memcpy(buf, header.bytes, sizeof(header.response));
    buf += sizeof(header.response);

    if (extlen > 0) {
        memcpy(buf, ext, extlen);
        buf += extlen;
    }

    if (keylen > 0) {
        memcpy(buf, key, keylen);
        buf += keylen;
    }

    if (bodylen > 0) {
        memcpy(buf, body, bodylen);
    }

    c->dynamic_buffer.offset += needed;

    return true;
}

/**
 * Tap stats (these are only used by the tap thread, so they don't need
 * to be in the threadlocal struct right now...
 */
struct tap_cmd_stats {
    uint64_t connect;
    uint64_t mutation;
    uint64_t checkpoint_start;
    uint64_t checkpoint_end;
    uint64_t delete;
    uint64_t flush;
    uint64_t opaque;
    uint64_t vbucket_set;
};

struct tap_stats {
    pthread_mutex_t mutex;
    struct tap_cmd_stats sent;
    struct tap_cmd_stats received;
} tap_stats = { .mutex = PTHREAD_MUTEX_INITIALIZER };

static void ship_tap_log(conn *c) {
    assert(c->thread->type == TAP);
    c->msgcurr = 0;
    c->msgused = 0;
    c->iovused = 0;
    if (add_msghdr(c) != 0) {
        if (settings.verbose) {
            settings.extensions.logger->log(EXTENSION_LOG_WARNING, c,
                                            "%d: Failed to create output headers. Shutting down tap connection\n", c->sfd);
        }
        conn_set_state(c, conn_closing);
        return ;
    }
    /* @todo add check for buffer overflow of c->wbuf) */
    c->wcurr = c->wbuf;

    bool more_data = true;
    bool send_data = false;
    bool disconnect = false;

    item *it;
    uint32_t bodylen;
    int ii = 0;
    c->icurr = c->ilist;
    do {
        /* @todo fixme! */
        if (ii++ == 10) {
            break;
        }

        void *engine;
        uint16_t nengine;
        uint8_t ttl;
        uint16_t tap_flags;
        uint32_t seqno;
        uint16_t vbucket;

        tap_event_t event = c->tap_iterator(settings.engine.v0, c, &it,
                                            &engine, &nengine, &ttl,
                                            &tap_flags, &seqno, &vbucket);
        union {
            protocol_binary_request_tap_mutation mutation;
            protocol_binary_request_tap_delete delete;
            protocol_binary_request_tap_flush flush;
            protocol_binary_request_tap_opaque opaque;
            protocol_binary_request_noop noop;
        } msg = {
            .mutation.message.header.request.magic = (uint8_t)PROTOCOL_BINARY_REQ,
        };

        msg.opaque.message.header.request.opaque = htonl(seqno);
        msg.opaque.message.body.tap.enginespecific_length = htons(nengine);
        msg.opaque.message.body.tap.ttl = ttl;
        msg.opaque.message.body.tap.flags = htons(tap_flags);
        msg.opaque.message.header.request.extlen = 8;
        msg.opaque.message.header.request.vbucket = htons(vbucket);
        item_info_holder info = { .info = { .nvalue = IOV_MAX } };

        switch (event) {
        case TAP_NOOP :
            send_data = true;
            msg.noop.message.header.request.opcode = PROTOCOL_BINARY_CMD_NOOP;
            msg.noop.message.header.request.extlen = 0;
            msg.noop.message.header.request.bodylen = htonl(0);
            memcpy(c->wcurr, msg.noop.bytes, sizeof(msg.noop.bytes));
            add_iov(c, c->wcurr, sizeof(msg.noop.bytes));
            c->wcurr += sizeof(msg.noop.bytes);
            c->wbytes += sizeof(msg.noop.bytes);
            break;
        case TAP_PAUSE :
            more_data = false;
            break;
        case TAP_CHECKPOINT_START:
        case TAP_CHECKPOINT_END:
        case TAP_MUTATION:
            if (!settings.engine.v1->get_item_info(settings.engine.v0, c, it,
                                                   (void*)&info)) {
                settings.engine.v1->release(settings.engine.v0, c, it);
                settings.extensions.logger->log(EXTENSION_LOG_WARNING, c,
                                                "%d: Failed to get item info\n", c->sfd);
                break;
            }
            send_data = true;
            c->ilist[c->ileft++] = it;

            if (event == TAP_CHECKPOINT_START) {
                msg.mutation.message.header.request.opcode =
                    PROTOCOL_BINARY_CMD_TAP_CHECKPOINT_START;
                pthread_mutex_lock(&tap_stats.mutex);
                tap_stats.sent.checkpoint_start++;
                pthread_mutex_unlock(&tap_stats.mutex);
            } else if (event == TAP_CHECKPOINT_END) {
                msg.mutation.message.header.request.opcode =
                    PROTOCOL_BINARY_CMD_TAP_CHECKPOINT_END;
                pthread_mutex_lock(&tap_stats.mutex);
                tap_stats.sent.checkpoint_end++;
                pthread_mutex_unlock(&tap_stats.mutex);
            } else if (event == TAP_MUTATION) {
                msg.mutation.message.header.request.opcode = PROTOCOL_BINARY_CMD_TAP_MUTATION;
                pthread_mutex_lock(&tap_stats.mutex);
                tap_stats.sent.mutation++;
                pthread_mutex_unlock(&tap_stats.mutex);
            }

            msg.mutation.message.header.request.cas = memcached_htonll(info.info.cas);
            msg.mutation.message.header.request.keylen = htons(info.info.nkey);
            msg.mutation.message.header.request.extlen = 16;

            bodylen = 16 + info.info.nkey + nengine;
            if ((tap_flags & TAP_FLAG_NO_VALUE) == 0) {
                bodylen += info.info.nbytes;
            }
            msg.mutation.message.header.request.bodylen = htonl(bodylen);

            if ((tap_flags & TAP_FLAG_NETWORK_BYTE_ORDER) == 0) {
                msg.mutation.message.body.item.flags = htonl(info.info.flags);
            } else {
                msg.mutation.message.body.item.flags = info.info.flags;
            }
            msg.mutation.message.body.item.expiration = htonl(info.info.exptime);
            msg.mutation.message.body.tap.enginespecific_length = htons(nengine);
            msg.mutation.message.body.tap.ttl = ttl;
            msg.mutation.message.body.tap.flags = htons(tap_flags);
            memcpy(c->wcurr, msg.mutation.bytes, sizeof(msg.mutation.bytes));

            add_iov(c, c->wcurr, sizeof(msg.mutation.bytes));
            c->wcurr += sizeof(msg.mutation.bytes);
            c->wbytes += sizeof(msg.mutation.bytes);

            if (nengine > 0) {
                memcpy(c->wcurr, engine, nengine);
                add_iov(c, c->wcurr, nengine);
                c->wcurr += nengine;
                c->wbytes += nengine;
            }

            add_iov(c, info.info.key, info.info.nkey);
            if ((tap_flags & TAP_FLAG_NO_VALUE) == 0) {
                for (int xx = 0; xx < info.info.nvalue; ++xx) {
                    add_iov(c, info.info.value[xx].iov_base,
                            info.info.value[xx].iov_len);
                }
            }

            break;
        case TAP_DELETION:
            /* This is a delete */
            if (!settings.engine.v1->get_item_info(settings.engine.v0, c, it,
                                                   (void*)&info)) {
                settings.engine.v1->release(settings.engine.v0, c, it);
                settings.extensions.logger->log(EXTENSION_LOG_WARNING, c,
                                                "%d: Failed to get item info\n", c->sfd);
                break;
            }
            send_data = true;
            c->ilist[c->ileft++] = it;
            msg.delete.message.header.request.opcode = PROTOCOL_BINARY_CMD_TAP_DELETE;
            msg.delete.message.header.request.cas = memcached_htonll(info.info.cas);
            msg.delete.message.header.request.keylen = htons(info.info.nkey);

            bodylen = 8 + info.info.nkey + nengine;
            if ((tap_flags & TAP_FLAG_NO_VALUE) == 0) {
                bodylen += info.info.nbytes;
            }
            msg.delete.message.header.request.bodylen = htonl(bodylen);

            memcpy(c->wcurr, msg.delete.bytes, sizeof(msg.delete.bytes));
            add_iov(c, c->wcurr, sizeof(msg.delete.bytes));
            c->wcurr += sizeof(msg.delete.bytes);
            c->wbytes += sizeof(msg.delete.bytes);

            if (nengine > 0) {
                memcpy(c->wcurr, engine, nengine);
                add_iov(c, c->wcurr, nengine);
                c->wcurr += nengine;
                c->wbytes += nengine;
            }

            add_iov(c, info.info.key, info.info.nkey);
            if ((tap_flags & TAP_FLAG_NO_VALUE) == 0) {
                for (int xx = 0; xx < info.info.nvalue; ++xx) {
                    add_iov(c, info.info.value[xx].iov_base,
                            info.info.value[xx].iov_len);
                }
            }

            pthread_mutex_lock(&tap_stats.mutex);
            tap_stats.sent.delete++;
            pthread_mutex_unlock(&tap_stats.mutex);
            break;

        case TAP_DISCONNECT:
            disconnect = true;
            more_data = false;
            break;
        case TAP_VBUCKET_SET:
        case TAP_FLUSH:
        case TAP_OPAQUE:
            send_data = true;

            if (event == TAP_OPAQUE) {
                msg.flush.message.header.request.opcode = PROTOCOL_BINARY_CMD_TAP_OPAQUE;
                pthread_mutex_lock(&tap_stats.mutex);
                tap_stats.sent.opaque++;
                pthread_mutex_unlock(&tap_stats.mutex);

            } else if (event == TAP_FLUSH) {
                msg.flush.message.header.request.opcode = PROTOCOL_BINARY_CMD_TAP_FLUSH;
                pthread_mutex_lock(&tap_stats.mutex);
                tap_stats.sent.flush++;
                pthread_mutex_unlock(&tap_stats.mutex);
            } else if (event == TAP_VBUCKET_SET) {
                msg.flush.message.header.request.opcode = PROTOCOL_BINARY_CMD_TAP_VBUCKET_SET;
                msg.flush.message.body.tap.flags = htons(tap_flags);
                pthread_mutex_lock(&tap_stats.mutex);
                tap_stats.sent.vbucket_set++;
                pthread_mutex_unlock(&tap_stats.mutex);
            }

            msg.flush.message.header.request.bodylen = htonl(8 + nengine);
            memcpy(c->wcurr, msg.flush.bytes, sizeof(msg.flush.bytes));
            add_iov(c, c->wcurr, sizeof(msg.flush.bytes));
            c->wcurr += sizeof(msg.flush.bytes);
            c->wbytes += sizeof(msg.flush.bytes);
            if (nengine > 0) {
                memcpy(c->wcurr, engine, nengine);
                add_iov(c, c->wcurr, nengine);
                c->wcurr += nengine;
                c->wbytes += nengine;
            }
            break;
        default:
            abort();
        }
    } while (more_data);

    c->ewouldblock = false;
    if (send_data) {
        conn_set_state(c, conn_mwrite);
        if (disconnect) {
            c->write_and_go = conn_closing;
        } else {
            c->write_and_go = conn_ship_log;
        }
    } else {
        if (disconnect) {
            conn_set_state(c, conn_closing);
        } else {
            /* No more items to ship to the slave at this time.. suspend.. */
            if (settings.verbose > 1) {
                settings.extensions.logger->log(EXTENSION_LOG_DEBUG, c,
                                                "%d: No more items in tap log.. waiting\n",
                                                c->sfd);
            }
            c->ewouldblock = true;
        }
    }
}


static ENGINE_ERROR_CODE default_unknown_command(EXTENSION_BINARY_PROTOCOL_DESCRIPTOR *descriptor,
                                                 ENGINE_HANDLE* handle,
                                                 const void* cookie,
                                                 protocol_binary_request_header *request,
                                                 ADD_RESPONSE response)
{
    return settings.engine.v1->unknown_command(handle, cookie, request, response);
}

struct request_lookup {
    EXTENSION_BINARY_PROTOCOL_DESCRIPTOR *descriptor;
    BINARY_COMMAND_CALLBACK callback;
};

static struct request_lookup request_handlers[0x100];

static void initialize_binary_lookup_map(void) {
    for (int ii = 0; ii < 0x100; ++ii) {
        request_handlers[ii].descriptor = NULL;
        request_handlers[ii].callback = default_unknown_command;
    }
}

static void setup_binary_lookup_cmd(EXTENSION_BINARY_PROTOCOL_DESCRIPTOR *descriptor,
                                    uint8_t cmd,
                                    BINARY_COMMAND_CALLBACK new_handler) {
    request_handlers[cmd].descriptor = descriptor;
    request_handlers[cmd].callback = new_handler;
}

static void process_bin_unknown_packet(conn *c) {
    void *packet = c->rcurr - (c->binary_header.request.bodylen +
                               sizeof(c->binary_header));

    ENGINE_ERROR_CODE ret = c->aiostat;
    c->aiostat = ENGINE_SUCCESS;
    c->ewouldblock = false;

    if (ret == ENGINE_SUCCESS) {
        struct request_lookup *rq = request_handlers + c->binary_header.request.opcode;
        ret = rq->callback(rq->descriptor, settings.engine.v0, c, packet,
                           binary_response_handler);
    }

    switch (ret) {
    case ENGINE_SUCCESS:
        if (c->dynamic_buffer.buffer != NULL) {
            write_and_free(c, c->dynamic_buffer.buffer, c->dynamic_buffer.offset);
            c->dynamic_buffer.buffer = NULL;
        } else {
            conn_set_state(c, conn_new_cmd);
        }
        break;
    case ENGINE_EWOULDBLOCK:
        c->ewouldblock = true;
        break;
    case ENGINE_DISCONNECT:
        conn_set_state(c, conn_closing);
        break;
    default:
        // Release the dynamic buffer.. it may be partial..
        free(c->dynamic_buffer.buffer);
        c->dynamic_buffer.buffer = NULL;
        write_bin_packet(c, engine_error_2_protocol_error(ret), 0);
    }
}

static void process_bin_tap_connect(conn *c) {
    char *packet = (c->rcurr - (c->binary_header.request.bodylen +
                                sizeof(c->binary_header)));
    protocol_binary_request_tap_connect *req = (void*)packet;
    const char *key = packet + sizeof(req->bytes);
    const char *data = key + c->binary_header.request.keylen;
    uint32_t flags = 0;
    size_t ndata = c->binary_header.request.bodylen -
        c->binary_header.request.extlen -
        c->binary_header.request.keylen;

    if (c->binary_header.request.extlen == 4) {
        flags = ntohl(req->message.body.flags);

        if (flags & TAP_CONNECT_FLAG_BACKFILL) {
            /* the userdata has to be at least 8 bytes! */
            if (ndata < 8) {
                settings.extensions.logger->log(EXTENSION_LOG_WARNING, c,
                                                "%d: ERROR: Invalid tap connect message\n",
                                                c->sfd);
                conn_set_state(c, conn_closing);
                return ;
            }
        }
    } else {
        data -= 4;
        key -= 4;
    }

    if (settings.verbose && c->binary_header.request.keylen > 0) {
        char buffer[1024];
        int len = c->binary_header.request.keylen;
        if (len >= sizeof(buffer)) {
            len = sizeof(buffer) - 1;
        }
        memcpy(buffer, key, len);
        buffer[len] = '\0';
        settings.extensions.logger->log(EXTENSION_LOG_DEBUG, c,
                                        "%d: Trying to connect with named tap connection: <%s>\n",
                                        c->sfd, buffer);
    }

    TAP_ITERATOR iterator = settings.engine.v1->get_tap_iterator(
        settings.engine.v0, c, key, c->binary_header.request.keylen,
        flags, data, ndata);

    if (iterator == NULL) {
        settings.extensions.logger->log(EXTENSION_LOG_WARNING, c,
                                        "%d: FATAL: The engine does not support tap\n",
                                        c->sfd);
        write_bin_packet(c, PROTOCOL_BINARY_RESPONSE_NOT_SUPPORTED, 0);
        c->write_and_go = conn_closing;
    } else {
        c->tap_iterator = iterator;
        c->which = EV_WRITE;
        conn_set_state(c, conn_ship_log);
    }
}

static void process_bin_tap_packet(tap_event_t event, conn *c) {
    assert(c != NULL);
    char *packet = (c->rcurr - (c->binary_header.request.bodylen +
                                sizeof(c->binary_header)));
    protocol_binary_request_tap_no_extras *tap = (void*)packet;
    uint16_t nengine = ntohs(tap->message.body.tap.enginespecific_length);
    uint16_t tap_flags = ntohs(tap->message.body.tap.flags);
    uint32_t seqno = ntohl(tap->message.header.request.opaque);
    uint8_t ttl = tap->message.body.tap.ttl;
    char *engine_specific = packet + sizeof(tap->bytes);
    char *key = engine_specific + nengine;
    uint16_t nkey = c->binary_header.request.keylen;
    char *data = key + nkey;
    uint32_t flags = 0;
    uint32_t exptime = 0;
    uint32_t ndata = c->binary_header.request.bodylen - nengine - nkey - 8;
    ENGINE_ERROR_CODE ret = c->aiostat;

    if (ttl == 0) {
        ret = ENGINE_EINVAL;
    } else {
        if (event == TAP_MUTATION || event == TAP_CHECKPOINT_START ||
            event == TAP_CHECKPOINT_END) {
            protocol_binary_request_tap_mutation *mutation = (void*)tap;

            // engine_specific data in protocol_binary_request_tap_mutation is
            // at a different offset than protocol_binary_request_tap_no_extras
            engine_specific = packet + sizeof(mutation->bytes);

            flags = mutation->message.body.item.flags;
            if ((tap_flags & TAP_FLAG_NETWORK_BYTE_ORDER) == 0) {
                flags = ntohl(flags);
            }

            exptime = ntohl(mutation->message.body.item.expiration);
            key += 8;
            data += 8;
            ndata -= 8;
        }

        if (ret == ENGINE_SUCCESS) {
            ret = settings.engine.v1->tap_notify(settings.engine.v0, c,
                                                 engine_specific, nengine,
                                                 ttl - 1, tap_flags,
                                                 event, seqno,
                                                 key, nkey,
                                                 flags, exptime,
                                                 memcached_ntohll(tap->message.header.request.cas),
                                                 data, ndata,
                                                 c->binary_header.request.vbucket);
        }
    }

    switch (ret) {
    case ENGINE_DISCONNECT:
        conn_set_state(c, conn_closing);
        break;
    case ENGINE_EWOULDBLOCK:
        c->ewouldblock = true;
        break;
    default:
        if ((tap_flags & TAP_FLAG_ACK) || (ret != ENGINE_SUCCESS)) {
            write_bin_packet(c, engine_error_2_protocol_error(ret), 0);
        } else {
            conn_set_state(c, conn_new_cmd);
        }
    }
}

static void process_bin_tap_ack(conn *c) {
    assert(c != NULL);
    char *packet = (c->rcurr - (c->binary_header.request.bodylen +
                                sizeof(c->binary_header)));
    protocol_binary_response_no_extras *rsp = (void*)packet;
    uint32_t seqno = ntohl(rsp->message.header.response.opaque);
    uint16_t status = ntohs(rsp->message.header.response.status);
    char *key = packet + sizeof(rsp->bytes);

    ENGINE_ERROR_CODE ret = ENGINE_DISCONNECT;
    if (settings.engine.v1->tap_notify != NULL) {
        ret = settings.engine.v1->tap_notify(settings.engine.v0, c, NULL, 0, 0, status,
                                             TAP_ACK, seqno, key,
                                             c->binary_header.request.keylen, 0, 0,
                                             0, NULL, 0, 0);
    }

    if (ret == ENGINE_DISCONNECT) {
        conn_set_state(c, conn_closing);
    } else {
        conn_set_state(c, conn_ship_log);
    }
}

/**
 * We received a noop response.. just ignore it
 */
static void process_bin_noop_response(conn *c) {
    assert(c != NULL);
    conn_set_state(c, conn_new_cmd);
}

static void process_bin_verbosity(conn *c) {
    char *packet = (c->rcurr - (c->binary_header.request.bodylen +
                                sizeof(c->binary_header)));
    protocol_binary_request_verbosity *req = (void*)packet;
    uint32_t level = (uint32_t)ntohl(req->message.body.level);
    if (level > MAX_VERBOSITY_LEVEL) {
        level = MAX_VERBOSITY_LEVEL;
    }
    settings.verbose = (int)level;
    perform_callbacks(ON_LOG_LEVEL, NULL, NULL);
    write_bin_response(c, NULL, 0, 0, 0);
}

static void process_bin_packet(conn *c) {
    /* @todo this should be an array of funciton pointers and call through */
    switch (c->binary_header.request.opcode) {
    case PROTOCOL_BINARY_CMD_TAP_CONNECT:
        pthread_mutex_lock(&tap_stats.mutex);
        tap_stats.received.connect++;
        pthread_mutex_unlock(&tap_stats.mutex);
        conn_set_state(c, conn_add_tap_client);
        break;
    case PROTOCOL_BINARY_CMD_TAP_MUTATION:
        pthread_mutex_lock(&tap_stats.mutex);
        tap_stats.received.mutation++;
        pthread_mutex_unlock(&tap_stats.mutex);
        process_bin_tap_packet(TAP_MUTATION, c);
        break;
    case PROTOCOL_BINARY_CMD_TAP_CHECKPOINT_START:
        pthread_mutex_lock(&tap_stats.mutex);
        tap_stats.received.checkpoint_start++;
        pthread_mutex_unlock(&tap_stats.mutex);
        process_bin_tap_packet(TAP_CHECKPOINT_START, c);
        break;
    case PROTOCOL_BINARY_CMD_TAP_CHECKPOINT_END:
        pthread_mutex_lock(&tap_stats.mutex);
        tap_stats.received.checkpoint_end++;
        pthread_mutex_unlock(&tap_stats.mutex);
        process_bin_tap_packet(TAP_CHECKPOINT_END, c);
        break;
    case PROTOCOL_BINARY_CMD_TAP_DELETE:
        pthread_mutex_lock(&tap_stats.mutex);
        tap_stats.received.delete++;
        pthread_mutex_unlock(&tap_stats.mutex);
        process_bin_tap_packet(TAP_DELETION, c);
        break;
    case PROTOCOL_BINARY_CMD_TAP_FLUSH:
        pthread_mutex_lock(&tap_stats.mutex);
        tap_stats.received.flush++;
        pthread_mutex_unlock(&tap_stats.mutex);
        process_bin_tap_packet(TAP_FLUSH, c);
        break;
    case PROTOCOL_BINARY_CMD_TAP_OPAQUE:
        pthread_mutex_lock(&tap_stats.mutex);
        tap_stats.received.opaque++;
        pthread_mutex_unlock(&tap_stats.mutex);
        process_bin_tap_packet(TAP_OPAQUE, c);
        break;
    case PROTOCOL_BINARY_CMD_TAP_VBUCKET_SET:
        pthread_mutex_lock(&tap_stats.mutex);
        tap_stats.received.vbucket_set++;
        pthread_mutex_unlock(&tap_stats.mutex);
        process_bin_tap_packet(TAP_VBUCKET_SET, c);
        break;
    case PROTOCOL_BINARY_CMD_VERBOSITY:
        process_bin_verbosity(c);
        break;
    default:
        process_bin_unknown_packet(c);
    }
}

typedef void (*RESPONSE_HANDLER)(conn*);
/**
 * A map between the response packets op-code and the function to handle
 * the response message.
 */
static RESPONSE_HANDLER response_handlers[256] = {
    [PROTOCOL_BINARY_CMD_NOOP] = process_bin_noop_response,
    [PROTOCOL_BINARY_CMD_TAP_MUTATION] = process_bin_tap_ack,
    [PROTOCOL_BINARY_CMD_TAP_DELETE] = process_bin_tap_ack,
    [PROTOCOL_BINARY_CMD_TAP_FLUSH] = process_bin_tap_ack,
    [PROTOCOL_BINARY_CMD_TAP_OPAQUE] = process_bin_tap_ack,
    [PROTOCOL_BINARY_CMD_TAP_VBUCKET_SET] = process_bin_tap_ack,
    [PROTOCOL_BINARY_CMD_TAP_CHECKPOINT_START] = process_bin_tap_ack,
    [PROTOCOL_BINARY_CMD_TAP_CHECKPOINT_END] = process_bin_tap_ack
};

static void dispatch_bin_command(conn *c) {
    int protocol_error = 0;

    int extlen = c->binary_header.request.extlen;
    uint16_t keylen = c->binary_header.request.keylen;
    uint32_t bodylen = c->binary_header.request.bodylen;

    if (settings.require_sasl && !authenticated(c)) {
        write_bin_packet(c, PROTOCOL_BINARY_RESPONSE_AUTH_ERROR, 0);
        c->write_and_go = conn_closing;
        return;
    }

    MEMCACHED_PROCESS_COMMAND_START(c->sfd, c->rcurr, c->rbytes);
    c->noreply = true;

    /* binprot supports 16bit keys, but internals are still 8bit */
    if (keylen > KEY_MAX_LENGTH) {
        handle_binary_protocol_error(c);
        return;
    }

    switch (c->cmd) {
    case PROTOCOL_BINARY_CMD_SETQ:
        c->cmd = PROTOCOL_BINARY_CMD_SET;
        break;
    case PROTOCOL_BINARY_CMD_ADDQ:
        c->cmd = PROTOCOL_BINARY_CMD_ADD;
        break;
    case PROTOCOL_BINARY_CMD_REPLACEQ:
        c->cmd = PROTOCOL_BINARY_CMD_REPLACE;
        break;
    case PROTOCOL_BINARY_CMD_DELETEQ:
        c->cmd = PROTOCOL_BINARY_CMD_DELETE;
        break;
    case PROTOCOL_BINARY_CMD_INCREMENTQ:
        c->cmd = PROTOCOL_BINARY_CMD_INCREMENT;
        break;
    case PROTOCOL_BINARY_CMD_DECREMENTQ:
        c->cmd = PROTOCOL_BINARY_CMD_DECREMENT;
        break;
    case PROTOCOL_BINARY_CMD_QUITQ:
        c->cmd = PROTOCOL_BINARY_CMD_QUIT;
        break;
    case PROTOCOL_BINARY_CMD_FLUSHQ:
        c->cmd = PROTOCOL_BINARY_CMD_FLUSH;
        break;
    case PROTOCOL_BINARY_CMD_APPENDQ:
        c->cmd = PROTOCOL_BINARY_CMD_APPEND;
        break;
    case PROTOCOL_BINARY_CMD_PREPENDQ:
        c->cmd = PROTOCOL_BINARY_CMD_PREPEND;
        break;
    case PROTOCOL_BINARY_CMD_GETQ:
        c->cmd = PROTOCOL_BINARY_CMD_GET;
        break;
    case PROTOCOL_BINARY_CMD_GETKQ:
        c->cmd = PROTOCOL_BINARY_CMD_GETK;
        break;
    default:
        c->noreply = false;
    }

    switch (c->cmd) {
        case PROTOCOL_BINARY_CMD_VERSION:
            if (extlen == 0 && keylen == 0 && bodylen == 0) {
                write_bin_response(c, VERSION, 0, 0, strlen(VERSION));
            } else {
                protocol_error = 1;
            }
            break;
        case PROTOCOL_BINARY_CMD_FLUSH:
            if (keylen == 0 && bodylen == extlen && (extlen == 0 || extlen == 4)) {
                bin_read_key(c, bin_read_flush_exptime, extlen);
            } else {
                protocol_error = 1;
            }
            break;
        case PROTOCOL_BINARY_CMD_NOOP:
            if (extlen == 0 && keylen == 0 && bodylen == 0) {
                write_bin_response(c, NULL, 0, 0, 0);
            } else {
                protocol_error = 1;
            }
            break;
        case PROTOCOL_BINARY_CMD_SET: /* FALLTHROUGH */
        case PROTOCOL_BINARY_CMD_ADD: /* FALLTHROUGH */
        case PROTOCOL_BINARY_CMD_REPLACE:
            if (extlen == 8 && keylen != 0 && bodylen >= (keylen + 8)) {
                bin_read_key(c, bin_reading_set_header, 8);
            } else {
                protocol_error = 1;
            }
            break;
        case PROTOCOL_BINARY_CMD_GETQ:  /* FALLTHROUGH */
        case PROTOCOL_BINARY_CMD_GET:   /* FALLTHROUGH */
        case PROTOCOL_BINARY_CMD_GETKQ: /* FALLTHROUGH */
        case PROTOCOL_BINARY_CMD_GETK:
            if (extlen == 0 && bodylen == keylen && keylen > 0) {
                bin_read_key(c, bin_reading_get_key, 0);
            } else {
                protocol_error = 1;
            }
            break;
        case PROTOCOL_BINARY_CMD_DELETE:
            if (keylen > 0 && extlen == 0 && bodylen == keylen) {
                bin_read_key(c, bin_reading_del_header, extlen);
            } else {
                protocol_error = 1;
            }
            break;
        case PROTOCOL_BINARY_CMD_INCREMENT:
        case PROTOCOL_BINARY_CMD_DECREMENT:
            if (keylen > 0 && extlen == 20 && bodylen == (keylen + extlen)) {
                bin_read_key(c, bin_reading_incr_header, 20);
            } else {
                protocol_error = 1;
            }
            break;
        case PROTOCOL_BINARY_CMD_APPEND:
        case PROTOCOL_BINARY_CMD_PREPEND:
            if (keylen > 0 && extlen == 0) {
                bin_read_key(c, bin_reading_set_header, 0);
            } else {
                protocol_error = 1;
            }
            break;
        case PROTOCOL_BINARY_CMD_STAT:
            if (extlen == 0) {
                bin_read_key(c, bin_reading_stat, 0);
            } else {
                protocol_error = 1;
            }
            break;
        case PROTOCOL_BINARY_CMD_QUIT:
            if (keylen == 0 && extlen == 0 && bodylen == 0) {
                write_bin_response(c, NULL, 0, 0, 0);
                c->write_and_go = conn_closing;
                if (c->noreply) {
                    conn_set_state(c, conn_closing);
                }
            } else {
                protocol_error = 1;
            }
            break;
       case PROTOCOL_BINARY_CMD_TAP_CONNECT:
            if (settings.engine.v1->get_tap_iterator == NULL) {
                write_bin_packet(c, PROTOCOL_BINARY_RESPONSE_NOT_SUPPORTED, bodylen);
            } else {
                bin_read_chunk(c, bin_reading_packet,
                               c->binary_header.request.bodylen);
            }
            break;
       case PROTOCOL_BINARY_CMD_TAP_MUTATION:
       case PROTOCOL_BINARY_CMD_TAP_CHECKPOINT_START:
       case PROTOCOL_BINARY_CMD_TAP_CHECKPOINT_END:
       case PROTOCOL_BINARY_CMD_TAP_DELETE:
       case PROTOCOL_BINARY_CMD_TAP_FLUSH:
       case PROTOCOL_BINARY_CMD_TAP_OPAQUE:
       case PROTOCOL_BINARY_CMD_TAP_VBUCKET_SET:
            if (settings.engine.v1->tap_notify == NULL) {
                write_bin_packet(c, PROTOCOL_BINARY_RESPONSE_NOT_SUPPORTED, bodylen);
            } else {
                bin_read_chunk(c, bin_reading_packet, c->binary_header.request.bodylen);
            }
            break;
#ifdef SASL_ENABLED
        case PROTOCOL_BINARY_CMD_SASL_LIST_MECHS:
            if (extlen == 0 && keylen == 0 && bodylen == 0) {
                bin_list_sasl_mechs(c);
            } else {
                protocol_error = 1;
            }
            break;
        case PROTOCOL_BINARY_CMD_SASL_AUTH:
        case PROTOCOL_BINARY_CMD_SASL_STEP:
            if (extlen == 0 && keylen != 0) {
                bin_read_key(c, bin_reading_sasl_auth, 0);
            } else {
                protocol_error = 1;
            }
            break;
#endif
        case PROTOCOL_BINARY_CMD_VERBOSITY:
            if (extlen == 4 && keylen == 0 && bodylen == 4) {
                bin_read_chunk(c, bin_reading_packet,
                               c->binary_header.request.bodylen);
            } else {
                protocol_error = 1;
            }
            break;
        default:
            if (settings.engine.v1->unknown_command == NULL) {
                write_bin_packet(c, PROTOCOL_BINARY_RESPONSE_UNKNOWN_COMMAND,
                                bodylen);
            } else {
                bin_read_chunk(c, bin_reading_packet, c->binary_header.request.bodylen);
            }
    }

    if (protocol_error)
        handle_binary_protocol_error(c);
}

static void process_bin_update(conn *c) {
    char *key;
    uint16_t nkey;
    uint32_t vlen;
    item *it;
    protocol_binary_request_set* req = binary_get_request(c);

    assert(c != NULL);

    key = binary_get_key(c);
    nkey = c->binary_header.request.keylen;

    /* fix byteorder in the request */
    req->message.body.flags = req->message.body.flags;
    rel_time_t expiration = ntohl(req->message.body.expiration);

    vlen = c->binary_header.request.bodylen - (nkey + c->binary_header.request.extlen);

    if (settings.verbose > 1) {
        char buffer[1024];
        const char *prefix;
        if (c->cmd == PROTOCOL_BINARY_CMD_ADD) {
            prefix = "ADD";
        } else if (c->cmd == PROTOCOL_BINARY_CMD_SET) {
            prefix = "SET";
        } else {
            prefix = "REPLACE";
        }

        size_t nw;
        nw = key_to_printable_buffer(buffer, sizeof(buffer), c->sfd, true,
                                     prefix, key, nkey);

        if (nw != -1) {
            if (snprintf(buffer + nw, sizeof(buffer) - nw,
                         " Value len is %d\n", vlen)) {
                settings.extensions.logger->log(EXTENSION_LOG_DEBUG, c, "%s",
                                                buffer);
            }
        }
    }

    if (settings.detail_enabled) {
        stats_prefix_record_set(key, nkey);
    }

    ENGINE_ERROR_CODE ret = c->aiostat;
    c->aiostat = ENGINE_SUCCESS;
    c->ewouldblock = false;
    item_info_holder info = { .info = { .nvalue = 1 } };

    if (ret == ENGINE_SUCCESS) {
        ret = settings.engine.v1->allocate(settings.engine.v0, c,
                                           &it, key, nkey,
                                           vlen,
                                           req->message.body.flags,
                                           expiration);
        if (ret == ENGINE_SUCCESS && !settings.engine.v1->get_item_info(settings.engine.v0,
                                                                        c, it,
                                                                        (void*)&info)) {
            settings.engine.v1->release(settings.engine.v0, c, it);
            write_bin_packet(c, PROTOCOL_BINARY_RESPONSE_EINTERNAL, 0);
            return;
        }
    }

    switch (ret) {
    case ENGINE_SUCCESS:
        item_set_cas(c, it, c->binary_header.request.cas);

        switch (c->cmd) {
        case PROTOCOL_BINARY_CMD_ADD:
            c->store_op = OPERATION_ADD;
            break;
        case PROTOCOL_BINARY_CMD_SET:
            if (c->binary_header.request.cas != 0) {
                c->store_op = OPERATION_CAS;
            } else {
                c->store_op = OPERATION_SET;
            }
            break;
        case PROTOCOL_BINARY_CMD_REPLACE:
            if (c->binary_header.request.cas != 0) {
                c->store_op = OPERATION_CAS;
            } else {
                c->store_op = OPERATION_REPLACE;
            }
            break;
        default:
            assert(0);
        }

        c->item = it;
        c->ritem = info.info.value[0].iov_base;
        c->rlbytes = vlen;
        conn_set_state(c, conn_nread);
        c->substate = bin_read_set_value;
        break;
    case ENGINE_EWOULDBLOCK:
        c->ewouldblock = true;
        break;
    case ENGINE_DISCONNECT:
        c->state = conn_closing;
        break;
    default:
        if (ret == ENGINE_E2BIG) {
            write_bin_packet(c, PROTOCOL_BINARY_RESPONSE_E2BIG, vlen);
        } else {
            write_bin_packet(c, PROTOCOL_BINARY_RESPONSE_ENOMEM, vlen);
        }

        /*
         * Avoid stale data persisting in cache because we failed alloc.
         * Unacceptable for SET (but only if cas matches).
         * Anywhere else too?
         */
        if (c->cmd == PROTOCOL_BINARY_CMD_SET) {
            /* @todo fix this for the ASYNC interface! */
            settings.engine.v1->remove(settings.engine.v0, c, key, nkey,
                                       memcached_ntohll(req->message.header.request.cas),
                                       c->binary_header.request.vbucket);
        }

        /* swallow the data line */
        c->write_and_go = conn_swallow;
    }
}

static void process_bin_append_prepend(conn *c) {
    char *key;
    int nkey;
    int vlen;
    item *it;

    assert(c != NULL);

    key = binary_get_key(c);
    nkey = c->binary_header.request.keylen;
    vlen = c->binary_header.request.bodylen - nkey;

    if (settings.verbose > 1) {
        settings.extensions.logger->log(EXTENSION_LOG_DEBUG, c,
                                        "Value len is %d\n", vlen);
    }

    if (settings.detail_enabled) {
        stats_prefix_record_set(key, nkey);
    }

    ENGINE_ERROR_CODE ret = c->aiostat;
    c->aiostat = ENGINE_SUCCESS;
    c->ewouldblock = false;
    item_info_holder info = { .info =  { .nvalue = 1 } };

    if (ret == ENGINE_SUCCESS) {
        ret = settings.engine.v1->allocate(settings.engine.v0, c,
                                           &it, key, nkey,
                                           vlen, 0, 0);
        if (ret == ENGINE_SUCCESS && !settings.engine.v1->get_item_info(settings.engine.v0,
                                                                        c, it,
                                                                        (void*)&info)) {
            settings.engine.v1->release(settings.engine.v0, c, it);
            write_bin_packet(c, PROTOCOL_BINARY_RESPONSE_EINTERNAL, 0);
            return;
        }
    }

    switch (ret) {
    case ENGINE_SUCCESS:
        item_set_cas(c, it, c->binary_header.request.cas);

        switch (c->cmd) {
        case PROTOCOL_BINARY_CMD_APPEND:
            c->store_op = OPERATION_APPEND;
            break;
        case PROTOCOL_BINARY_CMD_PREPEND:
            c->store_op = OPERATION_PREPEND;
            break;
        default:
            assert(0);
        }

        c->item = it;
        c->ritem = info.info.value[0].iov_base;
        c->rlbytes = vlen;
        conn_set_state(c, conn_nread);
        c->substate = bin_read_set_value;
        break;
    case ENGINE_EWOULDBLOCK:
        c->ewouldblock = true;
        break;
    case ENGINE_DISCONNECT:
        c->state = conn_closing;
        break;
    default:
        if (ret == ENGINE_E2BIG) {
            write_bin_packet(c, PROTOCOL_BINARY_RESPONSE_E2BIG, vlen);
        } else {
            write_bin_packet(c, PROTOCOL_BINARY_RESPONSE_ENOMEM, vlen);
        }
        /* swallow the data line */
        c->write_and_go = conn_swallow;
    }
}

static void process_bin_flush(conn *c) {
    time_t exptime = 0;
    protocol_binary_request_flush* req = binary_get_request(c);

    if (c->binary_header.request.extlen == sizeof(req->message.body)) {
        exptime = ntohl(req->message.body.expiration);
    }

    if (settings.verbose > 1) {
        settings.extensions.logger->log(EXTENSION_LOG_DEBUG, c,
                                        "%d: flush %ld", c->sfd,
                                        (long)exptime);
    }

    ENGINE_ERROR_CODE ret;
    ret = settings.engine.v1->flush(settings.engine.v0, c, exptime);

    if (ret == ENGINE_SUCCESS) {
        write_bin_response(c, NULL, 0, 0, 0);
    } else if (ret == ENGINE_ENOTSUP) {
        write_bin_packet(c, PROTOCOL_BINARY_RESPONSE_NOT_SUPPORTED, 0);
    } else {
        write_bin_packet(c, PROTOCOL_BINARY_RESPONSE_EINVAL, 0);
    }
    STATS_NOKEY(c, cmd_flush);
}

static void process_bin_delete(conn *c) {
    protocol_binary_request_delete* req = binary_get_request(c);

    char* key = binary_get_key(c);
    size_t nkey = c->binary_header.request.keylen;

    assert(c != NULL);

    if (settings.verbose > 1) {
        char buffer[1024];
        if (key_to_printable_buffer(buffer, sizeof(buffer), c->sfd, true,
                                    "DELETE", key, nkey) != -1) {
            settings.extensions.logger->log(EXTENSION_LOG_DEBUG, c, "%s\n",
                                            buffer);
        }
    }

    ENGINE_ERROR_CODE ret = c->aiostat;
    c->aiostat = ENGINE_SUCCESS;
    c->ewouldblock = false;

    if (ret == ENGINE_SUCCESS) {
        if (settings.detail_enabled) {
            stats_prefix_record_delete(key, nkey);
        }
        ret = settings.engine.v1->remove(settings.engine.v0, c, key, nkey,
                                         memcached_ntohll(req->message.header.request.cas),
                                         c->binary_header.request.vbucket);
    }

    /* For some reason the SLAB_INCR tries to access this... */
    item_info_holder info = { .info = { .nvalue = 1 } };
    switch (ret) {
    case ENGINE_SUCCESS:
        write_bin_response(c, NULL, 0, 0, 0);
        SLAB_INCR(c, delete_hits, key, nkey);
        break;
    case ENGINE_KEY_EEXISTS:
        write_bin_packet(c, PROTOCOL_BINARY_RESPONSE_KEY_EEXISTS, 0);
        break;
    case ENGINE_KEY_ENOENT:
        write_bin_packet(c, PROTOCOL_BINARY_RESPONSE_KEY_ENOENT, 0);
        STATS_INCR(c, delete_misses, key, nkey);
        break;
    case ENGINE_NOT_MY_VBUCKET:
        write_bin_packet(c, PROTOCOL_BINARY_RESPONSE_NOT_MY_VBUCKET, 0);
        break;
    case ENGINE_EWOULDBLOCK:
        c->ewouldblock = true;
        break;
    default:
        write_bin_packet(c, PROTOCOL_BINARY_RESPONSE_EINVAL, 0);
    }
}

static void complete_nread_binary(conn *c) {
    assert(c != NULL);
    assert(c->cmd >= 0);

    switch(c->substate) {
    case bin_reading_set_header:
        if (c->cmd == PROTOCOL_BINARY_CMD_APPEND ||
                c->cmd == PROTOCOL_BINARY_CMD_PREPEND) {
            process_bin_append_prepend(c);
        } else {
            process_bin_update(c);
        }
        break;
    case bin_read_set_value:
        complete_update_bin(c);
        break;
    case bin_reading_get_key:
        process_bin_get(c);
        break;
    case bin_reading_stat:
        process_bin_stat(c);
        break;
    case bin_reading_del_header:
        process_bin_delete(c);
        break;
    case bin_reading_incr_header:
        complete_incr_bin(c);
        break;
    case bin_read_flush_exptime:
        process_bin_flush(c);
        break;
    case bin_reading_sasl_auth:
        process_bin_sasl_auth(c);
        break;
    case bin_reading_sasl_auth_data:
        process_bin_complete_sasl_auth(c);
        break;
    case bin_reading_packet:
        if (c->binary_header.request.magic == PROTOCOL_BINARY_RES) {
            RESPONSE_HANDLER handler;
            handler = response_handlers[c->binary_header.request.opcode];
            if (handler) {
                handler(c);
            } else {
                settings.extensions.logger->log(EXTENSION_LOG_INFO, c,
                       "%d: ERROR: Unsupported response packet received: %u\n",
                        c->sfd, (unsigned int)c->binary_header.request.opcode);
                conn_set_state(c, conn_closing);
            }
        } else {
            process_bin_packet(c);
        }
        break;
    default:
        settings.extensions.logger->log(EXTENSION_LOG_WARNING, c,
                "Not handling substate %d\n", c->substate);
        abort();
    }
}

static void reset_cmd_handler(conn *c) {
    c->sbytes = 0;
    c->ascii_cmd = NULL;
    c->cmd = -1;
    c->substate = bin_no_state;
    if(c->item != NULL) {
        settings.engine.v1->release(settings.engine.v0, c, c->item);
        c->item = NULL;
    }
    conn_shrink(c);
    if (c->rbytes > 0) {
        conn_set_state(c, conn_parse_cmd);
    } else {
        conn_set_state(c, conn_waiting);
    }
}

static ENGINE_ERROR_CODE ascii_response_handler(const void *cookie,
                                                int nbytes,
                                                const char *dta)
{
    conn *c = (conn*)cookie;
    if (!grow_dynamic_buffer(c, nbytes)) {
        if (settings.verbose > 0) {
            settings.extensions.logger->log(EXTENSION_LOG_INFO, c,
                    "<%d ERROR: Failed to allocate memory for response\n",
                    c->sfd);
        }
        return ENGINE_ENOMEM;
    }

    char *buf = c->dynamic_buffer.buffer + c->dynamic_buffer.offset;
    memcpy(buf, dta, nbytes);
    c->dynamic_buffer.offset += nbytes;

    return ENGINE_SUCCESS;
}

static void complete_nread_ascii(conn *c) {
    if (c->ascii_cmd != NULL) {
        c->ewouldblock = false;
        switch (c->ascii_cmd->execute(c->ascii_cmd->cookie, c, 0, NULL,
                                      ascii_response_handler)) {
        case ENGINE_SUCCESS:
            if (c->dynamic_buffer.buffer != NULL) {
                write_and_free(c, c->dynamic_buffer.buffer,
                               c->dynamic_buffer.offset);
                c->dynamic_buffer.buffer = NULL;
            } else {
                conn_set_state(c, conn_new_cmd);
            }
            break;
        case ENGINE_EWOULDBLOCK:
            c->ewouldblock = true;
            break;
        case ENGINE_DISCONNECT:
        default:
            conn_set_state(c, conn_closing);
        }
    } else {
        complete_update_ascii(c);
    }
}

static void complete_nread(conn *c) {
    assert(c != NULL);
    assert(c->protocol == ascii_prot
           || c->protocol == binary_prot);

    if (c->protocol == ascii_prot) {
        complete_nread_ascii(c);
    } else if (c->protocol == binary_prot) {
        complete_nread_binary(c);
    }
}

#define COMMAND_TOKEN 0
#define SUBCOMMAND_TOKEN 1
#define KEY_TOKEN 1

#define MAX_TOKENS 30

/*
 * Tokenize the command string by replacing whitespace with '\0' and update
 * the token array tokens with pointer to start of each token and length.
 * Returns total number of tokens.  The last valid token is the terminal
 * token (value points to the first unprocessed character of the string and
 * length zero).
 *
 * Usage example:
 *
 *  while(tokenize_command(command, ncommand, tokens, max_tokens) > 0) {
 *      for(int ix = 0; tokens[ix].length != 0; ix++) {
 *          ...
 *      }
 *      ncommand = tokens[ix].value - command;
 *      command  = tokens[ix].value;
 *   }
 */
static size_t tokenize_command(char *command, token_t *tokens, const size_t max_tokens) {
    char *s, *e;
    size_t ntokens = 0;

    assert(command != NULL && tokens != NULL && max_tokens > 1);

    for (s = e = command; ntokens < max_tokens - 1; ++e) {
        if (*e == ' ') {
            if (s != e) {
                tokens[ntokens].value = s;
                tokens[ntokens].length = e - s;
                ntokens++;
                *e = '\0';
            }
            s = e + 1;
        }
        else if (*e == '\0') {
            if (s != e) {
                tokens[ntokens].value = s;
                tokens[ntokens].length = e - s;
                ntokens++;
            }

            break; /* string end */
        }
    }

    /*
     * If we scanned the whole string, the terminal value pointer is null,
     * otherwise it is the first unprocessed character.
     */
    tokens[ntokens].value =  *e == '\0' ? NULL : e;
    tokens[ntokens].length = 0;
    ntokens++;

    return ntokens;
}

static void detokenize(token_t *tokens, int ntokens, char **out, int *nbytes) {
    int i, nb;
    char *buf, *p;

    nb = ntokens; // account for spaces, which is ntokens-1, plus the null
    for (i = 0; i < ntokens; ++i) {
        nb += tokens[i].length;
    }

    buf = malloc(nb * sizeof(char));
    if (buf != NULL) {
        p = buf;
        for (i = 0; i < ntokens; ++i) {
            memcpy(p, tokens[i].value, tokens[i].length);
            p += tokens[i].length;
            *p = ' ';
            p++;
        }
        buf[nb - 1] = '\0';
        *nbytes = nb - 1;
        *out = buf;
    }
}


/* set up a connection to write a buffer then free it, used for stats */
static void write_and_free(conn *c, char *buf, int bytes) {
    if (buf) {
        c->write_and_free = buf;
        c->wcurr = buf;
        c->wbytes = bytes;
        conn_set_state(c, conn_write);
        c->write_and_go = conn_new_cmd;
    } else {
        out_string(c, "SERVER_ERROR out of memory writing stats");
    }
}

static inline bool set_noreply_maybe(conn *c, token_t *tokens, size_t ntokens)
{
    int noreply_index = ntokens - 2;

    /*
      NOTE: this function is not the first place where we are going to
      send the reply.  We could send it instead from process_command()
      if the request line has wrong number of tokens.  However parsing
      malformed line for "noreply" option is not reliable anyway, so
      it can't be helped.
    */
    if (tokens[noreply_index].value
        && strcmp(tokens[noreply_index].value, "noreply") == 0) {
        c->noreply = true;
    }
    return c->noreply;
}

void append_stat(const char *name, ADD_STAT add_stats, conn *c,
                 const char *fmt, ...) {
    char val_str[STAT_VAL_LEN];
    int vlen;
    va_list ap;

    assert(name);
    assert(add_stats);
    assert(c);
    assert(fmt);

    va_start(ap, fmt);
    vlen = vsnprintf(val_str, sizeof(val_str) - 1, fmt, ap);
    va_end(ap);

    add_stats(name, strlen(name), val_str, vlen, c);
}

inline static void process_stats_detail(conn *c, const char *command) {
    assert(c != NULL);

    if (settings.allow_detailed) {
        if (strcmp(command, "on") == 0) {
            settings.detail_enabled = 1;
            out_string(c, "OK");
        }
        else if (strcmp(command, "off") == 0) {
            settings.detail_enabled = 0;
            out_string(c, "OK");
        }
        else if (strcmp(command, "dump") == 0) {
            int len;
            char *stats = stats_prefix_dump(&len);
            write_and_free(c, stats, len);
        }
        else {
            out_string(c, "CLIENT_ERROR usage: stats detail on|off|dump");
        }
    }
    else {
        out_string(c, "CLIENT_ERROR detailed stats disabled");
    }
}

static void aggregate_callback(void *in, void *out) {
    threadlocal_stats_aggregate(in, out);
}

/* return server specific stats only */
static void server_stats(ADD_STAT add_stats, conn *c, bool aggregate) {
    pid_t pid = getpid();
    rel_time_t now = current_time;

    struct thread_stats thread_stats;
    threadlocal_stats_clear(&thread_stats);

    if (aggregate && settings.engine.v1->aggregate_stats != NULL) {
        settings.engine.v1->aggregate_stats(settings.engine.v0,
                                            (const void *)c,
                                            aggregate_callback,
                                            &thread_stats);
    } else {
        threadlocal_stats_aggregate(get_independent_stats(c),
                                    &thread_stats);
    }

    struct slab_stats slab_stats;
    slab_stats_aggregate(&thread_stats, &slab_stats);

#ifndef __WIN32__
    struct rusage usage;
    getrusage(RUSAGE_SELF, &usage);
#endif

    STATS_LOCK();

    APPEND_STAT("pid", "%lu", (long)pid);
    APPEND_STAT("uptime", "%u", now);
    APPEND_STAT("time", "%ld", now + (long)process_started);
    APPEND_STAT("version", "%s", VERSION);
    APPEND_STAT("libevent", "%s", event_get_version());
    APPEND_STAT("pointer_size", "%d", (int)(8 * sizeof(void *)));

#ifndef __WIN32__
    append_stat("rusage_user", add_stats, c, "%ld.%06ld",
                (long)usage.ru_utime.tv_sec,
                (long)usage.ru_utime.tv_usec);
    append_stat("rusage_system", add_stats, c, "%ld.%06ld",
                (long)usage.ru_stime.tv_sec,
                (long)usage.ru_stime.tv_usec);
#endif

    APPEND_STAT("daemon_connections", "%u", stats.daemon_conns);
    APPEND_STAT("curr_connections", "%u", stats.curr_conns);
    char stat_key[1024];
    for (int i = 0; i < settings.num_ports; ++i) {
        sprintf(stat_key, "%s", "max_conns_on_port_");
        sprintf(stat_key + strlen(stat_key), "%d", stats.listening_ports[i].port);
        APPEND_STAT(stat_key, "%d", stats.listening_ports[i].maxconns);
        sprintf(stat_key, "%s", "curr_conns_on_port_");
        sprintf(stat_key + strlen(stat_key), "%d", stats.listening_ports[i].port);
        APPEND_STAT(stat_key, "%d", stats.listening_ports[i].curr_conns);
    }
    APPEND_STAT("total_connections", "%u", stats.total_conns);
    APPEND_STAT("connection_structures", "%u", stats.conn_structs);
    APPEND_STAT("cmd_get", "%"PRIu64, thread_stats.cmd_get);
    APPEND_STAT("cmd_set", "%"PRIu64, slab_stats.cmd_set);
    APPEND_STAT("cmd_flush", "%"PRIu64, thread_stats.cmd_flush);
    APPEND_STAT("auth_cmds", "%"PRIu64, thread_stats.auth_cmds);
    APPEND_STAT("auth_errors", "%"PRIu64, thread_stats.auth_errors);
    APPEND_STAT("get_hits", "%"PRIu64, slab_stats.get_hits);
    APPEND_STAT("get_misses", "%"PRIu64, thread_stats.get_misses);
    APPEND_STAT("delete_misses", "%"PRIu64, thread_stats.delete_misses);
    APPEND_STAT("delete_hits", "%"PRIu64, slab_stats.delete_hits);
    APPEND_STAT("incr_misses", "%"PRIu64, thread_stats.incr_misses);
    APPEND_STAT("incr_hits", "%"PRIu64, thread_stats.incr_hits);
    APPEND_STAT("decr_misses", "%"PRIu64, thread_stats.decr_misses);
    APPEND_STAT("decr_hits", "%"PRIu64, thread_stats.decr_hits);
    APPEND_STAT("cas_misses", "%"PRIu64, thread_stats.cas_misses);
    APPEND_STAT("cas_hits", "%"PRIu64, slab_stats.cas_hits);
    APPEND_STAT("cas_badval", "%"PRIu64, slab_stats.cas_badval);
    APPEND_STAT("bytes_read", "%"PRIu64, thread_stats.bytes_read);
    APPEND_STAT("bytes_written", "%"PRIu64, thread_stats.bytes_written);
    APPEND_STAT("limit_maxbytes", "%"PRIu64, settings.maxbytes);
    APPEND_STAT("accepting_conns", "%u",  is_listen_disabled() ? 0 : 1);
    APPEND_STAT("listen_disabled_num", "%"PRIu64, get_listen_disabled_num());
    APPEND_STAT("rejected_conns", "%" PRIu64, (unsigned long long)stats.rejected_conns);
    APPEND_STAT("threads", "%d", settings.num_threads);
    APPEND_STAT("conn_yields", "%" PRIu64, (unsigned long long)thread_stats.conn_yields);
    STATS_UNLOCK();

    /*
     * Add tap stats (only if non-zero)
     */
    struct tap_stats ts;
    pthread_mutex_lock(&tap_stats.mutex);
    ts = tap_stats;
    pthread_mutex_unlock(&tap_stats.mutex);

    if (ts.sent.connect) {
        APPEND_STAT("tap_connect_sent", "%"PRIu64, ts.sent.connect);
    }
    if (ts.sent.mutation) {
        APPEND_STAT("tap_mutation_sent", "%"PRIu64, ts.sent.mutation);
    }
    if (ts.sent.checkpoint_start) {
        APPEND_STAT("tap_checkpoint_start_sent", "%"PRIu64, ts.sent.checkpoint_start);
    }
    if (ts.sent.checkpoint_end) {
        APPEND_STAT("tap_checkpoint_end_sent", "%"PRIu64, ts.sent.checkpoint_end);
    }
    if (ts.sent.delete) {
        APPEND_STAT("tap_delete_sent", "%"PRIu64, ts.sent.delete);
    }
    if (ts.sent.flush) {
        APPEND_STAT("tap_flush_sent", "%"PRIu64, ts.sent.flush);
    }
    if (ts.sent.opaque) {
        APPEND_STAT("tap_opaque_sent", "%"PRIu64, ts.sent.opaque);
    }
    if (ts.sent.vbucket_set) {
        APPEND_STAT("tap_vbucket_set_sent", "%"PRIu64,
                    ts.sent.vbucket_set);
    }
    if (ts.received.connect) {
        APPEND_STAT("tap_connect_received", "%"PRIu64, ts.received.connect);
    }
    if (ts.received.mutation) {
        APPEND_STAT("tap_mutation_received", "%"PRIu64, ts.received.mutation);
    }
    if (ts.received.checkpoint_start) {
        APPEND_STAT("tap_checkpoint_start_received", "%"PRIu64, ts.received.checkpoint_start);
    }
    if (ts.received.checkpoint_end) {
        APPEND_STAT("tap_checkpoint_end_received", "%"PRIu64, ts.received.checkpoint_end);
    }
    if (ts.received.delete) {
        APPEND_STAT("tap_delete_received", "%"PRIu64, ts.received.delete);
    }
    if (ts.received.flush) {
        APPEND_STAT("tap_flush_received", "%"PRIu64, ts.received.flush);
    }
    if (ts.received.opaque) {
        APPEND_STAT("tap_opaque_received", "%"PRIu64, ts.received.opaque);
    }
    if (ts.received.vbucket_set) {
        APPEND_STAT("tap_vbucket_set_received", "%"PRIu64,
                    ts.received.vbucket_set);
    }
}

static void process_stat_settings(ADD_STAT add_stats, void *c) {
    assert(add_stats);
    APPEND_STAT("maxbytes", "%u", (unsigned int)settings.maxbytes);
    APPEND_STAT("maxconns", "%d", settings.maxconns);
    APPEND_STAT("tcpport", "%d", settings.port);
    APPEND_STAT("udpport", "%d", settings.udpport);
    APPEND_STAT("inter", "%s", settings.inter ? settings.inter : "NULL");
    APPEND_STAT("verbosity", "%d", settings.verbose);
    APPEND_STAT("oldest", "%lu", (unsigned long)settings.oldest_live);
    APPEND_STAT("evictions", "%s", settings.evict_to_free ? "on" : "off");
    APPEND_STAT("domain_socket", "%s",
                settings.socketpath ? settings.socketpath : "NULL");
    APPEND_STAT("umask", "%o", settings.access);
    APPEND_STAT("growth_factor", "%.2f", settings.factor);
    APPEND_STAT("chunk_size", "%d", settings.chunk_size);
    APPEND_STAT("num_threads", "%d", settings.num_threads);
    APPEND_STAT("num_threads_per_udp", "%d", settings.num_threads_per_udp);
    APPEND_STAT("stat_key_prefix", "%c", settings.prefix_delimiter);
    APPEND_STAT("detail_enabled", "%s",
                settings.detail_enabled ? "yes" : "no");
    APPEND_STAT("allow_detailed", "%s",
                settings.allow_detailed ? "yes" : "no");
    APPEND_STAT("reqs_per_event", "%d", settings.reqs_per_event);
    APPEND_STAT("reqs_per_tap_event", "%d", settings.reqs_per_tap_event);
    APPEND_STAT("cas_enabled", "%s", settings.use_cas ? "yes" : "no");
    APPEND_STAT("tcp_backlog", "%d", settings.backlog);
    APPEND_STAT("binding_protocol", "%s",
                prot_text(settings.binding_protocol));
#ifdef SASL_ENABLED
    APPEND_STAT("auth_enabled_sasl", "%s", "yes");
#else
    APPEND_STAT("auth_enabled_sasl", "%s", "no");
#endif

#ifdef ENABLE_ISASL
    APPEND_STAT("auth_sasl_engine", "%s", "isasl");
#elif defined(ENABLE_SASL)
    APPEND_STAT("auth_sasl_engine", "%s", "cyrus");
#else
    APPEND_STAT("auth_sasl_engine", "%s", "none");
#endif
    APPEND_STAT("auth_required_sasl", "%s", settings.require_sasl ? "yes" : "no");
    APPEND_STAT("item_size_max", "%d", settings.item_size_max);

    for (EXTENSION_DAEMON_DESCRIPTOR *ptr = settings.extensions.daemons;
         ptr != NULL;
         ptr = ptr->next) {
        APPEND_STAT("extension", "%s", ptr->get_name());
    }

    APPEND_STAT("logger", "%s", settings.extensions.logger->get_name());

    for (EXTENSION_ASCII_PROTOCOL_DESCRIPTOR *ptr = settings.extensions.ascii;
         ptr != NULL;
         ptr = ptr->next) {
        APPEND_STAT("ascii_extension", "%s", ptr->get_name(ptr->cookie));
    }

    for (EXTENSION_BINARY_PROTOCOL_DESCRIPTOR *ptr = settings.extensions.binary;
         ptr != NULL;
         ptr = ptr->next) {
        APPEND_STAT("binary_extension", "%s", ptr->get_name());
    }
}

static char *process_stat(conn *c, token_t *tokens, const size_t ntokens) {
    const char *subcommand = tokens[SUBCOMMAND_TOKEN].value;
    c->dynamic_buffer.offset = 0;

    if (ntokens == 2) {
        ENGINE_ERROR_CODE ret = c->aiostat;
        c->aiostat = ENGINE_SUCCESS;
        c->ewouldblock = false;
        if (ret == ENGINE_SUCCESS) {
            server_stats(&append_stats, c, false);
            ret = settings.engine.v1->get_stats(settings.engine.v0, c,
                                                NULL, 0, &append_stats);
            if (ret == ENGINE_EWOULDBLOCK) {
                c->ewouldblock = true;
                return c->rcurr + 5;
            }
        }
    } else if (strcmp(subcommand, "reset") == 0) {
        stats_reset(c);
        out_string(c, "RESET");
        return NULL;
    } else if (strcmp(subcommand, "detail") == 0) {
        /* NOTE: how to tackle detail with binary? */
        if (ntokens < 4) {
            process_stats_detail(c, "");  /* outputs the error message */
        } else {
            process_stats_detail(c, tokens[2].value);
        }
        /* Output already generated */
        return NULL;
    } else if (strcmp(subcommand, "settings") == 0) {
        process_stat_settings(&append_stats, c);
    } else if (strcmp(subcommand, "cachedump") == 0) {
#ifdef FUTURE
        char *buf = NULL;
        unsigned int bytes = 0, id, limit = 0;

        if (ntokens < 5) {
            out_string(c, "CLIENT_ERROR bad command line");
            return NULL;
        }

        if (!safe_strtoul(tokens[2].value, &id) ||
            !safe_strtoul(tokens[3].value, &limit)) {
            out_string(c, "CLIENT_ERROR bad command line format");
            return NULL;
        }

        if (id >= POWER_LARGEST) {
            out_string(c, "CLIENT_ERROR Illegal slab id");
            return NULL;
        }

        buf = item_cachedump(id, limit, &bytes);
        write_and_free(c, buf, bytes);
        return NULL;
#endif
        out_string(c, "SERVER_ERROR Not supported");
        return NULL;
    } else if (strcmp(subcommand, "aggregate") == 0) {
        server_stats(&append_stats, c, true);
    } else if (strncmp(subcommand, "connections", 11) == 0) {
        connection_stats(&append_stats, c);
    } else {
        /* getting here means that the subcommand is either engine specific or
           is invalid. query the engine and see. */
        ENGINE_ERROR_CODE ret = c->aiostat;
        c->aiostat = ENGINE_SUCCESS;
        c->ewouldblock = false;
        if (ret == ENGINE_SUCCESS) {
            char *buf = NULL;
            int nb = -1;
            detokenize(&tokens[1], ntokens - 2, &buf, &nb);
            ret = settings.engine.v1->get_stats(settings.engine.v0, c, buf,
                                                nb, append_stats);
            free(buf);
        }

        switch (ret) {
        case ENGINE_SUCCESS:
            append_stats(NULL, 0, NULL, 0, c);
            write_and_free(c, c->dynamic_buffer.buffer, c->dynamic_buffer.offset);
            c->dynamic_buffer.buffer = NULL;
            break;
        case ENGINE_ENOMEM:
            out_string(c, "SERVER_ERROR out of memory writing stats");
            break;
        case ENGINE_DISCONNECT:
            c->state = conn_closing;
            break;
        case ENGINE_ENOTSUP:
            out_string(c, "SERVER_ERROR not supported");
            break;
        case ENGINE_EWOULDBLOCK:
            c->ewouldblock = true;
            return tokens[SUBCOMMAND_TOKEN].value;
        default:
            out_string(c, "ERROR");
            break;
        }

        return NULL;
    }

    /* append terminator and start the transfer */
    append_stats(NULL, 0, NULL, 0, c);

    if (c->dynamic_buffer.buffer == NULL) {
        out_string(c, "SERVER_ERROR out of memory writing stats");
    } else {
        write_and_free(c, c->dynamic_buffer.buffer, c->dynamic_buffer.offset);
        c->dynamic_buffer.buffer = NULL;
    }

    return NULL;
}

/**
 * Get a suffix buffer and insert it into the list of used suffix buffers
 * @param c the connection object
 * @return a pointer to a new suffix buffer or NULL if allocation failed
 */
static char *get_suffix_buffer(conn *c) {
    if (c->suffixleft == c->suffixsize) {
        char **new_suffix_list;
        size_t sz = sizeof(char*) * c->suffixsize * 2;

        new_suffix_list = realloc(c->suffixlist, sz);
        if (new_suffix_list) {
            c->suffixsize *= 2;
            c->suffixlist = new_suffix_list;
        } else {
            if (settings.verbose > 1) {
                settings.extensions.logger->log(EXTENSION_LOG_DEBUG, c,
                        "=%d Failed to resize suffix buffer\n", c->sfd);
            }

            return NULL;
        }
    }

    char *suffix = cache_alloc(c->thread->suffix_cache);
    if (suffix != NULL) {
        *(c->suffixlist + c->suffixleft) = suffix;
        ++c->suffixleft;
    }

    return suffix;
}

/*
 * Construct the response. Each hit adds three elements to the
 * outgoing data list:
 *   "VALUE "
 *   key
 *   " " + flags + " " + data length + "\r\n" + data (with \r\n)
 */
static int construct_ascii_get_response(conn *c, bool return_cas, item_info_holder *info) {
    MEMCACHED_COMMAND_GET(c->sfd, info->info.key, info->info.nkey,
                          info->info.nbytes, info->info.cas);

    /* Rebuild the suffix */
    char *suffix = get_suffix_buffer(c);
    if (suffix == NULL) {
        return 1;
    }

    char *cas = NULL;
    if (return_cas) {
        if ((cas = get_suffix_buffer(c)) == NULL) {
            return 1;
        }
    }

    int suffix_len = snprintf(suffix, SUFFIX_SIZE, " %u %u\r\n",
                              htonl(info->info.flags),
                              info->info.nbytes);

    /* Add the header and the key */
    if (add_iov(c, "VALUE ", 6) != 0 ||
        add_iov(c, info->info.key, info->info.nkey) != 0) {
        return false;
    }

    /* Add the meta data */
    if (return_cas) {
        int cas_len = snprintf(cas, SUFFIX_SIZE, " %"PRIu64"\r\n",
                               info->info.cas);
        if (add_iov(c, suffix, suffix_len - 2) != 0 ||
            add_iov(c, cas, cas_len) != 0) {
            return -1;
        }
    } else {
        if (add_iov(c, suffix, suffix_len) != 0) {
            return -1;
        }
    }

    /* Add the value */
    for (int ii = 0; ii < info->info.nvalue; ++ii) {
        if (add_iov(c, info->info.value[ii].iov_base,
                    info->info.value[ii].iov_len) != 0) {
            return -1;
        }
    }

    /* And the tail */
    if (add_iov(c, "\r\n", 2) != 0) {
        return -1;
    }

    return 0;
}

/* ntokens is overwritten here... shrug.. */
static inline char* process_get_command(conn *c, token_t *tokens, size_t ntokens, bool return_cas) {
    char *key;
    size_t nkey;
    int i = c->ileft;
    item *it;
    token_t *key_token = &tokens[KEY_TOKEN];
    assert(c != NULL);

    do {
        while(key_token->length != 0) {

            key = key_token->value;
            nkey = key_token->length;

            if(nkey > KEY_MAX_LENGTH) {
                out_string(c, "CLIENT_ERROR bad command line format");
                return NULL;
            }

            ENGINE_ERROR_CODE ret = c->aiostat;
            c->aiostat = ENGINE_SUCCESS;

            if (ret == ENGINE_SUCCESS) {
                ret = settings.engine.v1->get(settings.engine.v0, c, &it, key, nkey, 0);
            }

            switch (ret) {
            case ENGINE_EWOULDBLOCK:
                c->ewouldblock = true;
                c->ileft = i;
                return key;

            case ENGINE_SUCCESS:
                break;
            case ENGINE_KEY_ENOENT:
            default:
                it = NULL;
                break;
            }

            if (settings.detail_enabled) {
                stats_prefix_record_get(key, nkey, NULL != it);
            }

            if (it) {
                item_info_holder info = { .info = { .nvalue = IOV_MAX } };
                if (!settings.engine.v1->get_item_info(settings.engine.v0, c,
                                                       it, (void*)&info)) {
                    settings.engine.v1->release(settings.engine.v0, c, it);
                    out_string(c, "SERVER_ERROR error getting item data");
                    break;
                }

                if (i >= c->isize) {
                    item **new_list = realloc(c->ilist, sizeof(item *) * c->isize * 2);
                    if (new_list) {
                        c->isize *= 2;
                        c->ilist = new_list;
                    } else {
                        settings.engine.v1->release(settings.engine.v0, c, it);
                        break;
                    }
                }

                int failure = construct_ascii_get_response(c, return_cas, &info);
                if (failure != 0) {
                    /* Failed to send the item! */
                    settings.engine.v1->release(settings.engine.v0, c, it);
                    if (failure == -1) {
                        // the send buffer is hosed, disconnect
                        conn_set_state(c, conn_closing);
                    } else {
                        // failed to allocate memory..
                        out_string(c, "SERVER_ERROR out of memory rebuilding suffix");
                    }
                    break;
                }

                if (settings.verbose > 1) {
                    settings.extensions.logger->log(EXTENSION_LOG_DEBUG, c,
                                                    ">%d sending key %s\n",
                                                    c->sfd, info.info.key);
                }

                /* item_get() has incremented it->refcount for us */
                STATS_HIT(c, get, key, nkey);
                *(c->ilist + i) = it;
                i++;

            } else {
                STATS_MISS(c, get, key, nkey);
                MEMCACHED_COMMAND_GET(c->sfd, key, nkey, -1, 0);
            }

            key_token++;
        }

        /*
         * If the command string hasn't been fully processed, get the next set
         * of tokens.
         */
        if(key_token->value != NULL) {
            ntokens = tokenize_command(key_token->value, tokens, MAX_TOKENS);
            key_token = tokens;
        }

    } while (key_token->value != NULL);

    c->icurr = c->ilist;
    c->ileft = i;
    c->suffixcurr = c->suffixlist;

    if (settings.verbose > 1) {
        settings.extensions.logger->log(EXTENSION_LOG_DEBUG, c,
                                        ">%d END\n", c->sfd);
    }

    /*
        If the loop was terminated because of out-of-memory, it is not
        reliable to add END\r\n to the buffer, because it might not end
        in \r\n. So we send SERVER_ERROR instead.
    */
    if (key_token->value != NULL || add_iov(c, "END\r\n", 5) != 0
        || (IS_UDP(c->transport) && build_udp_headers(c) != 0)) {
        out_string(c, "SERVER_ERROR out of memory writing get response");
    }
    else {
        conn_set_state(c, conn_mwrite);
        c->msgcurr = 0;
    }

    return NULL;
}

static void process_update_command(conn *c, token_t *tokens, const size_t ntokens, ENGINE_STORE_OPERATION store_op, bool handle_cas) {
    char *key;
    size_t nkey;
    unsigned int flags;
    int32_t exptime_int = 0;
    time_t exptime;
    int vlen;
    uint64_t req_cas_id=0;
    item *it;

    assert(c != NULL);

    set_noreply_maybe(c, tokens, ntokens);

    if (tokens[KEY_TOKEN].length > KEY_MAX_LENGTH) {
        out_string(c, "CLIENT_ERROR bad command line format");
        return;
    }

    key = tokens[KEY_TOKEN].value;
    nkey = tokens[KEY_TOKEN].length;

    if (! (safe_strtoul(tokens[2].value, (uint32_t *)&flags)
           && safe_strtol(tokens[3].value, &exptime_int)
           && safe_strtol(tokens[4].value, (int32_t *)&vlen))) {
        out_string(c, "CLIENT_ERROR bad command line format");
        return;
    }

    /* Ubuntu 8.04 breaks when I pass exptime to safe_strtol */
    exptime = exptime_int;

    // does cas value exist?
    if (handle_cas) {
        if (!safe_strtoull(tokens[5].value, &req_cas_id)) {
            out_string(c, "CLIENT_ERROR bad command line format");
            return;
        }
    }

    if (vlen < 0) {
        out_string(c, "CLIENT_ERROR bad command line format");
        return;
    }

    if (settings.detail_enabled) {
        stats_prefix_record_set(key, nkey);
    }

    ENGINE_ERROR_CODE ret = c->aiostat;
    c->aiostat = ENGINE_SUCCESS;
    c->ewouldblock = false;

    if (ret == ENGINE_SUCCESS) {
        ret = settings.engine.v1->allocate(settings.engine.v0, c,
                                           &it, key, nkey,
                                           vlen, htonl(flags), exptime);
    }

    item_info_holder info = { .info = { .nvalue = 1 } };
    switch (ret) {
    case ENGINE_SUCCESS:
        item_set_cas(c, it, req_cas_id);
        if (!settings.engine.v1->get_item_info(settings.engine.v0, c, it,
                                               (void*)&info)) {
            settings.engine.v1->release(settings.engine.v0, c, it);
            out_string(c, "SERVER_ERROR error getting item data");
            break;
        }
        c->item = it;
        c->ritem = info.info.value[0].iov_base;
        c->rlbytes = vlen;
        c->store_op = store_op;
        conn_set_state(c, conn_nread);
        break;
    case ENGINE_EWOULDBLOCK:
        c->ewouldblock = true;
        break;
    case ENGINE_DISCONNECT:
        c->state = conn_closing;
        break;
    default:
        if (ret == ENGINE_E2BIG) {
            out_string(c, "SERVER_ERROR object too large for cache");
        } else {
            out_string(c, "SERVER_ERROR out of memory storing object");
        }
        /* swallow the data line */
        c->write_and_go = conn_swallow;
        c->sbytes = vlen + 2;

        /* Avoid stale data persisting in cache because we failed alloc.
         * Unacceptable for SET. Anywhere else too? */
        if (store_op == OPERATION_SET) {
            settings.engine.v1->remove(settings.engine.v0, c, key, nkey, 0, 0);
        }
    }
}

static char* process_arithmetic_command(conn *c, token_t *tokens, const size_t ntokens, const bool incr) {

    uint64_t delta;
    char *key;
    size_t nkey;

    assert(c != NULL);

    set_noreply_maybe(c, tokens, ntokens);

    if (tokens[KEY_TOKEN].length > KEY_MAX_LENGTH) {
        out_string(c, "CLIENT_ERROR bad command line format");
        return NULL;
    }

    key = tokens[KEY_TOKEN].value;
    nkey = tokens[KEY_TOKEN].length;

    if (!safe_strtoull(tokens[2].value, &delta)) {
        out_string(c, "CLIENT_ERROR invalid numeric delta argument");
        return NULL;
    }

    ENGINE_ERROR_CODE ret = c->aiostat;
    c->aiostat = ENGINE_SUCCESS;
    uint64_t cas;
    uint64_t result;
    if (ret == ENGINE_SUCCESS) {
        ret = settings.engine.v1->arithmetic(settings.engine.v0, c, key, nkey,
                                             incr, false, delta, 0, 0, &cas,
                                             &result, 0);
    }

    char temp[INCR_MAX_STORAGE_LEN];
    switch (ret) {
    case ENGINE_SUCCESS:
        if (incr) {
            STATS_INCR(c, incr_hits, key, nkey);
        } else {
            STATS_INCR(c, decr_hits, key, nkey);
        }
        snprintf(temp, sizeof(temp), "%"PRIu64, result);
        out_string(c, temp);
        break;
    case ENGINE_KEY_ENOENT:
        if (incr) {
            STATS_INCR(c, incr_misses, key, nkey);
        } else {
            STATS_INCR(c, decr_misses, key, nkey);
        }
        out_string(c, "NOT_FOUND");
        break;
    case ENGINE_ENOMEM:
        out_string(c, "SERVER_ERROR out of memory");
        break;
    case ENGINE_TMPFAIL:
        out_string(c, "SERVER_ERROR temporary failure");
        break;
    case ENGINE_EINVAL:
        out_string(c, "CLIENT_ERROR cannot increment or decrement non-numeric value");
        break;
    case ENGINE_NOT_STORED:
        out_string(c, "SERVER_ERROR failed to store item");
        break;
    case ENGINE_DISCONNECT:
        c->state = conn_closing;
        break;
    case ENGINE_ENOTSUP:
        out_string(c, "SERVER_ERROR not supported");
        break;
    case ENGINE_EWOULDBLOCK:
        c->ewouldblock = true;
        return key;
    default:
        abort();
    }

    return NULL;
}

static char *process_delete_command(conn *c, token_t *tokens,
                                    const size_t ntokens) {
    char *key;
    size_t nkey;

    assert(c != NULL);

    if (ntokens > 3) {
        bool hold_is_zero = strcmp(tokens[KEY_TOKEN+1].value, "0") == 0;
        bool sets_noreply = set_noreply_maybe(c, tokens, ntokens);
        bool valid = (ntokens == 4 && (hold_is_zero || sets_noreply))
            || (ntokens == 5 && hold_is_zero && sets_noreply);
        if (!valid) {
            out_string(c, "CLIENT_ERROR bad command line format.  "
                       "Usage: delete <key> [noreply]");
            return NULL;
        }
    }

    key = tokens[KEY_TOKEN].value;
    nkey = tokens[KEY_TOKEN].length;

    if (nkey > KEY_MAX_LENGTH) {
        out_string(c, "CLIENT_ERROR bad command line format");
        return NULL;
    }

    ENGINE_ERROR_CODE ret = c->aiostat;
    c->aiostat = ENGINE_SUCCESS;
    c->ewouldblock = false;
    if (ret == ENGINE_SUCCESS) {
        ret = settings.engine.v1->remove(settings.engine.v0, c,
                                         key, nkey, 0, 0);
    }

    /* For some reason the SLAB_INCR tries to access this... */
    item_info_holder info = { .info = { .nvalue = 1 } };
    switch (ret) {
    case ENGINE_SUCCESS:
        out_string(c, "DELETED");
        SLAB_INCR(c, delete_hits, key, nkey);
        break;
    case ENGINE_EWOULDBLOCK:
        c->ewouldblock = true;
        return key;
    case ENGINE_TMPFAIL:
        out_string(c, "SERVER_ERROR temporary failure");
        break;
    default:
        out_string(c, "NOT_FOUND");
        STATS_INCR(c, delete_misses, key, nkey);
    }

    if (ret != ENGINE_EWOULDBLOCK && settings.detail_enabled) {
        stats_prefix_record_delete(key, nkey);
    }
    return NULL;
}

static void process_verbosity_command(conn *c, token_t *tokens, const size_t ntokens) {
    unsigned int level;

    assert(c != NULL);

    set_noreply_maybe(c, tokens, ntokens);
    if (c->noreply && ntokens == 3) {
        /* "verbosity noreply" is not according to the correct syntax */
        c->noreply = false;
        out_string(c, "ERROR");
        return;
    }

    if (safe_strtoul(tokens[1].value, &level)) {
        settings.verbose = level > MAX_VERBOSITY_LEVEL ? MAX_VERBOSITY_LEVEL : level;
        perform_callbacks(ON_LOG_LEVEL, NULL, NULL);
        out_string(c, "OK");
    } else {
        out_string(c, "ERROR");
    }
}

static char* process_command(conn *c, char *command) {

    token_t tokens[MAX_TOKENS];
    size_t ntokens;
    int comm;
    char *ret = NULL;

    assert(c != NULL);

    MEMCACHED_PROCESS_COMMAND_START(c->sfd, c->rcurr, c->rbytes);

    if (settings.verbose > 1) {
        settings.extensions.logger->log(EXTENSION_LOG_DEBUG, c,
                                        "<%d %s\n", c->sfd, command);
    }

    /*
     * for commands set/add/replace, we build an item and read the data
     * directly into it, then continue in nread_complete().
     */

    if (c->ewouldblock) {
        /*
         * If we are retrying after the engine has completed a pending io for
         * this command, skip add_msghdr() etc and clear the ewouldblock flag.
         */
        c->ewouldblock = false;
    } else {
        c->msgcurr = 0;
        c->msgused = 0;
        c->iovused = 0;
        if (add_msghdr(c) != 0) {
            out_string(c, "SERVER_ERROR out of memory preparing response");
            return NULL;
        }
    }

    ntokens = tokenize_command(command, tokens, MAX_TOKENS);
    if (ntokens >= 3 &&
        ((strcmp(tokens[COMMAND_TOKEN].value, "get") == 0) ||
         (strcmp(tokens[COMMAND_TOKEN].value, "bget") == 0))) {

        ret = process_get_command(c, tokens, ntokens, false);

    } else if ((ntokens == 6 || ntokens == 7) &&
               ((strcmp(tokens[COMMAND_TOKEN].value, "add") == 0 && (comm = (int)OPERATION_ADD)) ||
                (strcmp(tokens[COMMAND_TOKEN].value, "set") == 0 && (comm = (int)OPERATION_SET)) ||
                (strcmp(tokens[COMMAND_TOKEN].value, "replace") == 0 && (comm = (int)OPERATION_REPLACE)) ||
                (strcmp(tokens[COMMAND_TOKEN].value, "prepend") == 0 && (comm = (int)OPERATION_PREPEND)) ||
                (strcmp(tokens[COMMAND_TOKEN].value, "append") == 0 && (comm = (int)OPERATION_APPEND)) )) {

        process_update_command(c, tokens, ntokens, (ENGINE_STORE_OPERATION)comm, false);

    } else if ((ntokens == 7 || ntokens == 8) && (strcmp(tokens[COMMAND_TOKEN].value, "cas") == 0 && (comm = (int)OPERATION_CAS))) {

        process_update_command(c, tokens, ntokens, (ENGINE_STORE_OPERATION)comm, true);

    } else if ((ntokens == 4 || ntokens == 5) && (strcmp(tokens[COMMAND_TOKEN].value, "incr") == 0)) {

        ret = process_arithmetic_command(c, tokens, ntokens, 1);

    } else if (ntokens >= 3 && (strcmp(tokens[COMMAND_TOKEN].value, "gets") == 0)) {

        ret = process_get_command(c, tokens, ntokens, true);

    } else if ((ntokens == 4 || ntokens == 5) && (strcmp(tokens[COMMAND_TOKEN].value, "decr") == 0)) {

        ret = process_arithmetic_command(c, tokens, ntokens, 0);

    } else if (ntokens >= 3 && ntokens <= 5 && (strcmp(tokens[COMMAND_TOKEN].value, "delete") == 0)) {

        ret = process_delete_command(c, tokens, ntokens);

    } else if (ntokens >= 2 && (strcmp(tokens[COMMAND_TOKEN].value, "stats") == 0)) {

        ret = process_stat(c, tokens, ntokens);

    } else if (ntokens >= 2 && ntokens <= 4 && (strcmp(tokens[COMMAND_TOKEN].value, "flush_all") == 0)) {
        time_t exptime;

        set_noreply_maybe(c, tokens, ntokens);

        if (ntokens == (c->noreply ? 3 : 2)) {
            exptime = 0;
        } else {
            exptime = strtol(tokens[1].value, NULL, 10);
            if(errno == ERANGE) {
                out_string(c, "CLIENT_ERROR bad command line format");
                return NULL;
            }
        }

        ENGINE_ERROR_CODE ret = c->aiostat;
        c->aiostat = ENGINE_SUCCESS;
        c->ewouldblock = false;
        if (ret == ENGINE_SUCCESS) {
            ret = settings.engine.v1->flush(settings.engine.v0, c, exptime);
        }

        switch (ret) {
        case  ENGINE_SUCCESS:
            out_string(c, "OK");
            break;
        case ENGINE_ENOTSUP:
            out_string(c, "SERVER_ERROR not supported");
            break;
        case ENGINE_EWOULDBLOCK:
            c->ewouldblock = true;
            return c->rcurr + 9;
        default:
            out_string(c, "SERVER_ERROR failed to flush cache");
        }

        if (ret != ENGINE_EWOULDBLOCK) {
            STATS_NOKEY(c, cmd_flush);
        }
        return NULL;

    } else if (ntokens == 2 && (strcmp(tokens[COMMAND_TOKEN].value, "version") == 0)) {

        out_string(c, "VERSION " VERSION);

    } else if (ntokens == 2 && (strcmp(tokens[COMMAND_TOKEN].value, "quit") == 0)) {

        conn_set_state(c, conn_closing);

    } else if ((ntokens == 3 || ntokens == 4) && (strcmp(tokens[COMMAND_TOKEN].value, "verbosity") == 0)) {
        process_verbosity_command(c, tokens, ntokens);
    } else if (settings.extensions.ascii != NULL) {
        EXTENSION_ASCII_PROTOCOL_DESCRIPTOR *cmd;
        size_t nbytes = 0;
        char *ptr;

        if (ntokens > 0) {
            if (ntokens == MAX_TOKENS) {
                out_string(c, "ERROR too many arguments");
                return NULL;
            }

            if (tokens[ntokens - 1].length == 0) {
                --ntokens;
            }
        }

        for (cmd = settings.extensions.ascii; cmd != NULL; cmd = cmd->next) {
            if (cmd->accept(cmd->cookie, c, ntokens, tokens, &nbytes, &ptr)) {
                break;
            }
        }

        if (cmd == NULL) {
            out_string(c, "ERROR unknown command");
        } else if (nbytes == 0) {
            switch (cmd->execute(cmd->cookie, c, ntokens, tokens,
                                 ascii_response_handler)) {
            case ENGINE_SUCCESS:
                if (c->dynamic_buffer.buffer != NULL) {
                    write_and_free(c, c->dynamic_buffer.buffer,
                                   c->dynamic_buffer.offset);
                    c->dynamic_buffer.buffer = NULL;
                } else {
                    conn_set_state(c, conn_new_cmd);
                }
                break;
            case ENGINE_EWOULDBLOCK:
                c->ewouldblock = true;
                ret = tokens[KEY_TOKEN].value;;
                break;
            case ENGINE_DISCONNECT:
            default:
                conn_set_state(c, conn_closing);

            }
        } else {
            c->rlbytes = nbytes;
            c->ritem = ptr;
            c->ascii_cmd = cmd;
            /* NOT SUPPORTED YET! */
            conn_set_state(c, conn_nread);
        }
    } else {
        out_string(c, "ERROR");
    }
    return ret;
}

/*
 * if we have a complete line in the buffer, process it.
 */
static int try_read_command(conn *c) {
    assert(c != NULL);
    assert(c->rcurr <= (c->rbuf + c->rsize));
    assert(c->rbytes > 0);

    if (c->protocol == negotiating_prot || c->transport == udp_transport)  {
        if ((unsigned char)c->rbuf[0] == (unsigned char)PROTOCOL_BINARY_REQ) {
            c->protocol = binary_prot;
        } else {
            c->protocol = ascii_prot;
        }

        if (settings.verbose > 1) {
            settings.extensions.logger->log(EXTENSION_LOG_DEBUG, c,
                    "%d: Client using the %s protocol\n", c->sfd,
                    prot_text(c->protocol));
        }
    }

    if (c->protocol == binary_prot) {
        /* Do we have the complete packet header? */
        if (c->rbytes < sizeof(c->binary_header)) {
            /* need more data! */
            return 0;
        } else {
#ifdef NEED_ALIGN
            if (((long)(c->rcurr)) % 8 != 0) {
                /* must realign input buffer */
                memmove(c->rbuf, c->rcurr, c->rbytes);
                c->rcurr = c->rbuf;
                if (settings.verbose > 1) {
                    settings.extensions.logger->log(EXTENSION_LOG_DEBUG, c,
                             "%d: Realign input buffer\n", c->sfd);
                }
            }
#endif
            protocol_binary_request_header* req;
            req = (protocol_binary_request_header*)c->rcurr;

            if (settings.verbose > 1) {
                /* Dump the packet before we convert it to host order */
                char buffer[1024];
                ssize_t nw;
                nw = bytes_to_output_string(buffer, sizeof(buffer), c->sfd,
                                            true, "Read binary protocol data:",
                                            (const char*)req->bytes,
                                            sizeof(req->bytes));
                if (nw != -1) {
                    settings.extensions.logger->log(EXTENSION_LOG_DEBUG, c,
                                                    "%s", buffer);
                }
            }

            c->binary_header = *req;
            c->binary_header.request.keylen = ntohs(req->request.keylen);
            c->binary_header.request.bodylen = ntohl(req->request.bodylen);
            c->binary_header.request.vbucket = ntohs(req->request.vbucket);
            c->binary_header.request.cas = memcached_ntohll(req->request.cas);


            if (c->binary_header.request.magic != PROTOCOL_BINARY_REQ &&
                !(c->binary_header.request.magic == PROTOCOL_BINARY_RES &&
                  response_handlers[c->binary_header.request.opcode])) {
                if (settings.verbose) {
                    if (c->binary_header.request.magic != PROTOCOL_BINARY_RES) {
                        settings.extensions.logger->log(EXTENSION_LOG_INFO, c,
                              "%d: Invalid magic:  %x\n", c->sfd,
                              c->binary_header.request.magic);
                    } else {
                        settings.extensions.logger->log(EXTENSION_LOG_INFO, c,
                              "%d: ERROR: Unsupported response packet received: %u\n",
                              c->sfd, (unsigned int)c->binary_header.request.opcode);

                    }
                }
                conn_set_state(c, conn_closing);
                return -1;
            }

            c->msgcurr = 0;
            c->msgused = 0;
            c->iovused = 0;
            if (add_msghdr(c) != 0) {
                out_string(c, "SERVER_ERROR out of memory");
                return 0;
            }

            c->cmd = c->binary_header.request.opcode;
            c->keylen = c->binary_header.request.keylen;
            c->opaque = c->binary_header.request.opaque;
            /* clear the returned cas value */
            c->cas = 0;

            dispatch_bin_command(c);

            c->rbytes -= sizeof(c->binary_header);
            c->rcurr += sizeof(c->binary_header);
        }
    } else {
        char *el, *cont, *left, lb;

        if (c->rbytes == 0) {
            return 0;
        }

        el = memchr(c->rcurr, '\n', c->rbytes);
        if (!el) {
            if (c->rbytes > 1024) {
                /*
                 * We didn't have a '\n' in the first k. This _has_ to be a
                 * large multiget, if not we should just nuke the connection.
                 */
                char *ptr = c->rcurr;
                while (*ptr == ' ') { /* ignore leading whitespaces */
                    ++ptr;
                }

                if (ptr - c->rcurr > 100 ||
                    (strncmp(ptr, "get ", 4) && strncmp(ptr, "gets ", 5))) {

                    conn_set_state(c, conn_closing);
                    return 1;
                }
            }

            return 0;
        }
        cont = el + 1;
        if ((el - c->rcurr) > 1 && *(el - 1) == '\r') {
            el--;
        }
        lb = *el;
        *el = '\0';

        assert(cont <= (c->rcurr + c->rbytes));

        LIBEVENT_THREAD *thread = c->thread;
        LOCK_THREAD(thread);
        left = process_command(c, c->rcurr);
        if (c->ewouldblock) {
            unregister_event(c);
        }
        UNLOCK_THREAD(thread);

        if (left != NULL) {
            /*
             * We have not processed the entire command. This happens
             * when the engine returns ENGINE_EWOULDBLOCK for one of the
             * keys in a get/gets request.
             */
            assert (left <= el);

            int count = strlen(c->rcurr);
            if ((c->rcurr + count) == left) {
                // Retry the entire command
                cont = c->rcurr;
            } else {
                left -= (count + 1);
                cont = left;
                assert(cont >= c->rcurr);
                if (cont > c->rcurr) {
                    memmove(cont, c->rcurr, count);
                }
            }

            /* de-tokenize the command */
            while ((left = memchr(left, '\0', el - left)) != NULL) {
                *left = ' ';
            }
            *el = lb;
        }

        c->rbytes -= (cont - c->rcurr);
        c->rcurr = cont;

        assert(c->rcurr <= (c->rbuf + c->rsize));
    }

    return 1;
}

/*
 * read a UDP request.
 */
static enum try_read_result try_read_udp(conn *c) {
    int res;

    assert(c != NULL);

    c->request_addr_size = sizeof(c->request_addr);
    res = recvfrom(c->sfd, c->rbuf, c->rsize,
                   0, (struct sockaddr *)&c->request_addr, &c->request_addr_size);
    if (res > 8) {
        unsigned char *buf = (unsigned char *)c->rbuf;
        STATS_ADD(c, bytes_read, res);

        /* Beginning of UDP packet is the request ID; save it. */
        c->request_id = buf[0] * 256 + buf[1];

        /* If this is a multi-packet request, drop it. */
        if (buf[4] != 0 || buf[5] != 1) {
            out_string(c, "SERVER_ERROR multi-packet request not supported");
            return READ_NO_DATA_RECEIVED;
        }

        /* Don't care about any of the rest of the header. */
        res -= 8;
        memmove(c->rbuf, c->rbuf + 8, res);

        c->rbytes += res;
        c->rcurr = c->rbuf;
        return READ_DATA_RECEIVED;
    }
    return READ_NO_DATA_RECEIVED;
}

/*
 * read from network as much as we can, handle buffer overflow and connection
 * close.
 * before reading, move the remaining incomplete fragment of a command
 * (if any) to the beginning of the buffer.
 *
 * To protect us from someone flooding a connection with bogus data causing
 * the connection to eat up all available memory, break out and start looking
 * at the data I've got after a number of reallocs...
 *
 * @return enum try_read_result
 */
static enum try_read_result try_read_network(conn *c) {
    enum try_read_result gotdata = READ_NO_DATA_RECEIVED;
    int res;
    int num_allocs = 0;
    assert(c != NULL);

    if (c->rcurr != c->rbuf) {
        if (c->rbytes != 0) /* otherwise there's nothing to copy */
            memmove(c->rbuf, c->rcurr, c->rbytes);
        c->rcurr = c->rbuf;
    }

    while (1) {
        if (c->rbytes >= c->rsize) {
            if (num_allocs == 4) {
                return gotdata;
            }
            ++num_allocs;
            char *new_rbuf = realloc(c->rbuf, c->rsize * 2);
            if (!new_rbuf) {
                if (settings.verbose > 0) {
                 settings.extensions.logger->log(EXTENSION_LOG_INFO, c,
                          "Couldn't realloc input buffer\n");
                }
                c->rbytes = 0; /* ignore what we read */
                out_string(c, "SERVER_ERROR out of memory reading request");
                c->write_and_go = conn_closing;
                return READ_MEMORY_ERROR;
            }
            c->rcurr = c->rbuf = new_rbuf;
            c->rsize *= 2;
        }

        int avail = c->rsize - c->rbytes;
        res = recv(c->sfd, c->rbuf + c->rbytes, avail, 0);
        if (res > 0) {
            STATS_ADD(c, bytes_read, res);
            gotdata = READ_DATA_RECEIVED;
            c->rbytes += res;
            if (res == avail) {
                continue;
            } else {
                break;
            }
        }
        if (res == 0) {
            return READ_ERROR;
        }
        if (res == -1) {
            if (errno == EAGAIN || errno == EWOULDBLOCK) {
                break;
            }
            return READ_ERROR;
        }
    }
    return gotdata;
}

bool register_event(conn *c, struct timeval *timeout) {
    assert(!c->registered_in_libevent);

    if (event_add(&c->event, timeout) == -1) {
        settings.extensions.logger->log(EXTENSION_LOG_WARNING,
                                        NULL,
                                        "Failed to add connection to libevent: %s",
                                        strerror(errno));
        return false;
    }

    c->registered_in_libevent = true;

    return true;
}

bool unregister_event(conn *c) {
    assert(c->registered_in_libevent);

    if (event_del(&c->event) == -1) {
        return false;
    }

    c->registered_in_libevent = false;

    return true;
}


bool update_event(conn *c, const int new_flags) {
    assert(c != NULL);

    struct event_base *base = c->event.ev_base;
    if (c->ev_flags == new_flags)
        return true;

    settings.extensions.logger->log(EXTENSION_LOG_DEBUG, NULL,
                                    "Updated event for %d to read=%s, write=%s\n",
                                    c->sfd, (new_flags & EV_READ ? "yes" : "no"),
                                    (new_flags & EV_WRITE ? "yes" : "no"));

    if (!unregister_event(c)) {
        return false;
    }

    event_set(&c->event, c->sfd, new_flags, event_handler, (void *)c);
    event_base_set(base, &c->event);
    c->ev_flags = new_flags;

    return register_event(c, NULL);
}

/*
 * Transmit the next chunk of data from our list of msgbuf structures.
 *
 * Returns:
 *   TRANSMIT_COMPLETE   All done writing.
 *   TRANSMIT_INCOMPLETE More data remaining to write.
 *   TRANSMIT_SOFT_ERROR Can't write any more right now.
 *   TRANSMIT_HARD_ERROR Can't write (c->state is set to conn_closing)
 */
static enum transmit_result transmit(conn *c) {
    assert(c != NULL);

    if (c->msgcurr < c->msgused &&
            c->msglist[c->msgcurr].msg_iovlen == 0) {
        /* Finished writing the current msg; advance to the next. */
        c->msgcurr++;
    }
    if (c->msgcurr < c->msgused) {
        ssize_t res;
        struct msghdr *m = &c->msglist[c->msgcurr];

        res = sendmsg(c->sfd, m, 0);
        if (res > 0) {
            STATS_ADD(c, bytes_written, res);

            /* We've written some of the data. Remove the completed
               iovec entries from the list of pending writes. */
            while (m->msg_iovlen > 0 && res >= m->msg_iov->iov_len) {
                res -= m->msg_iov->iov_len;
                m->msg_iovlen--;
                m->msg_iov++;
            }

            /* Might have written just part of the last iovec entry;
               adjust it so the next write will do the rest. */
            if (res > 0) {
                m->msg_iov->iov_base = (caddr_t)m->msg_iov->iov_base + res;
                m->msg_iov->iov_len -= res;
            }
            return TRANSMIT_INCOMPLETE;
        }
        if (res == -1 && (errno == EAGAIN || errno == EWOULDBLOCK)) {
            if (!update_event(c, EV_WRITE | EV_PERSIST)) {
                if (settings.verbose > 0) {
                    settings.extensions.logger->log(EXTENSION_LOG_DEBUG, c,
                            "Couldn't update event\n");
                }
                conn_set_state(c, conn_closing);
                return TRANSMIT_HARD_ERROR;
            }
            return TRANSMIT_SOFT_ERROR;
        }
        /* if res == 0 or res == -1 and error is not EAGAIN or EWOULDBLOCK,
           we have a real error, on which we close the connection */
        if (settings.verbose > 0) {
            settings.extensions.logger->log(EXTENSION_LOG_WARNING, c,
                                            "Failed to write, and not due to blocking: %s",
                                            strerror(errno));
        }

        if (IS_UDP(c->transport))
            conn_set_state(c, conn_read);
        else
            conn_set_state(c, conn_closing);
        return TRANSMIT_HARD_ERROR;
    } else {
        return TRANSMIT_COMPLETE;
    }
}

bool conn_listening(conn *c)
{
    int sfd;
    struct sockaddr_storage addr;
    socklen_t addrlen = sizeof(addr);

    if ((sfd = accept(c->sfd, (struct sockaddr *)&addr, &addrlen)) == -1) {
        if (errno == EMFILE) {
            if (settings.verbose > 0) {
                settings.extensions.logger->log(EXTENSION_LOG_INFO, c,
                                                "Too many open connections\n");
            }
            disable_listen();
        } else if (errno != EAGAIN && errno != EWOULDBLOCK) {
            settings.extensions.logger->log(EXTENSION_LOG_WARNING, c,
                                            "Failed to accept new client: %s\n",
                                            strerror(errno));
        }

        return false;
    }

    STATS_LOCK();
    int curr_conns = ++stats.curr_conns;
    struct listening_port *port_instance = get_listening_port_instance(c->parent_port);
    assert(port_instance);
    int port_conns = ++port_instance->curr_conns;
    STATS_UNLOCK();

    if (curr_conns >= settings.maxconns || port_conns >= port_instance->maxconns) {
        STATS_LOCK();
        ++stats.rejected_conns;
        --port_instance->curr_conns;
        STATS_UNLOCK();

        if (settings.verbose > 0) {
            settings.extensions.logger->log(EXTENSION_LOG_INFO, c,
                                            "Too many open connections\n");
        }

        safe_close(sfd);
        return false;
    }

    if (evutil_make_socket_nonblocking(sfd) == -1) {
        STATS_LOCK();
        --port_instance->curr_conns;
        STATS_UNLOCK();
        safe_close(sfd);
        return false;
    }

    dispatch_conn_new(sfd, c->parent_port, conn_new_cmd, EV_READ | EV_PERSIST,
                      DATA_BUFFER_SIZE, tcp_transport);

    return false;
}

/**
 * Ship tap log to the other end. This state differs with all other states
 * in the way that it support full duplex dialog. We're listening to both read
 * and write events from libevent most of the time. If a read event occurs we
 * switch to the conn_read state to read and execute the input message (that would
 * be an ack message from the other side). If a write event occurs we continue to
 * send tap log to the other end.
 * @param c the tap connection to drive
 * @return true if we should continue to process work for this connection, false
 *              if we should start processing events for other connections.
 */
bool conn_ship_log(conn *c) {
    bool cont = false;

    if (c->sfd == INVALID_SOCKET) {
        return false;
    }

    short mask = EV_READ | EV_PERSIST | EV_WRITE;

    if (c->which & EV_READ || c->rbytes > 0) {
        if (c->rbytes > 0) {
            if (try_read_command(c) == 0) {
                conn_set_state(c, conn_read);
            }
        } else {
            conn_set_state(c, conn_read);
        }

        // we're going to process something.. let's proceed
        cont = true;

        // We have a finite number of messages in the input queue
        // so let's process all of them instead of backing off after
        // reading a subset of them.
        // Why? Because we've got every time we're calling ship_tap_log
        // we try to send a chunk of items.. This means that if we end
        // up in a situation where we're receiving a burst of nack messages
        // we'll only process a subset of messages in our input queue,
        // and it will slowly grow..
        c->nevents = settings.reqs_per_tap_event;
    } else if (c->which & EV_WRITE) {
        --c->nevents;
        if (c->nevents >= 0) {
            LOCK_THREAD(c->thread);
            c->ewouldblock = false;
            ship_tap_log(c);
            if (c->ewouldblock) {
                mask = EV_READ | EV_PERSIST;
            } else {
                cont = true;
            }
            UNLOCK_THREAD(c->thread);
        }
    }

    if (!update_event(c, mask)) {
        if (settings.verbose > 0) {
            settings.extensions.logger->log(EXTENSION_LOG_INFO,
                                            c, "Couldn't update event\n");
        }
        conn_set_state(c, conn_closing);
    }

    return cont;
}

bool conn_waiting(conn *c) {
    if (!update_event(c, EV_READ | EV_PERSIST)) {
        if (settings.verbose > 0) {
            settings.extensions.logger->log(EXTENSION_LOG_INFO, c,
                                            "Couldn't update event\n");
        }
        conn_set_state(c, conn_closing);
        return true;
    }
    conn_set_state(c, conn_read);
    return false;
}

bool conn_read(conn *c) {
    int res = IS_UDP(c->transport) ? try_read_udp(c) : try_read_network(c);
    switch (res) {
    case READ_NO_DATA_RECEIVED:
        conn_set_state(c, conn_waiting);
        break;
    case READ_DATA_RECEIVED:
        conn_set_state(c, conn_parse_cmd);
        break;
    case READ_ERROR:
        conn_set_state(c, conn_closing);
        break;
    case READ_MEMORY_ERROR: /* Failed to allocate more memory */
        /* State already set by try_read_network */
        break;
    }

    return true;
}

bool conn_parse_cmd(conn *c) {
    if (try_read_command(c) == 0) {
        /* wee need more data! */
        conn_set_state(c, conn_waiting);
    }

    return !c->ewouldblock;
}

bool conn_new_cmd(conn *c) {
    /* Only process nreqs at a time to avoid starving other connections */
    --c->nevents;
    if (c->nevents >= 0) {
        reset_cmd_handler(c);
    } else {
        STATS_NOKEY(c, conn_yields);
        if (c->rbytes > 0) {
            /* We have already read in data into the input buffer,
               so libevent will most likely not signal read events
               on the socket (unless more data is available. As a
               hack we should just put in a request to write data,
               because that should be possible ;-)
            */
            if (!update_event(c, EV_WRITE | EV_PERSIST)) {
                if (settings.verbose > 0) {
                    settings.extensions.logger->log(EXTENSION_LOG_INFO,
                                                    c, "Couldn't update event\n");
                }
                conn_set_state(c, conn_closing);
                return true;
            }
        }
        return false;
    }

    return true;
}


bool conn_swallow(conn *c) {
    ssize_t res;
    /* we are reading sbytes and throwing them away */
    if (c->sbytes == 0) {
        conn_set_state(c, conn_new_cmd);
        return true;
    }

    /* first check if we have leftovers in the conn_read buffer */
    if (c->rbytes > 0) {
        uint32_t tocopy = c->rbytes > c->sbytes ? c->sbytes : c->rbytes;
        c->sbytes -= tocopy;
        c->rcurr += tocopy;
        c->rbytes -= tocopy;
        return true;
    }

    /*  now try reading from the socket */
    res = recv(c->sfd, c->rbuf, c->rsize > c->sbytes ? c->sbytes : c->rsize, 0);
    if (res > 0) {
        STATS_ADD(c, bytes_read, res);
        c->sbytes -= res;
        return true;
    }
    if (res == 0) { /* end of stream */
        conn_set_state(c, conn_closing);
        return true;
    }
    if (res == -1 && (errno == EAGAIN || errno == EWOULDBLOCK)) {
        if (!update_event(c, EV_READ | EV_PERSIST)) {
            if (settings.verbose > 0) {
                settings.extensions.logger->log(EXTENSION_LOG_INFO, c,
                                                "Couldn't update event\n");
            }
            conn_set_state(c, conn_closing);
            return true;
        }
        return false;
    }

    if (errno != ENOTCONN && errno != ECONNRESET) {
        /* otherwise we have a real error, on which we close the connection */
        settings.extensions.logger->log(EXTENSION_LOG_INFO, c,
                                        "Failed to read, and not due to blocking (%s)\n",
                                        strerror(errno));
    }

    conn_set_state(c, conn_closing);

    return true;

}

bool conn_nread(conn *c) {
    ssize_t res;

    if (c->rlbytes == 0) {
        LIBEVENT_THREAD *t = c->thread;
        LOCK_THREAD(t);
        bool block = c->ewouldblock = false;
        complete_nread(c);
        UNLOCK_THREAD(t);
        /* Breaking this into two, as complete_nread may have
           moved us to a different thread */
        t = c->thread;
        LOCK_THREAD(t);
        if (c->ewouldblock) {
            unregister_event(c);
            block = true;
        }
        UNLOCK_THREAD(t);
        return !block;
    }
    /* first check if we have leftovers in the conn_read buffer */
    if (c->rbytes > 0) {
        uint32_t tocopy = c->rbytes > c->rlbytes ? c->rlbytes : c->rbytes;
        if (c->ritem != c->rcurr) {
            memmove(c->ritem, c->rcurr, tocopy);
        }
        c->ritem += tocopy;
        c->rlbytes -= tocopy;
        c->rcurr += tocopy;
        c->rbytes -= tocopy;
        if (c->rlbytes == 0) {
            return true;
        }
    }

    /*  now try reading from the socket */
    res = recv(c->sfd, c->ritem, c->rlbytes, 0);
    if (res > 0) {
        STATS_ADD(c, bytes_read, res);
        if (c->rcurr == c->ritem) {
            c->rcurr += res;
        }
        c->ritem += res;
        c->rlbytes -= res;
        return true;
    }
    if (res == 0) { /* end of stream */
        conn_set_state(c, conn_closing);
        return true;
    }

    if (res == -1 && (errno == EAGAIN || errno == EWOULDBLOCK)) {
        if (!update_event(c, EV_READ | EV_PERSIST)) {
            if (settings.verbose > 0) {
                settings.extensions.logger->log(EXTENSION_LOG_INFO, c,
                                                "Couldn't update event\n");
            }
            conn_set_state(c, conn_closing);
            return true;
        }
        return false;
    }

    if (errno != ENOTCONN && errno != ECONNRESET) {
        /* otherwise we have a real error, on which we close the connection */
        settings.extensions.logger->log(EXTENSION_LOG_WARNING, c,
                                        "Failed to read, and not due to blocking:\n"
                                        "errno: %d %s \n"
                                        "rcurr=%lx ritem=%lx rbuf=%lx rlbytes=%d rsize=%d\n",
                                        errno, strerror(errno),
                                        (long)c->rcurr, (long)c->ritem, (long)c->rbuf,
                                        (int)c->rlbytes, (int)c->rsize);
    }
    conn_set_state(c, conn_closing);
    return true;
}

bool conn_write(conn *c) {
    /*
     * We want to write out a simple response. If we haven't already,
     * assemble it into a msgbuf list (this will be a single-entry
     * list for TCP or a two-entry list for UDP).
     */
    if (c->iovused == 0 || (IS_UDP(c->transport) && c->iovused == 1)) {
        if (add_iov(c, c->wcurr, c->wbytes) != 0) {
            if (settings.verbose > 0) {
                settings.extensions.logger->log(EXTENSION_LOG_INFO, c,
                                                "Couldn't build response\n");
            }
            conn_set_state(c, conn_closing);
            return true;
        }
    }

    return conn_mwrite(c);
}

bool conn_mwrite(conn *c) {
    if (IS_UDP(c->transport) && c->msgcurr == 0 && build_udp_headers(c) != 0) {
        if (settings.verbose > 0) {
            settings.extensions.logger->log(EXTENSION_LOG_INFO, c,
                                            "Failed to build UDP headers\n");
        }
        conn_set_state(c, conn_closing);
        return true;
    }

    switch (transmit(c)) {
    case TRANSMIT_COMPLETE:
        if (c->state == conn_mwrite) {
            while (c->ileft > 0) {
                item *it = *(c->icurr);
                settings.engine.v1->release(settings.engine.v0, c, it);
                c->icurr++;
                c->ileft--;
            }
            while (c->suffixleft > 0) {
                char *suffix = *(c->suffixcurr);
                cache_free(c->thread->suffix_cache, suffix);
                c->suffixcurr++;
                c->suffixleft--;
            }
            /* XXX:  I don't know why this wasn't the general case */
            if(c->protocol == binary_prot) {
                conn_set_state(c, c->write_and_go);
            } else {
                conn_set_state(c, conn_new_cmd);
            }
        } else if (c->state == conn_write) {
            if (c->write_and_free) {
                free(c->write_and_free);
                c->write_and_free = 0;
            }
            conn_set_state(c, c->write_and_go);
        } else {
            if (settings.verbose > 0) {
                settings.extensions.logger->log(EXTENSION_LOG_INFO, c,
                                                "Unexpected state %d\n", c->state);
            }
            conn_set_state(c, conn_closing);
        }
        break;

    case TRANSMIT_INCOMPLETE:
    case TRANSMIT_HARD_ERROR:
        break;                   /* Continue in state machine. */

    case TRANSMIT_SOFT_ERROR:
        return false;
    }

    return true;
}

bool conn_pending_close(conn *c) {
    assert(c->sfd == INVALID_SOCKET);
    settings.extensions.logger->log(EXTENSION_LOG_DEBUG, c,
                                    "Awaiting clients to release the cookie (pending close for %p)",
                                    (void*)c);
    LOCK_THREAD(c->thread);
    c->thread->pending_io = list_remove(c->thread->pending_io, c);
    if (!list_contains(c->thread->pending_close, c)) {
        enlist_conn(c, &c->thread->pending_close);
    }
    UNLOCK_THREAD(c->thread);

    /*
     * tell the tap connection that we're disconnecting it now,
     * but give it a grace period
     */
    perform_callbacks(ON_DISCONNECT, NULL, c);

    /*
     * disconnect callback may have changed the state for the object
     * so we might complete the disconnect now
     */
    return c->state != conn_pending_close;
}

bool conn_immediate_close(conn *c) {
    settings.extensions.logger->log(EXTENSION_LOG_DETAIL, c,
                                    "Immediate close of %p",
                                    (void*)c);
    perform_callbacks(ON_DISCONNECT, NULL, c);
    conn_close(c);

    return false;
}

bool conn_closing(conn *c) {
    if (IS_UDP(c->transport)) {
        conn_cleanup(c);
        return false;
    }

    if (!IS_UDP(c->transport)) {
        STATS_LOCK();
        struct listening_port *port_instance = get_listening_port_instance(c->parent_port);
        assert(port_instance);
        --port_instance->curr_conns;
        STATS_UNLOCK();
    }

    // We don't want any network notifications anymore..
    unregister_event(c);
    safe_close(c->sfd);
    c->sfd = INVALID_SOCKET;

    if (c->refcount > 1) {
        conn_set_state(c, conn_pending_close);
    } else {
        conn_set_state(c, conn_immediate_close);
    }
    return true;
}

bool conn_add_tap_client(conn *c) {
    LIBEVENT_THREAD *tp = tap_thread;
    LIBEVENT_THREAD *orig_thread = c->thread;

    assert(orig_thread);
    assert(orig_thread != tp);

    c->ewouldblock = true;

    unregister_event(c);

    LOCK_THREAD(orig_thread);
    /* Clean out the lists */
    orig_thread->pending_io = list_remove(orig_thread->pending_io, c);
    orig_thread->pending_close = list_remove(orig_thread->pending_close, c);

    LOCK_THREAD(tp);
    c->ev_flags = 0;
    conn_set_state(c, conn_setup_tap_stream);
    settings.extensions.logger->log(EXTENSION_LOG_DEBUG, NULL,
                                    "Moving %d conn from %p to %p\n",
                                    c->sfd, c->thread, tp);
    c->thread = tp;
    c->event.ev_base = tp->base;
    assert(c->next == NULL);
    assert(c->list_state == 0);
    enlist_conn(c, &tp->pending_io);

    UNLOCK_THREAD(tp);

    UNLOCK_THREAD(orig_thread);

    notify_thread(tp);

    return false;
}

bool conn_setup_tap_stream(conn *c) {
    process_bin_tap_connect(c);
    return true;
}

void event_handler(const int fd, const short which, void *arg) {
    conn *c;

    c = (conn *)arg;
    assert(c != NULL);

    if (memcached_shutdown) {
        event_base_loopbreak(c->event.ev_base);
        return ;
    }

    c->which = which;

    /* sanity */
    if (fd != c->sfd) {
        if (c->sfd != INVALID_SOCKET) {
            settings.extensions.logger->log(EXTENSION_LOG_INFO, c,
                    "Catastrophic: event fd doesn't match conn fd!\n");
        }
        unregister_event(c);
        if (c->sfd != INVALID_SOCKET && c->thread != NULL) {
            conn_close(c);
        }
        return;
    }

    perform_callbacks(ON_SWITCH_CONN, c, c);

    c->nevents = settings.reqs_per_event;
    if (c->state == conn_ship_log) {
        c->nevents = settings.reqs_per_tap_event;
    }

    LIBEVENT_THREAD *thr = c->thread;

    // Do we have pending closes?
    const size_t max_items = 256;
    conn *pending_close[max_items];
    size_t n_pending_close = 0;
    if (thr != NULL) {
        LOCK_THREAD(thr);
        if (thr->pending_close && thr->last_checked != current_time) {
            assert(!has_cycle(thr->pending_close));
            thr->last_checked = current_time;

            n_pending_close = list_to_array(pending_close, max_items,
                                            &thr->pending_close);
        }
        UNLOCK_THREAD(thr);
    }

    if (settings.verbose) {
        do {
            settings.extensions.logger->log(EXTENSION_LOG_DEBUG, c,
                                            "%d - Running task: (%s)\n",
                                            c->sfd, state_text(c->state));
        } while (c->state(c));
    } else {
        while (c->state(c)) {
            /* empty */
        }
    }

    /* Close any connections pending close */
    if (n_pending_close > 0) {
        for (size_t i = 0; i < n_pending_close; ++i) {
            conn *ce = pending_close[i];
            if (ce->refcount == 1) {
                settings.extensions.logger->log(EXTENSION_LOG_DEBUG, NULL,
                                                "OK, time to nuke: %p\n",
                                                (void*)ce);
                conn_close(ce);
                pending_close[i] = NULL;
            } else {
                LOCK_THREAD(ce->thread);
                enlist_conn(ce, &ce->thread->pending_close);
                UNLOCK_THREAD(ce->thread);
            }
        }
    }

    if (thr != NULL) {
        LOCK_THREAD(thr);
        finalize_list(pending_close, n_pending_close);
        UNLOCK_THREAD(thr);
    }
}

static void dispatch_event_handler(int fd, short which, void *arg) {
    char buffer[80];
    ssize_t nr = recv(fd, buffer, sizeof(buffer), 0);

    if (nr != -1 && is_listen_disabled()) {
        bool enable = false;
        pthread_mutex_lock(&listen_state.mutex);
        listen_state.count -= nr;
        if (listen_state.count <= 0) {
            enable = true;
            listen_state.disabled = false;
        }
        pthread_mutex_unlock(&listen_state.mutex);
        if (enable) {
            conn *next;
            for (next = listen_conn; next; next = next->next) {
                update_event(next, EV_READ | EV_PERSIST);
                if (listen(next->sfd, settings.backlog) != 0) {
                    settings.extensions.logger->log(EXTENSION_LOG_WARNING, NULL,
                                                    "listen() failed",
                                                    strerror(errno));
                }
            }
        }
    }
}



static SOCKET new_socket(struct addrinfo *ai) {
    SOCKET sfd;

    sfd = socket(ai->ai_family, ai->ai_socktype, ai->ai_protocol);
    if (sfd == INVALID_SOCKET) {
        return INVALID_SOCKET;
    }

    if (evutil_make_socket_nonblocking(sfd) == -1) {
        safe_close(sfd);
        return INVALID_SOCKET;
    }

    return sfd;
}


/*
 * Sets a socket's send buffer size to the maximum allowed by the system.
 */
static void maximize_sndbuf(const int sfd) {
    socklen_t intsize = sizeof(int);
    int last_good = 0;
    int min, max, avg;
    int old_size;

    /* Start with the default size. */
    if (getsockopt(sfd, SOL_SOCKET, SO_SNDBUF, (void *)&old_size, &intsize) != 0) {
        if (settings.verbose > 0) {
            settings.extensions.logger->log(EXTENSION_LOG_WARNING, NULL,
                                            "getsockopt(SO_SNDBUF): %s",
                                            strerror(errno));
        }

        return;
    }

    /* Binary-search for the real maximum. */
    min = old_size;
    max = MAX_SENDBUF_SIZE;

    while (min <= max) {
        avg = ((unsigned int)(min + max)) / 2;
        if (setsockopt(sfd, SOL_SOCKET, SO_SNDBUF, (void *)&avg, intsize) == 0) {
            last_good = avg;
            min = avg + 1;
        } else {
            max = avg - 1;
        }
    }

    if (settings.verbose > 1) {
        settings.extensions.logger->log(EXTENSION_LOG_DEBUG, NULL,
                 "<%d send buffer was %d, now %d\n", sfd, old_size, last_good);
    }
}



/**
 * Create a socket and bind it to a specific port number
 * @param interface the interface to bind to
 * @param port the port number to bind to
 * @param transport the transport protocol (TCP / UDP)
 * @param portnumber_file A filepointer to write the port numbers to
 *        when they are successfully added to the list of ports we
 *        listen on.
 */
static int server_socket(const char *interface,
                         int port,
                         enum network_transport transport,
                         FILE *portnumber_file) {
    int sfd;
    struct linger ling = {0, 0};
    struct addrinfo *ai;
    struct addrinfo *next;
    struct addrinfo hints = { .ai_flags = AI_PASSIVE,
                              .ai_family = AF_UNSPEC };
    char port_buf[NI_MAXSERV];
    int error;
    int success = 0;
    int flags =1;

    hints.ai_socktype = IS_UDP(transport) ? SOCK_DGRAM : SOCK_STREAM;

    if (port == -1) {
        port = 0;
    }
    snprintf(port_buf, sizeof(port_buf), "%d", port);
    error= getaddrinfo(interface, port_buf, &hints, &ai);
    if (error != 0) {
        if (error != EAI_SYSTEM) {
            settings.extensions.logger->log(EXTENSION_LOG_WARNING, NULL,
                     "getaddrinfo(): %s\n", gai_strerror(error));
        } else {
            settings.extensions.logger->log(EXTENSION_LOG_WARNING, NULL,
                     "getaddrinfo(): %s\n", strerror(error));
        }
        return 1;
    }

    for (next= ai; next; next= next->ai_next) {
        conn *listen_conn_add;
        if ((sfd = new_socket(next)) == INVALID_SOCKET) {
            /* getaddrinfo can return "junk" addresses,
             * we make sure at least one works before erroring.
             */
            continue;
        }

#ifdef IPV6_V6ONLY
        if (next->ai_family == AF_INET6) {
            error = setsockopt(sfd, IPPROTO_IPV6, IPV6_V6ONLY, (char *) &flags, sizeof(flags));
            if (error != 0) {
                settings.extensions.logger->log(EXTENSION_LOG_WARNING, NULL,
                                                "setsockopt(IPV6_V6ONLY): %s",
                                                strerror(errno));
                safe_close(sfd);
                continue;
            }
        }
#endif

        setsockopt(sfd, SOL_SOCKET, SO_REUSEADDR, (void *)&flags, sizeof(flags));
        if (IS_UDP(transport)) {
            maximize_sndbuf(sfd);
        } else {
            error = setsockopt(sfd, SOL_SOCKET, SO_KEEPALIVE, (void *)&flags, sizeof(flags));
            if (error != 0) {
                settings.extensions.logger->log(EXTENSION_LOG_WARNING, NULL,
                                                "setsockopt(SO_KEEPALIVE): %s",
                                                strerror(errno));
            }

            error = setsockopt(sfd, SOL_SOCKET, SO_LINGER, (void *)&ling, sizeof(ling));
            if (error != 0) {
                settings.extensions.logger->log(EXTENSION_LOG_WARNING, NULL,
                                                "setsockopt(SO_LINGER): %s",
                                                strerror(errno));
            }

            error = setsockopt(sfd, IPPROTO_TCP, TCP_NODELAY, (void *)&flags, sizeof(flags));
            if (error != 0) {
                settings.extensions.logger->log(EXTENSION_LOG_WARNING, NULL,
                                                "setsockopt(TCP_NODELAY): %s",
                                                strerror(errno));
            }
        }

        if (bind(sfd, next->ai_addr, next->ai_addrlen) == SOCKET_ERROR) {
            if (errno != EADDRINUSE) {
                settings.extensions.logger->log(EXTENSION_LOG_WARNING, NULL,
                                                "bind(): %s",
                                                strerror(errno));
                safe_close(sfd);
                freeaddrinfo(ai);
                return 1;
            }
            safe_close(sfd);
            continue;
        } else {
            success++;
            if (!IS_UDP(transport) && listen(sfd, settings.backlog) == SOCKET_ERROR) {
                settings.extensions.logger->log(EXTENSION_LOG_WARNING, NULL,
                                                "listen(): %s",
                                                strerror(errno));
                safe_close(sfd);
                freeaddrinfo(ai);
                return 1;
            }
            if (portnumber_file != NULL &&
                (next->ai_addr->sa_family == AF_INET ||
                 next->ai_addr->sa_family == AF_INET6)) {
                union {
                    struct sockaddr_in in;
                    struct sockaddr_in6 in6;
                } my_sockaddr;
                socklen_t len = sizeof(my_sockaddr);
                if (getsockname(sfd, (struct sockaddr*)&my_sockaddr, &len)==0) {
                    if (next->ai_addr->sa_family == AF_INET) {
                        fprintf(portnumber_file, "%s INET: %u\n",
                                IS_UDP(transport) ? "UDP" : "TCP",
                                ntohs(my_sockaddr.in.sin_port));
                    } else {
                        fprintf(portnumber_file, "%s INET6: %u\n",
                                IS_UDP(transport) ? "UDP" : "TCP",
                                ntohs(my_sockaddr.in6.sin6_port));
                    }
                }
            }
        }

        if (IS_UDP(transport)) {
            int c;

            for (c = 0; c < settings.num_threads_per_udp; c++) {
                /* this is guaranteed to hit all threads because we round-robin */
                dispatch_conn_new(sfd, port, conn_read, EV_READ | EV_PERSIST,
                                  UDP_READ_BUFFER_SIZE, transport);
                STATS_LOCK();
                ++stats.curr_conns;
                ++stats.daemon_conns;
                STATS_UNLOCK();
            }
        } else {
            if (!(listen_conn_add = conn_new(sfd, port, conn_listening,
                                             EV_READ | EV_PERSIST, 1,
                                             transport, main_base, NULL))) {
                settings.extensions.logger->log(EXTENSION_LOG_WARNING, NULL,
                        "failed to create listening connection\n");
                exit(EXIT_FAILURE);
            }
            listen_conn_add->next = listen_conn;
            listen_conn = listen_conn_add;
            STATS_LOCK();
            ++stats.curr_conns;
            ++stats.daemon_conns;
            struct listening_port *port_instance = get_listening_port_instance(port);
            assert(port_instance);
            ++port_instance->curr_conns;
            STATS_UNLOCK();
        }
    }

    freeaddrinfo(ai);

    /* Return zero iff we detected no errors in starting up connections */
    return success == 0;
}

static int server_sockets(int port, enum network_transport transport,
                          FILE *portnumber_file) {
    if (settings.inter == NULL) {
        if (!IS_UDP(transport)) {
            stats.listening_ports[0].port = port == -1 ? 0 : port;
            stats.listening_ports[0].maxconns = settings.maxconns;
        }
        return server_socket(settings.inter, port, transport, portnumber_file);
    } else {
        // tokenize them and bind to each one of them..
        char *b;
        int ret = 0;
        char *list = strdup(settings.inter);

        if (list == NULL) {
            settings.extensions.logger->log(EXTENSION_LOG_WARNING, NULL,
                                            "Failed to allocate memory for parsing server interface string\n");
            return 1;
        }

        int total_max_conns = 0;
        int num_zero_max_conns = 0;
        int pidx = 0;
        for (char *p = strtok_r(list, ";,", &b);
             p != NULL;
             p = strtok_r(NULL, ";,", &b)) {

            int the_port = port;
            int max_conns_on_port = 0;

            char *s = strchr(p, ':');
            if (s != NULL) {
                *s = '\0';
                ++s;
                char *m = strchr(s, ':');
                if (m != NULL) {
                    *m = '\0';
                    ++m;
                }

                if (!safe_strtol(s, &the_port)) {
                    settings.extensions.logger->log(EXTENSION_LOG_WARNING, NULL,
                                                    "Invalid port number: \"%s\"", s);
                    return 1;
                }
                if (m && !safe_strtol(m, &max_conns_on_port)) {
                    settings.extensions.logger->log(EXTENSION_LOG_WARNING, NULL,
                                                    "Invalid max connection limit: \"%s\"", m);
                    return 1;
                }

                total_max_conns += max_conns_on_port;
                if (total_max_conns > settings.maxconns) {
                    settings.extensions.logger->log(EXTENSION_LOG_WARNING, NULL,
                                                    "Aggregated port max connections %d exceed "
                                                    " the process limit %d",
                                                    total_max_conns, settings.maxconns);
                    return 1;
                }
            }

            if (!IS_UDP(transport)) {
                stats.listening_ports[pidx].port = the_port == -1 ? 0 : the_port;
                stats.listening_ports[pidx].maxconns = max_conns_on_port;
                ++pidx;
                if (max_conns_on_port == 0) {
                    ++num_zero_max_conns;
                }
            }

            if (strcmp(p, "*") == 0) {
                p = NULL;
            }
            ret |= server_socket(p, the_port, transport, portnumber_file);
        }
        // For ports whose max connection limit is missing from cmd
        if (!IS_UDP(transport) && num_zero_max_conns > 0) {
            int max_conns = (settings.maxconns - total_max_conns) / num_zero_max_conns;
            for (int i = 0; i < settings.num_ports; ++i) {
                if (stats.listening_ports[i].maxconns == 0) {
                    stats.listening_ports[i].maxconns = max_conns;
                }
            }
        }

        free(list);
        return ret;
    }
}

static int new_socket_unix(void) {
    int sfd;

    if ((sfd = socket(AF_UNIX, SOCK_STREAM, 0)) == INVALID_SOCKET) {
        settings.extensions.logger->log(EXTENSION_LOG_WARNING, NULL,
                                        "socket(AF_UNIX, SOCK_STREAM, 0): %s",
                                        strerror(errno));
        return INVALID_SOCKET;
    }

    if (evutil_make_socket_nonblocking(sfd) == -1) {
        safe_close(sfd);
        return INVALID_SOCKET;
    }
    return sfd;
}

/* this will probably not work on windows */
static int server_socket_unix(const char *path, int access_mask) {
    int sfd;
    struct linger ling = {0, 0};
    struct sockaddr_un addr;
    struct stat tstat;
    int flags =1;
    int old_umask;

    if (!path) {
        return 1;
    }

    if ((sfd = new_socket_unix()) == -1) {
        return 1;
    }

    /*
     * Clean up a previous socket file if we left it around
     */
    if (lstat(path, &tstat) == 0) {
        if (S_ISSOCK(tstat.st_mode))
            unlink(path);
    }

    setsockopt(sfd, SOL_SOCKET, SO_REUSEADDR, (void *)&flags, sizeof(flags));
    setsockopt(sfd, SOL_SOCKET, SO_KEEPALIVE, (void *)&flags, sizeof(flags));
    setsockopt(sfd, SOL_SOCKET, SO_LINGER, (void *)&ling, sizeof(ling));

    /*
     * the memset call clears nonstandard fields in some impementations
     * that otherwise mess things up.
     */
    memset(&addr, 0, sizeof(addr));

    addr.sun_family = AF_UNIX;
    strncpy(addr.sun_path, path, sizeof(addr.sun_path) - 1);
    assert(strcmp(addr.sun_path, path) == 0);
    old_umask = umask( ~(access_mask&0777));
    if (bind(sfd, (struct sockaddr *)&addr, sizeof(addr)) == -1) {
        settings.extensions.logger->log(EXTENSION_LOG_WARNING, NULL,
                                        "bind(): %s",
                                        strerror(errno));
        safe_close(sfd);
        umask(old_umask);
        return 1;
    }
    umask(old_umask);
    if (listen(sfd, settings.backlog) == -1) {
        settings.extensions.logger->log(EXTENSION_LOG_WARNING, NULL,
                                        "listen(): %s",
                                        strerror(errno));
        safe_close(sfd);
        return 1;
    }
    stats.listening_ports[0].port = settings.port; // Port number for unix domain socket?
    stats.listening_ports[0].maxconns = settings.maxconns;
    if (!(listen_conn = conn_new(sfd, settings.port, conn_listening,
                                 EV_READ | EV_PERSIST, 1,
                                 local_transport, main_base, NULL))) {
        settings.extensions.logger->log(EXTENSION_LOG_WARNING, NULL,
                 "failed to create listening connection\n");
        exit(EXIT_FAILURE);
    }

    STATS_LOCK();
    ++stats.daemon_conns;
    STATS_UNLOCK();

    return 0;
}

static struct event clockevent;

/* time-sensitive callers can call it by hand with this, outside the normal ever-1-second timer */
static void set_current_time(void) {
    struct timeval timer;

    gettimeofday(&timer, NULL);
    current_time = (rel_time_t) (timer.tv_sec - process_started);
}

static void clock_handler(const int fd, const short which, void *arg) {
    struct timeval t = {.tv_sec = 1, .tv_usec = 0};
    static bool initialized = false;

    if (memcached_shutdown) {
        event_base_loopbreak(main_base);
        return ;
    }

    if (initialized) {
        /* only delete the event if it's actually there. */
        evtimer_del(&clockevent);
    } else {
        initialized = true;
    }

    evtimer_set(&clockevent, clock_handler, 0);
    event_base_set(main_base, &clockevent);
    evtimer_add(&clockevent, &t);

    set_current_time();
}

static void usage(void) {
    printf(PACKAGE " " VERSION "\n");
    printf("-p <num>      TCP port number to listen on (default: 11211)\n"
           "-U <num>      UDP port number to listen on (default: 11211, 0 is off)\n"
           "-s <file>     UNIX socket path to listen on (disables network support)\n"
           "-a <mask>     access mask for UNIX socket, in octal (default: 0700)\n"
           "-l <addr>     interface to listen on (default: INADDR_ANY, all addresses)\n"
           "              <addr> may be specified as host:port:max_connections.\n"
           "              If you don't specify a port number, the value you specified\n"
           "              with -p or -U is used. You may specify multiple addresses\n"
           "              separated by comma or by using -l multiple times\n"
           "-d            run as a daemon\n"
           "-r            maximize core file limit\n"
           "-u <username> assume identity of <username> (only when run as root)\n"
           "-m <num>      max memory to use for items in megabytes (default: 64 MB)\n"
           "-M            return error on memory exhausted (rather than removing items)\n"
           "-c <num>      max simultaneous connections (default: 1000)\n"
           "-k            lock down all paged memory.  Note that there is a\n"
           "              limit on how much memory you may lock.  Trying to\n"
           "              allocate more than that would fail, so be sure you\n"
           "              set the limit correctly for the user you started\n"
           "              the daemon with (not for -u <username> user;\n"
           "              under sh this is done with 'ulimit -S -l NUM_KB').\n"
           "-v            verbose (print errors/warnings while in event loop)\n"
           "-vv           very verbose (also print client commands/reponses)\n"
           "-vvv          extremely verbose (also print internal state transitions)\n"
           "-h            print this help and exit\n"
           "-i            print memcached and libevent license\n"
           "-P <file>     save PID in <file>, only used with -d option\n"
           "-f <factor>   chunk size growth factor (default: 1.25)\n"
           "-n <bytes>    minimum space allocated for key+value+flags (default: 48)\n");
    printf("-L            Try to use large memory pages (if available). Increasing\n"
           "              the memory page size could reduce the number of TLB misses\n"
           "              and improve the performance. In order to get large pages\n"
           "              from the OS, memcached will allocate the total item-cache\n"
           "              in one large chunk.\n");
    printf("-D <char>     Use <char> as the delimiter between key prefixes and IDs.\n"
           "              This is used for per-prefix stats reporting. The default is\n"
           "              \":\" (colon). If this option is specified, stats collection\n"
           "              is turned on automatically; if not, then it may be turned on\n"
           "              by sending the \"stats detail on\" command to the server.\n");
    printf("-t <num>      number of threads to use (default: 4)\n");
    printf("-R            Maximum number of requests per event, limits the number of\n"
           "              requests process for a given connection to prevent \n"
           "              starvation (default: 20)\n");
    printf("-C            Disable use of CAS\n");
    printf("-b            Set the backlog queue limit (default: 1024)\n");
    printf("-B            Binding protocol - one of ascii, binary, or auto (default)\n");
    printf("-I            Override the size of each slab page. Adjusts max item size\n"
           "              (default: 1mb, min: 1k, max: 128m)\n");
    printf("-q            Disable detailed stats commands\n");
#ifdef SASL_ENABLED
    printf("-S            Require SASL authentication\n");
#endif
    printf("-X module,cfg Load the module and initialize it with the config\n");
    printf("-E engine     Load engine as the storage engine\n");
    printf("-e config     Pass config as configuration options to the storage engine\n");
    printf("\nEnvironment variables:\n"
           "MEMCACHED_PORT_FILENAME   File to write port information to\n"
           "MEMCACHED_REQS_TAP_EVENT  Similar to -R but for tap_ship_log\n");
}

static void usage_license(void) {
    printf(PACKAGE " " VERSION "\n\n");
    printf(
    "Copyright (c) 2003, Danga Interactive, Inc. <http://www.danga.com/>\n"
    "All rights reserved.\n"
    "\n"
    "Redistribution and use in source and binary forms, with or without\n"
    "modification, are permitted provided that the following conditions are\n"
    "met:\n"
    "\n"
    "    * Redistributions of source code must retain the above copyright\n"
    "notice, this list of conditions and the following disclaimer.\n"
    "\n"
    "    * Redistributions in binary form must reproduce the above\n"
    "copyright notice, this list of conditions and the following disclaimer\n"
    "in the documentation and/or other materials provided with the\n"
    "distribution.\n"
    "\n"
    "    * Neither the name of the Danga Interactive nor the names of its\n"
    "contributors may be used to endorse or promote products derived from\n"
    "this software without specific prior written permission.\n"
    "\n"
    "THIS SOFTWARE IS PROVIDED BY THE COPYRIGHT HOLDERS AND CONTRIBUTORS\n"
    "\"AS IS\" AND ANY EXPRESS OR IMPLIED WARRANTIES, INCLUDING, BUT NOT\n"
    "LIMITED TO, THE IMPLIED WARRANTIES OF MERCHANTABILITY AND FITNESS FOR\n"
    "A PARTICULAR PURPOSE ARE DISCLAIMED. IN NO EVENT SHALL THE COPYRIGHT\n"
    "OWNER OR CONTRIBUTORS BE LIABLE FOR ANY DIRECT, INDIRECT, INCIDENTAL,\n"
    "SPECIAL, EXEMPLARY, OR CONSEQUENTIAL DAMAGES (INCLUDING, BUT NOT\n"
    "LIMITED TO, PROCUREMENT OF SUBSTITUTE GOODS OR SERVICES; LOSS OF USE,\n"
    "DATA, OR PROFITS; OR BUSINESS INTERRUPTION) HOWEVER CAUSED AND ON ANY\n"
    "THEORY OF LIABILITY, WHETHER IN CONTRACT, STRICT LIABILITY, OR TORT\n"
    "(INCLUDING NEGLIGENCE OR OTHERWISE) ARISING IN ANY WAY OUT OF THE USE\n"
    "OF THIS SOFTWARE, EVEN IF ADVISED OF THE POSSIBILITY OF SUCH DAMAGE.\n"
    "\n"
    "\n"
    "This product includes software developed by Niels Provos.\n"
    "\n"
    "[ libevent ]\n"
    "\n"
    "Copyright 2000-2003 Niels Provos <provos@citi.umich.edu>\n"
    "All rights reserved.\n"
    "\n"
    "Redistribution and use in source and binary forms, with or without\n"
    "modification, are permitted provided that the following conditions\n"
    "are met:\n"
    "1. Redistributions of source code must retain the above copyright\n"
    "   notice, this list of conditions and the following disclaimer.\n"
    "2. Redistributions in binary form must reproduce the above copyright\n"
    "   notice, this list of conditions and the following disclaimer in the\n"
    "   documentation and/or other materials provided with the distribution.\n"
    "3. All advertising materials mentioning features or use of this software\n"
    "   must display the following acknowledgement:\n"
    "      This product includes software developed by Niels Provos.\n"
    "4. The name of the author may not be used to endorse or promote products\n"
    "   derived from this software without specific prior written permission.\n"
    "\n"
    "THIS SOFTWARE IS PROVIDED BY THE AUTHOR ``AS IS'' AND ANY EXPRESS OR\n"
    "IMPLIED WARRANTIES, INCLUDING, BUT NOT LIMITED TO, THE IMPLIED WARRANTIES\n"
    "OF MERCHANTABILITY AND FITNESS FOR A PARTICULAR PURPOSE ARE DISCLAIMED.\n"
    "IN NO EVENT SHALL THE AUTHOR BE LIABLE FOR ANY DIRECT, INDIRECT,\n"
    "INCIDENTAL, SPECIAL, EXEMPLARY, OR CONSEQUENTIAL DAMAGES (INCLUDING, BUT\n"
    "NOT LIMITED TO, PROCUREMENT OF SUBSTITUTE GOODS OR SERVICES; LOSS OF USE,\n"
    "DATA, OR PROFITS; OR BUSINESS INTERRUPTION) HOWEVER CAUSED AND ON ANY\n"
    "THEORY OF LIABILITY, WHETHER IN CONTRACT, STRICT LIABILITY, OR TORT\n"
    "(INCLUDING NEGLIGENCE OR OTHERWISE) ARISING IN ANY WAY OUT OF THE USE OF\n"
    "THIS SOFTWARE, EVEN IF ADVISED OF THE POSSIBILITY OF SUCH DAMAGE.\n"
    );

    return;
}

static void save_pid(const char *pid_file) {
    FILE *fp;

    if (access(pid_file, F_OK) == 0) {
        if ((fp = fopen(pid_file, "r")) != NULL) {
            char buffer[1024];
            if (fgets(buffer, sizeof(buffer), fp) != NULL) {
                unsigned int pid;
                if (safe_strtoul(buffer, &pid) && kill((pid_t)pid, 0) == 0) {
                    settings.extensions.logger->log(EXTENSION_LOG_WARNING, NULL,
                               "WARNING: The pid file contained the following (running) pid: %u\n", pid);
                }
            }
            fclose(fp);
        }
    }

    if ((fp = fopen(pid_file, "w")) == NULL) {
        settings.extensions.logger->log(EXTENSION_LOG_WARNING, NULL,
                 "Could not open the pid file %s for writing: %s\n",
                 pid_file, strerror(errno));
        return;
    }

    fprintf(fp,"%ld\n", (long)getpid());
    if (fclose(fp) == -1) {
        settings.extensions.logger->log(EXTENSION_LOG_WARNING, NULL,
                "Could not close the pid file %s: %s\n",
                pid_file, strerror(errno));
    }
}

static void remove_pidfile(const char *pid_file) {
    if (pid_file != NULL) {
        if (unlink(pid_file) != 0) {
            settings.extensions.logger->log(EXTENSION_LOG_WARNING, NULL,
                    "Could not remove the pid file %s: %s\n",
                    pid_file, strerror(errno));
        }
    }
}

#ifndef HAVE_SIGIGNORE
static int sigignore(int sig) {
    struct sigaction sa = { .sa_handler = SIG_IGN, .sa_flags = 0 };

    if (sigemptyset(&sa.sa_mask) == -1 || sigaction(sig, &sa, 0) == -1) {
        return -1;
    }
    return 0;
}
#endif /* !HAVE_SIGIGNORE */

static void sigterm_handler(int sig) {
    assert(sig == SIGTERM || sig == SIGINT);
    memcached_shutdown = 1;
}

static int install_sigterm_handler(void) {
    struct sigaction sa = {.sa_handler = sigterm_handler, .sa_flags = 0};

    if (sigemptyset(&sa.sa_mask) == -1 || sigaction(SIGTERM, &sa, 0) == -1 ||
        sigaction(SIGINT, &sa, 0) == -1) {
        return -1;
    }

    return 0;
}

/*
 * On systems that supports multiple page sizes we may reduce the
 * number of TLB-misses by using the biggest available page size
 */
static int enable_large_pages(void) {
#if defined(HAVE_GETPAGESIZES) && defined(HAVE_MEMCNTL)
    int ret = -1;
    size_t sizes[32];
    int avail = getpagesizes(sizes, 32);
    if (avail != -1) {
        size_t max = sizes[0];
        struct memcntl_mha arg = {0};
        int ii;

        for (ii = 1; ii < avail; ++ii) {
            if (max < sizes[ii]) {
                max = sizes[ii];
            }
        }

        arg.mha_flags   = 0;
        arg.mha_pagesize = max;
        arg.mha_cmd = MHA_MAPSIZE_BSSBRK;

        if (memcntl(0, 0, MC_HAT_ADVISE, (caddr_t)&arg, 0, 0) == -1) {
            settings.extensions.logger->log(EXTENSION_LOG_WARNING, NULL,
                  "Failed to set large pages: %s\nWill use default page size\n",
                  strerror(errno));
        } else {
            ret = 0;
        }
    } else {
        settings.extensions.logger->log(EXTENSION_LOG_WARNING, NULL,
          "Failed to get supported pagesizes: %s\nWill use default page size\n",
          strerror(errno));
    }

    return ret;
#else
    return 0;
#endif
}

static const char* get_server_version(void) {
    return VERSION;
}

static void store_engine_specific(const void *cookie,
                                  void *engine_data) {
    conn *c = (conn*)cookie;
    c->engine_storage = engine_data;
}

static void *get_engine_specific(const void *cookie) {
    conn *c = (conn*)cookie;
    return c->engine_storage;
}

static int get_socket_fd(const void *cookie) {
    conn *c = (conn *)cookie;
    return c->sfd;
}

static ENGINE_ERROR_CODE reserve_cookie(const void *cookie) {
    conn *c = (conn *)cookie;
    ++c->refcount;
    return ENGINE_SUCCESS;
}

static ENGINE_ERROR_CODE release_cookie(const void *cookie) {
    conn *c = (conn *)cookie;
    --c->refcount;
    return ENGINE_SUCCESS;
}

static int num_independent_stats(void) {
    return settings.num_threads + 1;
}

static void *new_independent_stats(void) {
    int nrecords = num_independent_stats();
    struct thread_stats *ts = calloc(nrecords, sizeof(struct thread_stats));
    for (int ii = 0; ii < nrecords; ii++) {
        pthread_mutex_init(&ts[ii].mutex, NULL);
    }
    return ts;
}

static void release_independent_stats(void *stats) {
    int nrecords = num_independent_stats();
    struct thread_stats *ts = stats;
    for (int ii = 0; ii < nrecords; ii++) {
        pthread_mutex_destroy(&ts[ii].mutex);
    }
    free(ts);
}

static inline struct thread_stats* get_independent_stats(conn *c) {
    struct thread_stats *independent_stats;
    if (settings.engine.v1->get_stats_struct != NULL) {
        independent_stats = settings.engine.v1->get_stats_struct(settings.engine.v0, (const void *)c);
        if (independent_stats == NULL) {
            independent_stats = default_independent_stats;
        }
    } else {
        independent_stats = default_independent_stats;
    }
    return independent_stats;
}

static inline struct thread_stats *get_thread_stats(conn *c) {
    assert(c->thread->index < num_independent_stats());
    struct thread_stats *independent_stats = get_independent_stats(c);
    return &independent_stats[c->thread->index];
}

static void register_callback(ENGINE_HANDLE *eh,
                              ENGINE_EVENT_TYPE type,
                              EVENT_CALLBACK cb, const void *cb_data) {
    struct engine_event_handler *h =
        calloc(sizeof(struct engine_event_handler), 1);

    assert(h);
    h->cb = cb;
    h->cb_data = cb_data;
    h->next = engine_event_handlers[type];
    engine_event_handlers[type] = h;
}

static rel_time_t get_current_time(void)
{
    return current_time;
}

static void count_eviction(const void *cookie, const void *key, const int nkey) {
    (void)cookie;
    (void)key;
    (void)nkey;
}

/**
 * To make it easy for engine implementors that doesn't want to care about
 * writing their own incr/decr code, they can just set the arithmetic function
 * to NULL and use this implementation. It is not efficient, due to the fact
 * that it does multiple calls through the interface (get and then cas store).
 * If you don't care, feel free to use it..
 */
static ENGINE_ERROR_CODE internal_arithmetic(ENGINE_HANDLE* handle,
                                             const void* cookie,
                                             const void* key,
                                             const int nkey,
                                             const bool increment,
                                             const bool create,
                                             const uint64_t delta,
                                             const uint64_t initial,
                                             const rel_time_t exptime,
                                             uint64_t *cas,
                                             uint64_t *result,
                                             uint16_t vbucket)
{
    ENGINE_HANDLE_V1 *e = (ENGINE_HANDLE_V1*)handle;

    item *it = NULL;

    ENGINE_ERROR_CODE ret;
    ret = e->get(handle, cookie, &it, key, nkey, vbucket);

    if (ret == ENGINE_SUCCESS) {
        item_info_holder info = { .info = { .nvalue = 1 } };

        if (!e->get_item_info(handle, cookie, it, (void*)&info)) {
            e->release(handle, cookie, it);
            return ENGINE_FAILED;
        }

        char value[80];

        if (info.info.value[0].iov_len > (sizeof(value) - 1)) {
            e->release(handle, cookie, it);
            return ENGINE_EINVAL;
        }

        memcpy(value, info.info.value[0].iov_base, info.info.value[0].iov_len);
        value[info.info.value[0].iov_len] = '\0';

        uint64_t val;
        if (!safe_strtoull(value, &val)) {
            e->release(handle, cookie, it);
            return ENGINE_EINVAL;
        }

        if (increment) {
            val += delta;
        } else {
            if (delta > val) {
                val = 0;
            } else {
                val -= delta;
            }
        }

        size_t nb = snprintf(value, sizeof(value), "%"PRIu64, val);
        *result = val;
        item *nit = NULL;
        if (e->allocate(handle, cookie, &nit, key,
                        nkey, nb, info.info.flags, info.info.exptime) != ENGINE_SUCCESS) {
            e->release(handle, cookie, it);
            return ENGINE_ENOMEM;
        }

        item_info_holder i2 = { .info = { .nvalue = 1 } };
        if (!e->get_item_info(handle, cookie, nit, (void*)&i2)) {
            e->release(handle, cookie, it);
            e->release(handle, cookie, nit);
            return ENGINE_FAILED;
        }

        memcpy(i2.info.value[0].iov_base, value, nb);
        e->item_set_cas(handle, cookie, nit, info.info.cas);
        ret = e->store(handle, cookie, nit, cas, OPERATION_CAS, vbucket);
        e->release(handle, cookie, it);
        e->release(handle, cookie, nit);
    } else if (ret == ENGINE_KEY_ENOENT && create) {
        char value[80];
        size_t nb = snprintf(value, sizeof(value), "%"PRIu64"\r\n", initial);
        *result = initial;
        if (e->allocate(handle, cookie, &it, key, nkey, nb, 0, exptime) != ENGINE_SUCCESS) {
            e->release(handle, cookie, it);
            return ENGINE_ENOMEM;
        }

        item_info_holder info = { .info = { .nvalue = 1 } };
        if (!e->get_item_info(handle, cookie, it, (void*)&info)) {
            e->release(handle, cookie, it);
            return ENGINE_FAILED;
        }

        memcpy(info.info.value[0].iov_base, value, nb);
        ret = e->store(handle, cookie, it, cas, OPERATION_CAS, vbucket);
        e->release(handle, cookie, it);
    }

    /* We had a race condition.. just call ourself recursively to retry */
    if (ret == ENGINE_KEY_EEXISTS) {
        return internal_arithmetic(handle, cookie, key, nkey, increment, create, delta,
                                   initial, exptime, cas, result, vbucket);
    }

    return ret;
}

/**
 * Register an extension if it's not already registered
 *
 * @param type the type of the extension to register
 * @param extension the extension to register
 * @return true if success, false otherwise
 */
static bool register_extension(extension_type_t type, void *extension)
{
    if (extension == NULL) {
        return false;
    }

    switch (type) {
    case EXTENSION_DAEMON:
        for (EXTENSION_DAEMON_DESCRIPTOR *ptr = settings.extensions.daemons;
             ptr != NULL;
             ptr = ptr->next) {
            if (ptr == extension) {
                return false;
            }
        }
        ((EXTENSION_DAEMON_DESCRIPTOR *)(extension))->next = settings.extensions.daemons;
        settings.extensions.daemons = extension;
        return true;
    case EXTENSION_LOGGER:
        settings.extensions.logger = extension;
        return true;
    case EXTENSION_ASCII_PROTOCOL:
        if (settings.extensions.ascii != NULL) {
            EXTENSION_ASCII_PROTOCOL_DESCRIPTOR *last;
            for (last = settings.extensions.ascii; last->next != NULL;
                 last = last->next) {
                if (last == extension) {
                    return false;
                }
            }
            if (last == extension) {
                return false;
            }
            last->next = extension;
            last->next->next = NULL;
        } else {
            settings.extensions.ascii = extension;
            settings.extensions.ascii->next = NULL;
        }
        return true;

    case EXTENSION_BINARY_PROTOCOL:
        if (settings.extensions.binary != NULL) {
            EXTENSION_BINARY_PROTOCOL_DESCRIPTOR *last;
            for (last = settings.extensions.binary; last->next != NULL;
                 last = last->next) {
                if (last == extension) {
                    return false;
                }
            }
            if (last == extension) {
                return false;
            }
            last->next = extension;
            last->next->next = NULL;
        } else {
            settings.extensions.binary = extension;
            settings.extensions.binary->next = NULL;
        }

        ((EXTENSION_BINARY_PROTOCOL_DESCRIPTOR*)extension)->setup(setup_binary_lookup_cmd);
        return true;

    default:
        return false;
    }
}

/**
 * Unregister an extension
 *
 * @param type the type of the extension to remove
 * @param extension the extension to remove
 */
static void unregister_extension(extension_type_t type, void *extension)
{
    switch (type) {
    case EXTENSION_DAEMON:
        {
            EXTENSION_DAEMON_DESCRIPTOR *prev = NULL;
            EXTENSION_DAEMON_DESCRIPTOR *ptr = settings.extensions.daemons;

            while (ptr != NULL && ptr != extension) {
                prev = ptr;
                ptr = ptr->next;
            }

            if (ptr != NULL && prev != NULL) {
                prev->next = ptr->next;
            }

            if (settings.extensions.daemons == ptr) {
                settings.extensions.daemons = ptr->next;
            }
        }
        break;
    case EXTENSION_LOGGER:
        if (settings.extensions.logger == extension) {
            if (get_stderr_logger() == extension) {
                settings.extensions.logger = get_null_logger();
            } else {
                settings.extensions.logger = get_stderr_logger();
            }
        }
        break;
    case EXTENSION_ASCII_PROTOCOL:
        {
            EXTENSION_ASCII_PROTOCOL_DESCRIPTOR *prev = NULL;
            EXTENSION_ASCII_PROTOCOL_DESCRIPTOR *ptr = settings.extensions.ascii;

            while (ptr != NULL && ptr != extension) {
                prev = ptr;
                ptr = ptr->next;
            }

            if (ptr != NULL && prev != NULL) {
                prev->next = ptr->next;
            }

            if (settings.extensions.ascii == ptr) {
                settings.extensions.ascii = ptr->next;
            }
        }
        break;


    case EXTENSION_BINARY_PROTOCOL:
        settings.extensions.logger->log(EXTENSION_LOG_WARNING, NULL,
                                        "You can't unregister a binary command handler!");
        abort();
        break;

    default:
        ;
    }

}

/**
 * Get the named extension
 */
static void* get_extension(extension_type_t type)
{
    switch (type) {
    case EXTENSION_DAEMON:
        return settings.extensions.daemons;

    case EXTENSION_LOGGER:
        return settings.extensions.logger;

    case EXTENSION_ASCII_PROTOCOL:
        return settings.extensions.ascii;

    case EXTENSION_BINARY_PROTOCOL:
        return settings.extensions.binary;

    default:
        return NULL;
    }
}

static void shutdown_server(void) {
    memcached_shutdown = 1;
}

static EXTENSION_LOGGER_DESCRIPTOR* get_logger(void)
{
    return settings.extensions.logger;
}

static EXTENSION_LOG_LEVEL get_log_level(void)
{
    EXTENSION_LOG_LEVEL ret;
    switch (settings.verbose) {
    case 0: ret = EXTENSION_LOG_WARNING; break;
    case 1: ret = EXTENSION_LOG_INFO; break;
    case 2: ret = EXTENSION_LOG_DEBUG; break;
    default:
        ret = EXTENSION_LOG_DETAIL;
    }
    return ret;
}

static void set_log_level(EXTENSION_LOG_LEVEL severity)
{
    switch (severity) {
    case EXTENSION_LOG_WARNING: settings.verbose = 0; break;
    case EXTENSION_LOG_INFO: settings.verbose = 1; break;
    case EXTENSION_LOG_DEBUG: settings.verbose = 2; break;
    default:
        settings.verbose = 3;
    }
}

static void get_config_append_stats(const char *key, const uint16_t klen,
                                    const char *val, const uint32_t vlen,
                                    const void *cookie)
{
    if (klen == 0  || vlen == 0) {
        return ;
    }

    char *pos = (char*)cookie;
    size_t nbytes = strlen(pos);

    if ((nbytes + klen + vlen + 3) > 1024) {
        // Not enough size in the buffer..
        return;
    }

    memcpy(pos + nbytes, key, klen);
    nbytes += klen;
    pos[nbytes] = '=';
    ++nbytes;
    memcpy(pos + nbytes, val, vlen);
    nbytes += vlen;
    memcpy(pos + nbytes, ";", 2);
}

static bool get_config(struct config_item items[]) {
    char config[1024];
    config[0] = '\0';
    process_stat_settings(get_config_append_stats, config);
    int rval = parse_config(config, items, NULL);
    return rval >= 0;
}

/**
 * Callback the engines may call to get the public server interface
 * @return pointer to a structure containing the interface. The client should
 *         know the layout and perform the proper casts.
 */
static SERVER_HANDLE_V1 *get_server_api(void)
{
    static SERVER_CORE_API core_api = {
        .server_version = get_server_version,
        .hash = hash,
        .realtime = realtime,
        .abstime = abstime,
        .get_current_time = get_current_time,
        .parse_config = parse_config,
        .shutdown = shutdown_server,
        .get_config = get_config
    };

    static SERVER_COOKIE_API server_cookie_api = {
        .get_auth_data = get_auth_data,
        .store_engine_specific = store_engine_specific,
        .get_engine_specific = get_engine_specific,
        .get_socket_fd = get_socket_fd,
        .notify_io_complete = notify_io_complete,
        .reserve = reserve_cookie,
        .release = release_cookie
    };

    static SERVER_STAT_API server_stat_api = {
        .new_stats = new_independent_stats,
        .release_stats = release_independent_stats,
        .evicting = count_eviction
    };

    static SERVER_LOG_API server_log_api = {
        .get_logger = get_logger,
        .get_level = get_log_level,
        .set_level = set_log_level
    };

    static SERVER_EXTENSION_API extension_api = {
        .register_extension = register_extension,
        .unregister_extension = unregister_extension,
        .get_extension = get_extension
    };

    static SERVER_CALLBACK_API callback_api = {
        .register_callback = register_callback,
        .perform_callbacks = perform_callbacks,
    };

    static ALLOCATOR_HOOKS_API hooks_api = {
        .add_new_hook = mc_add_new_hook,
        .remove_new_hook = mc_remove_new_hook,
        .add_delete_hook = mc_add_delete_hook,
        .remove_delete_hook = mc_remove_delete_hook,
        .get_extra_stats_size = mc_get_extra_stats_size,
        .get_allocator_stats = mc_get_allocator_stats,
        .get_allocation_size = mc_get_allocation_size
    };

    static SERVER_HANDLE_V1 rv = {
        .interface = 1,
        .core = &core_api,
        .stat = &server_stat_api,
        .extension = &extension_api,
        .callback = &callback_api,
        .log = &server_log_api,
        .cookie = &server_cookie_api,
        .alloc_hooks = &hooks_api
    };

    if (rv.engine == NULL) {
        rv.engine = settings.engine.v0;
    }

    return &rv;
}

/**
 * Load a shared object and initialize all the extensions in there.
 *
 * @param soname the name of the shared object (may not be NULL)
 * @param config optional configuration parameters
 * @return true if success, false otherwise
 */
static bool load_extension(const char *soname, const char *config) {
    if (soname == NULL) {
        return false;
    }

    /* Hack to remove the warning from C99 */
    union my_hack {
        MEMCACHED_EXTENSIONS_INITIALIZE initialize;
        void* voidptr;
    } funky = {.initialize = NULL };

    void *handle = dlopen(soname, RTLD_NOW | RTLD_LOCAL);
    if (handle == NULL) {
        const char *msg = dlerror();
        settings.extensions.logger->log(EXTENSION_LOG_WARNING, NULL,
                "Failed to open library \"%s\": %s\n",
                soname, msg ? msg : "unknown error");
        return false;
    }

    void *symbol = dlsym(handle, "memcached_extensions_initialize");
    if (symbol == NULL) {
        const char *msg = dlerror();
        settings.extensions.logger->log(EXTENSION_LOG_WARNING, NULL,
                "Could not find symbol \"memcached_extensions_initialize\" in %s: %s\n",
                soname, msg ? msg : "unknown error");
        return false;
    }
    funky.voidptr = symbol;

    EXTENSION_ERROR_CODE error = (*funky.initialize)(config, get_server_api);

    if (error != EXTENSION_SUCCESS) {
        settings.extensions.logger->log(EXTENSION_LOG_WARNING, NULL,
                "Failed to initalize extensions from %s. Error code: %d\n",
                soname, error);
        dlclose(handle);
        return false;
    }

    if (settings.verbose > 0) {
        settings.extensions.logger->log(EXTENSION_LOG_INFO, NULL,
                "Loaded extensions from: %s\n", soname);
    }

    return true;
}

/**
 * Do basic sanity check of the runtime environment
 * @return true if no errors found, false if we can't use this env
 */
static bool sanitycheck(void) {
    /* One of our biggest problems is old and bogus libevents */
    const char *ever = event_get_version();
    if (ever != NULL) {
        if (strncmp(ever, "1.", 2) == 0) {
            /* Require at least 1.3 (that's still a couple of years old) */
            if ((ever[2] == '1' || ever[2] == '2') && !isdigit(ever[3])) {
                settings.extensions.logger->log(EXTENSION_LOG_WARNING, NULL,
                        "You are using libevent %s.\nPlease upgrade to"
                        " a more recent version (1.3 or newer)\n",
                        event_get_version());
                return false;
            }
        }
    }

    return true;
}

int main (int argc, char **argv) {
    int c;
    bool lock_memory = false;
    bool do_daemonize = false;
    int maxcore = 0;
    char *username = NULL;
    char *pid_file = NULL;
    struct passwd *pw;
    struct rlimit rlim;
    char unit = '\0';
    int size_max = 0;
    int num_ports = 0;

    bool protocol_specified = false;
    bool tcp_specified = false;
    bool udp_specified = false;

    const char *engine = "default_engine.so";
    const char *engine_config = NULL;
    char old_options[1024] = { [0] = '\0' };
    char *old_opts = old_options;

    /* make the time we started always be 2 seconds before we really
       did, so time(0) - time.started is never zero.  if so, things
       like 'settings.oldest_live' which act as booleans as well as
       values are now false in boolean context... */
    process_started = time(0) - 2;
    set_current_time();

    /* Initialize the socket subsystem */
    initialize_sockets();

    /* init settings */
    settings_init();

<<<<<<< HEAD
    initialize_binary_lookup_map();

    /* Initialize memory allocator hooks */
    init_alloc_hooks();

=======
>>>>>>> 798ed1d8
    if (memcached_initialize_stderr_logger(get_server_api) != EXTENSION_SUCCESS) {
        fprintf(stderr, "Failed to initialize log system\n");
        return EX_OSERR;
    }

    if (!sanitycheck()) {
        return EX_OSERR;
    }

    /* process arguments */
    while (-1 != (c = getopt(argc, argv,
          "a:"  /* access mask for unix socket */
          "p:"  /* TCP port number to listen on */
          "s:"  /* unix socket path to listen on */
          "U:"  /* UDP port number to listen on */
          "m:"  /* max memory to use for items in megabytes */
          "M"   /* return error on memory exhausted */
          "c:"  /* max simultaneous connections */
          "k"   /* lock down all paged memory */
          "hi"  /* help, licence info */
          "r"   /* maximize core file limit */
          "v"   /* verbose */
          "d"   /* daemon mode */
          "l:"  /* interface to listen on */
          "u:"  /* user identity to run as */
          "P:"  /* save PID in file */
          "f:"  /* factor? */
          "n:"  /* minimum space allocated for key+value+flags */
          "t:"  /* threads */
          "D:"  /* prefix delimiter? */
          "L"   /* Large memory pages */
          "R:"  /* max requests per event */
          "C"   /* Disable use of CAS */
          "b:"  /* backlog queue limit */
          "B:"  /* Binding protocol */
          "I:"  /* Max item size */
          "S"   /* Sasl ON */
          "E:"  /* Engine to load */
          "e:"  /* Engine options */
          "q"   /* Disallow detailed stats */
          "X:"  /* Load extension */
        ))) {
        switch (c) {
        case 'a':
            /* access for unix domain socket, as octal mask (like chmod)*/
            settings.access= strtol(optarg,NULL,8);
            break;

        case 'U':
            settings.udpport = atoi(optarg);
            udp_specified = true;
            break;
        case 'p':
            settings.port = atoi(optarg);
            tcp_specified = true;
            break;
        case 's':
            settings.socketpath = optarg;
            break;
        case 'm':
            settings.maxbytes = ((size_t)atoi(optarg)) * 1024 * 1024;
             old_opts += sprintf(old_opts, "cache_size=%lu;",
                                 (unsigned long)settings.maxbytes);
           break;
        case 'M':
            settings.evict_to_free = 0;
            old_opts += sprintf(old_opts, "eviction=false;");
            break;
        case 'c':
            settings.maxconns = atoi(optarg);
            break;
        case 'h':
            usage();
            exit(EXIT_SUCCESS);
        case 'i':
            usage_license();
            exit(EXIT_SUCCESS);
        case 'k':
            lock_memory = true;
            break;
        case 'v':
            settings.verbose++;
            perform_callbacks(ON_LOG_LEVEL, NULL, NULL);
            break;
        case 'l':
            {
                if (settings.inter != NULL) {
                    size_t len = strlen(settings.inter) + strlen(optarg) + 2;
                    char *p = malloc(len);
                    if (p == NULL) {
                        settings.extensions.logger->log(EXTENSION_LOG_WARNING, NULL,
                                                        "Failed to allocate memory\n");
                        return 1;
                    }
                    snprintf(p, len, "%s,%s", settings.inter, optarg);
                    free(settings.inter);
                    settings.inter = p;
                } else {
                    settings.inter= strdup(optarg);
                }

                char *c;
                char *ilist = strdup(settings.inter);
                for (char *p = strtok_r(ilist, ";,", &c); p != NULL;
                     p = strtok_r(NULL, ";,", &c))
                {
                    ++num_ports;
                }
                free(ilist);
            }
            break;
        case 'd':
            do_daemonize = true;
            break;
        case 'r':
            maxcore = 1;
            break;
        case 'R':
            settings.reqs_per_event = atoi(optarg);
            if (settings.reqs_per_event <= 0) {
                settings.extensions.logger->log(EXTENSION_LOG_WARNING, NULL,
                      "Number of requests per event must be greater than 0\n");
                return 1;
            }
            break;
        case 'u':
            username = optarg;
            break;
        case 'P':
            pid_file = optarg;
            break;
        case 'f':
            settings.factor = atof(optarg);
            if (settings.factor <= 1.0) {
                settings.extensions.logger->log(EXTENSION_LOG_WARNING, NULL,
                        "Factor must be greater than 1\n");
                return 1;
            }
             old_opts += sprintf(old_opts, "factor=%f;",
                                 settings.factor);
           break;
        case 'n':
            settings.chunk_size = atoi(optarg);
            if (settings.chunk_size == 0) {
                settings.extensions.logger->log(EXTENSION_LOG_WARNING, NULL,
                        "Chunk size must be greater than 0\n");
                return 1;
            }
            old_opts += sprintf(old_opts, "chunk_size=%u;",
                                settings.chunk_size);
            break;
        case 't':
            settings.num_threads = atoi(optarg);
            if (settings.num_threads <= 0) {
                settings.extensions.logger->log(EXTENSION_LOG_WARNING, NULL,
                        "Number of threads must be greater than 0\n");
                return 1;
            }
            /* There're other problems when you get above 64 threads.
             * In the future we should portably detect # of cores for the
             * default.
             */
            if (settings.num_threads > 64) {
                settings.extensions.logger->log(EXTENSION_LOG_WARNING, NULL,
                        "WARNING: Setting a high number of worker"
                        "threads is not recommended.\n"
                        " Set this value to the number of cores in"
                        " your machine or less.\n");
            }
            break;
        case 'D':
            settings.prefix_delimiter = optarg[0];
            settings.detail_enabled = 1;
            break;
        case 'L' :
            if (enable_large_pages() == 0) {
                old_opts += sprintf(old_opts, "preallocate=true;");
            }
            break;
        case 'C' :
            settings.use_cas = false;
            break;
        case 'b' :
            settings.backlog = atoi(optarg);
            break;
        case 'B':
            protocol_specified = true;
            if (strcmp(optarg, "auto") == 0) {
                settings.binding_protocol = negotiating_prot;
            } else if (strcmp(optarg, "binary") == 0) {
                settings.binding_protocol = binary_prot;
            } else if (strcmp(optarg, "ascii") == 0) {
                settings.binding_protocol = ascii_prot;
            } else {
                settings.extensions.logger->log(EXTENSION_LOG_WARNING, NULL,
                        "Invalid value for binding protocol: %s\n"
                        " -- should be one of auto, binary, or ascii\n", optarg);
                exit(EX_USAGE);
            }
            break;
        case 'I':
            unit = optarg[strlen(optarg)-1];
            if (unit == 'k' || unit == 'm' ||
                unit == 'K' || unit == 'M') {
                optarg[strlen(optarg)-1] = '\0';
                size_max = atoi(optarg);
                if (unit == 'k' || unit == 'K')
                    size_max *= 1024;
                if (unit == 'm' || unit == 'M')
                    size_max *= 1024 * 1024;
                settings.item_size_max = size_max;
            } else {
                settings.item_size_max = atoi(optarg);
            }
            if (settings.item_size_max < 1024) {
                settings.extensions.logger->log(EXTENSION_LOG_WARNING, NULL,
                        "Item max size cannot be less than 1024 bytes.\n");
                return 1;
            }
            if (settings.item_size_max > 1024 * 1024 * 128) {
                settings.extensions.logger->log(EXTENSION_LOG_WARNING, NULL,
                        "Cannot set item size limit higher than 128 mb.\n");
                return 1;
            }
            if (settings.item_size_max > 1024 * 1024) {
                settings.extensions.logger->log(EXTENSION_LOG_WARNING, NULL,
                    "WARNING: Setting item max size above 1MB is not"
                    " recommended!\n"
                    " Raising this limit increases the minimum memory requirements\n"
                    " and will decrease your memory efficiency.\n"
                );
            }
#ifndef __WIN32__
            old_opts += sprintf(old_opts, "item_size_max=%zu;",
                                settings.item_size_max);
#else
            old_opts += sprintf(old_opts, "item_size_max=%lu;", (long unsigned)
                                settings.item_size_max);
#endif
            break;
        case 'E':
            engine = optarg;
            break;
        case 'e':
            engine_config = optarg;
            break;
        case 'q':
            settings.allow_detailed = false;
            break;
        case 'S': /* set Sasl authentication to true. Default is false */
#ifndef SASL_ENABLED
            settings.extensions.logger->log(EXTENSION_LOG_WARNING, NULL,
                    "This server is not built with SASL support.\n");
            exit(EX_USAGE);
#else
            settings.require_sasl = true;
#endif
            break;
        case 'X' :
            {
                char *ptr = strchr(optarg, ',');
                if (ptr != NULL) {
                    *ptr = '\0';
                    ++ptr;
                }
                if (!load_extension(optarg, ptr)) {
                    exit(EXIT_FAILURE);
                }
                if (ptr != NULL) {
                    *(ptr - 1) = ',';
                }
            }
            break;
        default:
            settings.extensions.logger->log(EXTENSION_LOG_WARNING, NULL,
                    "Illegal argument \"%c\"\n", c);
            return 1;
        }
    }

    /*
     * Use one workerthread to serve each UDP port if the user specified
     * multiple ports
     */
    if (settings.inter != NULL && strchr(settings.inter, ',')) {
        settings.num_threads_per_udp = 1;
    } else {
        settings.num_threads_per_udp = settings.num_threads;
    }

    if (getenv("MEMCACHED_REQS_TAP_EVENT") != NULL) {
        settings.reqs_per_tap_event = atoi(getenv("MEMCACHED_REQS_TAP_EVENT"));
    }

    if (settings.reqs_per_tap_event <= 0) {
        settings.reqs_per_tap_event = DEFAULT_REQS_PER_TAP_EVENT;
    }


    if (install_sigterm_handler() != 0) {
        settings.extensions.logger->log(EXTENSION_LOG_WARNING, NULL,
                                        "Failed to install SIGTERM handler\n");
        exit(EXIT_FAILURE);
    }

    if (num_ports > 0) {
        settings.num_ports = num_ports;
    }

    if (settings.require_sasl) {
        if (!protocol_specified) {
            settings.binding_protocol = binary_prot;
        } else {
            if (settings.binding_protocol == negotiating_prot) {
                settings.extensions.logger->log(EXTENSION_LOG_WARNING, NULL,
                        "ERROR: You cannot use auto-negotiating protocol while requiring SASL.\n");
                exit(EX_USAGE);
            }
            if (settings.binding_protocol == ascii_prot) {
                settings.extensions.logger->log(EXTENSION_LOG_WARNING, NULL,
                        "ERROR: You cannot use only ASCII protocol while requiring SASL.\n");
                exit(EX_USAGE);
            }
        }
    }

    if (tcp_specified && !udp_specified) {
        settings.udpport = settings.port;
    } else if (udp_specified && !tcp_specified) {
        settings.port = settings.udpport;
    }

    if (engine_config != NULL && strlen(old_options) > 0) {
        settings.extensions.logger->log(EXTENSION_LOG_WARNING, NULL,
                "ERROR: You can't mix -e with the old options\n");
        return EX_USAGE;
    } else if (engine_config == NULL && strlen(old_options) > 0) {
        engine_config = old_options;
    }

    if (maxcore != 0) {
        struct rlimit rlim_new;
        /*
         * First try raising to infinity; if that fails, try bringing
         * the soft limit to the hard.
         */
        if (getrlimit(RLIMIT_CORE, &rlim) == 0) {
            rlim_new.rlim_cur = rlim_new.rlim_max = RLIM_INFINITY;
            if (setrlimit(RLIMIT_CORE, &rlim_new)!= 0) {
                /* failed. try raising just to the old max */
                rlim_new.rlim_cur = rlim_new.rlim_max = rlim.rlim_max;
                (void)setrlimit(RLIMIT_CORE, &rlim_new);
            }
        }
        /*
         * getrlimit again to see what we ended up with. Only fail if
         * the soft limit ends up 0, because then no core files will be
         * created at all.
         */

        if ((getrlimit(RLIMIT_CORE, &rlim) != 0) || rlim.rlim_cur == 0) {
            settings.extensions.logger->log(EXTENSION_LOG_WARNING, NULL,
                    "failed to ensure corefile creation\n");
            exit(EX_OSERR);
        }
    }

    /*
     * If needed, increase rlimits to allow as many connections
     * as needed.
     */

    if (getrlimit(RLIMIT_NOFILE, &rlim) != 0) {
        settings.extensions.logger->log(EXTENSION_LOG_WARNING, NULL,
                "failed to getrlimit number of files\n");
        exit(EX_OSERR);
    } else {
        int maxfiles = settings.maxconns + (3 * (settings.num_threads + 2));
        int syslimit = rlim.rlim_cur;
        if (rlim.rlim_cur < maxfiles) {
            rlim.rlim_cur = maxfiles;
        }
        if (rlim.rlim_max < rlim.rlim_cur) {
            rlim.rlim_max = rlim.rlim_cur;
        }
        if (setrlimit(RLIMIT_NOFILE, &rlim) != 0) {
            const char *fmt;
            fmt = "WARNING: maxconns cannot be set to (%d) connections due to "
                "system\nresouce restrictions. Increase the number of file "
                "descriptors allowed\nto the memcached user process or start "
                "memcached as root (remember\nto use the -u parameter).\n"
                "The maximum number of connections is set to %d.\n";
            int req = settings.maxconns;
            settings.maxconns = syslimit - (3 * (settings.num_threads + 2));
            if (settings.maxconns < 0) {
                settings.extensions.logger->log(EXTENSION_LOG_WARNING, NULL,
                         "failed to set rlimit for open files. Try starting as"
                         " root or requesting smaller maxconns value.\n");
                exit(EX_OSERR);
            }
            settings.extensions.logger->log(EXTENSION_LOG_WARNING, NULL,
                                            fmt, req, settings.maxconns);
        }
    }

    /* Sanity check for the connection structures */
    int nfiles = 0;
    if (settings.port != 0) {
        nfiles += 2;
    }
    if (settings.udpport != 0) {
        nfiles += settings.num_threads * 2;
    }

    if (settings.maxconns <= nfiles) {
        settings.extensions.logger->log(EXTENSION_LOG_WARNING, NULL,
                "Configuratioin error. \n"
                "You specified %d connections, but the system will use at "
                "least %d\nconnection structures to start.\n",
                settings.maxconns, nfiles);
        exit(EX_USAGE);
    }

    /* allocate the connection array */
    initialize_connections();

    /* lose root privileges if we have them */
    if (getuid() == 0 || geteuid() == 0) {
        if (username == 0 || *username == '\0') {
            settings.extensions.logger->log(EXTENSION_LOG_WARNING, NULL,
                    "can't run as root without the -u switch\n");
            exit(EX_USAGE);
        }
        if ((pw = getpwnam(username)) == 0) {
            settings.extensions.logger->log(EXTENSION_LOG_WARNING, NULL,
                    "can't find the user %s to switch to\n", username);
            exit(EX_NOUSER);
        }
        if (setgid(pw->pw_gid) < 0 || setuid(pw->pw_uid) < 0) {
            settings.extensions.logger->log(EXTENSION_LOG_WARNING, NULL,
                    "failed to assume identity of user %s: %s\n", username,
                    strerror(errno));
            exit(EX_OSERR);
        }
    }

#ifdef SASL_ENABLED
    init_sasl();
#endif /* SASL */

    /* daemonize if requested */
    /* if we want to ensure our ability to dump core, don't chdir to / */
    if (do_daemonize) {
        if (sigignore(SIGHUP) == -1) {
            settings.extensions.logger->log(EXTENSION_LOG_WARNING, NULL,
                    "Failed to ignore SIGHUP: ", strerror(errno));
        }
        if (daemonize(maxcore, settings.verbose) == -1) {
             settings.extensions.logger->log(EXTENSION_LOG_WARNING, NULL,
                    "failed to daemon() in order to daemonize\n");
            exit(EXIT_FAILURE);
        }
    }

    /* lock paged memory if needed */
    if (lock_memory) {
#ifdef HAVE_MLOCKALL
        int res = mlockall(MCL_CURRENT | MCL_FUTURE);
        if (res != 0) {
            settings.extensions.logger->log(EXTENSION_LOG_WARNING, NULL,
                    "warning: -k invalid, mlockall() failed: %s\n",
                    strerror(errno));
        }
#else
        settings.extensions.logger->log(EXTENSION_LOG_WARNING, NULL,
                "warning: -k invalid, mlockall() not supported on this platform.  proceeding without.\n");
#endif
    }

    /* initialize main thread libevent instance */
    main_base = event_init();

    /* Load the storage engine */
    ENGINE_HANDLE *engine_handle = NULL;
    if (!load_engine(engine,get_server_api,settings.extensions.logger,&engine_handle)) {
        /* Error already reported */
        exit(EXIT_FAILURE);
    }

    if (!init_engine(engine_handle,engine_config,settings.extensions.logger)) {
        return false;
    }

    if (settings.verbose > 0) {
        log_engine_details(engine_handle,settings.extensions.logger);
    }
    settings.engine.v1 = (ENGINE_HANDLE_V1 *) engine_handle;

    if (settings.engine.v1->arithmetic == NULL) {
        settings.engine.v1->arithmetic = internal_arithmetic;
    }

    /* initialize other stuff */
    stats_init();

    default_independent_stats = new_independent_stats();

#ifndef __WIN32__
    /*
     * ignore SIGPIPE signals; we can use errno == EPIPE if we
     * need that information
     */
    if (sigignore(SIGPIPE) == -1) {
        settings.extensions.logger->log(EXTENSION_LOG_WARNING, NULL,
                "failed to ignore SIGPIPE; sigaction");
        exit(EX_OSERR);
    }
#endif

    /* start up worker threads if MT mode */
    thread_init(settings.num_threads, main_base, dispatch_event_handler);

    /* initialise clock event */
    clock_handler(0, 0, 0);

    /* create unix mode sockets after dropping privileges */
    if (settings.socketpath != NULL) {
        if (server_socket_unix(settings.socketpath,settings.access)) {
            settings.extensions.logger->log(EXTENSION_LOG_WARNING, NULL,
                                            "failed to listen on UNIX socket \"%s\": %s",
                                            settings.socketpath, strerror(errno));
            exit(EX_OSERR);
        }
    }

    /* create the listening socket, bind it, and init */
    if (settings.socketpath == NULL) {
        int udp_port;

        const char *portnumber_filename = getenv("MEMCACHED_PORT_FILENAME");
        char temp_portnumber_filename[PATH_MAX];
        FILE *portnumber_file = NULL;

        if (portnumber_filename != NULL) {
            snprintf(temp_portnumber_filename,
                     sizeof(temp_portnumber_filename),
                     "%s.lck", portnumber_filename);

            portnumber_file = fopen(temp_portnumber_filename, "a");
            if (portnumber_file == NULL) {
                settings.extensions.logger->log(EXTENSION_LOG_WARNING, NULL,
                        "Failed to open \"%s\": %s\n",
                        temp_portnumber_filename, strerror(errno));
            }
        }

        if (settings.port && server_sockets(settings.port, tcp_transport,
                                            portnumber_file)) {
            settings.extensions.logger->log(EXTENSION_LOG_WARNING, NULL,
                                            "failed to listen on TCP port %d: %s",
                                            settings.port, strerror(errno));
            exit(EX_OSERR);
        }

        /*
         * initialization order: first create the listening sockets
         * (may need root on low ports), then drop root if needed,
         * then daemonise if needed, then init libevent (in some cases
         * descriptors created by libevent wouldn't survive forking).
         */
        udp_port = settings.udpport ? settings.udpport : settings.port;

        /* create the UDP listening socket and bind it */
        if (settings.udpport && server_sockets(udp_port, udp_transport,
                                               portnumber_file)) {
            settings.extensions.logger->log(EXTENSION_LOG_WARNING, NULL,
                                            "failed to listen on UDP port %d: %s",
                                            settings.port, strerror(errno));
            exit(EX_OSERR);
        }

        if (portnumber_file) {
            fclose(portnumber_file);
            rename(temp_portnumber_filename, portnumber_filename);
        }
    }

    if (pid_file != NULL) {
        save_pid(pid_file);
    }

    /* Drop privileges no longer needed */
    drop_privileges();

    if (!memcached_shutdown) {
        /* enter the event loop */
        event_base_loop(main_base, 0);
    }

    if (settings.verbose) {
        settings.extensions.logger->log(EXTENSION_LOG_INFO, NULL,
                                        "Initiating shutdown\n");
    }
    threads_shutdown();

    settings.engine.v1->destroy(settings.engine.v0, false);

    /* remove the PID file if we're a daemon */
    if (do_daemonize)
        remove_pidfile(pid_file);
    /* Clean up strdup() call for bind() address */
    if (settings.inter)
      free(settings.inter);
    /* Free the memory used by listening_port structure */
    if (stats.listening_ports) {
        free(stats.listening_ports);
    }

    return EXIT_SUCCESS;
}<|MERGE_RESOLUTION|>--- conflicted
+++ resolved
@@ -7299,14 +7299,8 @@
     /* init settings */
     settings_init();
 
-<<<<<<< HEAD
     initialize_binary_lookup_map();
 
-    /* Initialize memory allocator hooks */
-    init_alloc_hooks();
-
-=======
->>>>>>> 798ed1d8
     if (memcached_initialize_stderr_logger(get_server_api) != EXTENSION_SUCCESS) {
         fprintf(stderr, "Failed to initialize log system\n");
         return EX_OSERR;
