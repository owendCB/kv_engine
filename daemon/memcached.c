/* -*- Mode: C; tab-width: 4; c-basic-offset: 4; indent-tabs-mode: nil -*- */
/*
 *  memcached - memory caching daemon
 *
 *       http://www.danga.com/memcached/
 *
 *  Copyright 2003 Danga Interactive, Inc.  All rights reserved.
 *
 *  Use and distribution licensed under the BSD license.  See
 *  the LICENSE file for full text.
 *
 *  Authors:
 *      Anatoly Vorobey <mellon@pobox.com>
 *      Brad Fitzpatrick <brad@danga.com>
 */
#include "config.h"
#include "memcached.h"
#include "memcached/extension_loggers.h"
#include "alloc_hooks.h"
#include "utilities/engine_loader.h"
#include "timings.h"
#include "cmdline.h"
#include "connections.h"
#include "mc_time.h"

#include <signal.h>
#include <fcntl.h>
#include <errno.h>
#include <stdlib.h>
#include <stdio.h>
#include <string.h>
#include <time.h>
#include <limits.h>
#include <ctype.h>
#include <stdarg.h>
#include <stddef.h>
#include <snappy-c.h>
#include <JSON_checker.h>

static bool grow_dynamic_buffer(conn *c, size_t needed);
static void cookie_set_admin(const void *cookie);
static bool cookie_is_admin(const void *cookie);

typedef union {
    item_info info;
    char bytes[sizeof(item_info) + ((IOV_MAX - 1) * sizeof(struct iovec))];
} item_info_holder;

static void item_set_cas(const void *cookie, item *it, uint64_t cas) {
    settings.engine.v1->item_set_cas(settings.engine.v0, cookie, it, cas);
}

#define MAX_SASL_MECH_LEN 32

volatile sig_atomic_t memcached_shutdown;

/* Lock for global stats */
static cb_mutex_t stats_lock;

/**
 * Structure to save ns_server's session cas token.
 */
static struct session_cas {
    uint64_t value;
    uint64_t ctr;
    cb_mutex_t mutex;
} session_cas;

void STATS_LOCK() {
    cb_mutex_enter(&stats_lock);
}

void STATS_UNLOCK() {
    cb_mutex_exit(&stats_lock);
}

#ifdef WIN32
static int is_blocking(DWORD dw) {
    return (dw == WSAEWOULDBLOCK);
}
static int is_emfile(DWORD dw) {
    return (dw == WSAEMFILE);
}
static int is_closed_conn(DWORD dw) {
    return (dw == WSAENOTCONN || WSAECONNRESET);
}
static int is_addrinuse(DWORD dw) {
    return (dw == WSAEADDRINUSE);
}
static void set_ewouldblock(void) {
    WSASetLastError(WSAEWOULDBLOCK);
}
static void set_econnreset(void) {
    WSASetLastError(WSAECONNRESET);
}
#else
static int is_blocking(int dw) {
    return (dw == EAGAIN || dw == EWOULDBLOCK);
}
static int is_emfile(int dw) {
    return (dw == EMFILE);
}
static int is_closed_conn(int dw) {
    return  (dw == ENOTCONN || dw != ECONNRESET);
}
static int is_addrinuse(int dw) {
    return (dw == EADDRINUSE);
}
static void set_ewouldblock(void) {
    errno = EWOULDBLOCK;
}
static void set_econnreset(void) {
    errno = ECONNRESET;
}
#endif

/*
 * forward declarations
 */
static SOCKET new_socket(struct addrinfo *ai);
static int try_read_command(conn *c);
static void register_callback(ENGINE_HANDLE *eh,
                              ENGINE_EVENT_TYPE type,
                              EVENT_CALLBACK cb, const void *cb_data);
static SERVER_HANDLE_V1 *get_server_api(void);


enum try_read_result {
    READ_DATA_RECEIVED,
    READ_NO_DATA_RECEIVED,
    READ_ERROR,            /** an error occured (on the socket) (or client closed connection) */
    READ_MEMORY_ERROR      /** failed to allocate more memory */
};

static enum try_read_result try_read_network(conn *c);

/* stats */
static void stats_init(void);
static void server_stats(ADD_STAT add_stats, conn *c, bool aggregate);
static void process_stat_settings(ADD_STAT add_stats, void *c);


/* defaults */
static void settings_init(void);

/* event handling, network IO */
static void complete_nread(conn *c);
static void write_and_free(conn *c, char *buf, size_t bytes);
static int ensure_iov_space(conn *c);
static int add_iov(conn *c, const void *buf, size_t len);
static int add_msghdr(conn *c);

/** exported globals **/
struct stats stats;
struct settings settings;

/** file scope variables **/
static conn *listen_conn = NULL;
static struct event_base *main_base;

static struct engine_event_handler *engine_event_handlers[MAX_ENGINE_EVENT_TYPE + 1];

enum transmit_result {
    TRANSMIT_COMPLETE,   /** All done writing. */
    TRANSMIT_INCOMPLETE, /** More data remaining to write. */
    TRANSMIT_SOFT_ERROR, /** Can't write any more right now. */
    TRANSMIT_HARD_ERROR  /** Can't write (c->state is set to conn_closing) */
};

static enum transmit_result transmit(conn *c);



/* Perform all callbacks of a given type for the given connection. */
void perform_callbacks(ENGINE_EVENT_TYPE type,
                       const void *data,
                       const void *c) {
    struct engine_event_handler *h;
    for (h = engine_event_handlers[type]; h; h = h->next) {
        h->cb(c, type, data, h->cb_data);
    }
}

/**
 * Return the TCP or domain socket listening_port structure that
 * has a given port number
 */
static struct listening_port *get_listening_port_instance(const int port) {
    struct listening_port *port_ins = NULL;
    int i;
    for (i = 0; i < settings.num_interfaces; ++i) {
        if (stats.listening_ports[i].port == port) {
            port_ins = &stats.listening_ports[i];
        }
    }
    return port_ins;
}

static void stats_init(void) {
    stats.daemon_conns = 0;
    stats.rejected_conns = 0;
    stats.curr_conns = stats.total_conns = 0;
    stats.listening_ports = calloc(settings.num_interfaces, sizeof(struct listening_port));

    stats_prefix_init();
}

static void stats_reset(const void *cookie) {
    struct conn *conn = (struct conn*)cookie;
    STATS_LOCK();
    stats.rejected_conns = 0;
    stats.total_conns = 0;
    stats_prefix_clear();
    STATS_UNLOCK();
    threadlocal_stats_reset(get_independent_stats(conn));
    settings.engine.v1->reset_stats(settings.engine.v0, cookie);
}

static int get_number_of_worker_threads(void) {
    int ret;
    char *override = getenv("MEMCACHED_NUM_CPUS");
    if (override == NULL) {
#ifdef WIN32
        SYSTEM_INFO sysinfo;
        GetSystemInfo(&sysinfo);
        ret = (int)sysinfo.dwNumberOfProcessors;
#else
        ret = (int)sysconf(_SC_NPROCESSORS_ONLN);
#endif
        if (ret > 4) {
            ret = (int)(ret * 0.75f);
        }
        if (ret < 4) {
            ret = 4;
        }
    } else {
        ret = atoi(override);
        if (ret == 0) {
            ret = 4;
        }
    }

    return ret;
}

static void settings_init(void) {
    static struct interface default_interface;
    default_interface.port = 11211;
    default_interface.maxconn = 1000;
    default_interface.backlog = 1024;

    settings.num_interfaces = 1;
    settings.interfaces = &default_interface;
    settings.daemonize = false;
    settings.pid_file = NULL;
    settings.bio_drain_buffer_sz = 8192;

    settings.verbose = 0;
    settings.num_threads = get_number_of_worker_threads();
    settings.prefix_delimiter = ':';
    settings.detail_enabled = 0;
    settings.allow_detailed = true;
    settings.reqs_per_event = DEFAULT_REQS_PER_EVENT;
    settings.require_sasl = false;
    settings.extensions.logger = get_stderr_logger();
    settings.tcp_nodelay = getenv("MEMCACHED_DISABLE_TCP_NODELAY") == NULL;
    settings.engine_module = "default_engine.so";
    settings.engine_config = NULL;
    settings.config = NULL;
    settings.admin = NULL;
    settings.disable_admin = false;
    settings.datatype = false;
}

/*
 * Adds a message header to a connection.
 *
 * Returns 0 on success, -1 on out-of-memory.
 */
static int add_msghdr(conn *c)
{
    struct msghdr *msg;

    cb_assert(c != NULL);

    if (c->msgsize == c->msgused) {
        cb_assert(c->msgsize > 0);
        msg = realloc(c->msglist, c->msgsize * 2 * sizeof(struct msghdr));
        if (! msg)
            return -1;
        c->msglist = msg;
        c->msgsize *= 2;
    }

    msg = c->msglist + c->msgused;

    /* this wipes msg_iovlen, msg_control, msg_controllen, and
       msg_flags, the last 3 of which aren't defined on solaris: */
    memset(msg, 0, sizeof(struct msghdr));

    msg->msg_iov = &c->iov[c->iovused];

    if (c->request_addr_size > 0) {
        msg->msg_name = &c->request_addr;
        msg->msg_namelen = c->request_addr_size;
    }

    c->msgbytes = 0;
    c->msgused++;
    STATS_MAX(c, msgused_high_watermark, c->msgused);

    return 0;
}

struct {
    cb_mutex_t mutex;
    bool disabled;
    ssize_t count;
    uint64_t num_disable;
} listen_state;

static bool is_listen_disabled(void) {
    bool ret;
    cb_mutex_enter(&listen_state.mutex);
    ret = listen_state.disabled;
    cb_mutex_exit(&listen_state.mutex);
    return ret;
}

static uint64_t get_listen_disabled_num(void) {
    uint64_t ret;
    cb_mutex_enter(&listen_state.mutex);
    ret = listen_state.num_disable;
    cb_mutex_exit(&listen_state.mutex);
    return ret;
}

static void disable_listen(void) {
    conn *next;
    cb_mutex_enter(&listen_state.mutex);
    listen_state.disabled = true;
    listen_state.count = 10;
    ++listen_state.num_disable;
    cb_mutex_exit(&listen_state.mutex);

    for (next = listen_conn; next; next = next->next) {
        update_event(next, 0);
        if (listen(next->sfd, 1) != 0) {
            log_socket_error(EXTENSION_LOG_WARNING, NULL,
                             "listen() failed: %s");
        }
    }
}

void safe_close(SOCKET sfd) {
    if (sfd != INVALID_SOCKET) {
        int rval;
        while ((rval = closesocket(sfd)) == SOCKET_ERROR &&
               (errno == EINTR || errno == EAGAIN)) {
            /* go ahead and retry */
        }

        if (rval == SOCKET_ERROR) {
            char msg[80];
            snprintf(msg, sizeof(msg), "Failed to close socket %d (%%s)!!", (int)sfd);
            log_socket_error(EXTENSION_LOG_WARNING, NULL,
                             msg);
        } else {
            STATS_LOCK();
            stats.curr_conns--;
            STATS_UNLOCK();

            if (is_listen_disabled()) {
                notify_dispatcher();
            }
        }
    }
}

/**
 * Convert a state name to a human readable form.
 */
const char *state_text(STATE_FUNC state) {
    if (state == conn_listening) {
        return "conn_listening";
    } else if (state == conn_new_cmd) {
        return "conn_new_cmd";
    } else if (state == conn_waiting) {
        return "conn_waiting";
    } else if (state == conn_read) {
        return "conn_read";
    } else if (state == conn_parse_cmd) {
        return "conn_parse_cmd";
    } else if (state == conn_write) {
        return "conn_write";
    } else if (state == conn_nread) {
        return "conn_nread";
    } else if (state == conn_swallow) {
        return "conn_swallow";
    } else if (state == conn_closing) {
        return "conn_closing";
    } else if (state == conn_mwrite) {
        return "conn_mwrite";
    } else if (state == conn_ship_log) {
        return "conn_ship_log";
    } else if (state == conn_setup_tap_stream) {
        return "conn_setup_tap_stream";
    } else if (state == conn_pending_close) {
        return "conn_pending_close";
    } else if (state == conn_immediate_close) {
        return "conn_immediate_close";
    } else if (state == conn_refresh_cbsasl) {
        return "conn_refresh_cbsasl";
    } else if (state == conn_refresh_ssl_certs) {
        return "conn_refresh_ssl_cert";
    } else {
        return "Unknown";
    }
}

/*
 * Sets a connection's current state in the state machine. Any special
 * processing that needs to happen on certain state transitions can
 * happen here.
 */
void conn_set_state(conn *c, STATE_FUNC state) {
    cb_assert(c != NULL);

    if (state != c->state) {
        /*
         * The connections in the "tap thread" behaves differently than
         * normal connections because they operate in a full duplex mode.
         * New messages may appear from both sides, so we can't block on
         * read from the nework / engine
         */
        if (c->tap_iterator != NULL || c->dcp) {
            if (state == conn_waiting) {
                c->which = EV_WRITE;
                state = conn_ship_log;
            }
        }

        if (settings.verbose > 2 || c->state == conn_closing
            || c->state == conn_setup_tap_stream) {
            settings.extensions.logger->log(EXTENSION_LOG_DETAIL, c,
                                            "%d: going from %s to %s\n",
                                            c->sfd, state_text(c->state),
                                            state_text(state));
        }

        if (state == conn_write || state == conn_mwrite) {
            if (c->start != 0) {
                collect_timing(c->cmd, gethrtime() - c->start);
                c->start = 0;
            }
            MEMCACHED_PROCESS_COMMAND_END(c->sfd, c->write.buf, c->write.bytes);
        }

        c->state = state;
    }
}

/*
 * Ensures that there is room for another struct iovec in a connection's
 * iov list.
 *
 * Returns 0 on success, -1 on out-of-memory.
 */
static int ensure_iov_space(conn *c) {
    cb_assert(c != NULL);

    if (c->iovused >= c->iovsize) {
        int i, iovnum;
        struct iovec *new_iov = (struct iovec *)realloc(c->iov,
                                (c->iovsize * 2) * sizeof(struct iovec));
        if (! new_iov)
            return -1;
        c->iov = new_iov;
        c->iovsize *= 2;

        /* Point all the msghdr structures at the new list. */
        for (i = 0, iovnum = 0; i < c->msgused; i++) {
            c->msglist[i].msg_iov = &c->iov[iovnum];
            iovnum += c->msglist[i].msg_iovlen;
        }
    }

    return 0;
}


/*
 * Adds data to the list of pending data that will be written out to a
 * connection.
 *
 * Returns 0 on success, -1 on out-of-memory.
 */

static int add_iov(conn *c, const void *buf, size_t len) {
    struct msghdr *m;
    size_t leftover;
    bool limit_to_mtu;

    cb_assert(c != NULL);

    if (len == 0) {
        return 0;
    }

    do {
        m = &c->msglist[c->msgused - 1];

        /*
         * Limit the first payloads of TCP replies, to
         * UDP_MAX_PAYLOAD_SIZE bytes.
         */
        limit_to_mtu = (1 == c->msgused);

        /* We may need to start a new msghdr if this one is full. */
        if (m->msg_iovlen == IOV_MAX ||
            (limit_to_mtu && c->msgbytes >= UDP_MAX_PAYLOAD_SIZE)) {
            add_msghdr(c);
        }

        if (ensure_iov_space(c) != 0)
            return -1;

        /* If the fragment is too big to fit in the datagram, split it up */
        if (limit_to_mtu && len + c->msgbytes > UDP_MAX_PAYLOAD_SIZE) {
            leftover = len + c->msgbytes - UDP_MAX_PAYLOAD_SIZE;
            len -= leftover;
        } else {
            leftover = 0;
        }

        m = &c->msglist[c->msgused - 1];
        m->msg_iov[m->msg_iovlen].iov_base = (void *)buf;
        m->msg_iov[m->msg_iovlen].iov_len = len;

        c->msgbytes += (int)len;
        c->iovused++;
        STATS_MAX(c, iovused_high_watermark, c->iovused);
        m->msg_iovlen++;

        buf = ((char *)buf) + len;
        len = leftover;
    } while (leftover > 0);

    return 0;
}

/**
 * get a pointer to the start of the request struct for the current command
 */
static void* binary_get_request(conn *c) {
    char *ret = c->read.curr;
    ret -= (sizeof(c->binary_header) + c->binary_header.request.keylen +
            c->binary_header.request.extlen);

    cb_assert(ret >= c->read.buf);
    return ret;
}

/**
 * get a pointer to the key in this request
 */
static char* binary_get_key(conn *c) {
    return c->read.curr - (c->binary_header.request.keylen);
}

/**
 * Insert a key into a buffer, but replace all non-printable characters
 * with a '.'.
 *
 * @param dest where to store the output
 * @param destsz size of destination buffer
 * @param prefix string to insert before the data
 * @param client the client we are serving
 * @param from_client set to true if this data is from the client
 * @param key the key to add to the buffer
 * @param nkey the number of bytes in the key
 * @return number of bytes in dest if success, -1 otherwise
 */
static ssize_t key_to_printable_buffer(char *dest, size_t destsz,
                                       SOCKET client, bool from_client,
                                       const char *prefix,
                                       const char *key,
                                       size_t nkey)
{
    char *ptr;
    ssize_t ii;
    ssize_t nw = snprintf(dest, destsz, "%c%d %s ", from_client ? '>' : '<',
                          (int)client, prefix);
    if (nw == -1) {
        return -1;
    }

    ptr = dest + nw;
    destsz -= nw;
    if (nkey > destsz) {
        nkey = destsz;
    }

    for (ii = 0; ii < nkey; ++ii, ++key, ++ptr) {
        if (isgraph(*key)) {
            *ptr = *key;
        } else {
            *ptr = '.';
        }
    }

    *ptr = '\0';
    return (ssize_t)(ptr - dest);
}

/**
 * Convert a byte array to a text string
 *
 * @param dest where to store the output
 * @param destsz size of destination buffer
 * @param prefix string to insert before the data
 * @param client the client we are serving
 * @param from_client set to true if this data is from the client
 * @param data the data to add to the buffer
 * @param size the number of bytes in data to print
 * @return number of bytes in dest if success, -1 otherwise
 */
static ssize_t bytes_to_output_string(char *dest, size_t destsz,
                                      SOCKET client, bool from_client,
                                      const char *prefix,
                                      const char *data,
                                      size_t size)
{
    ssize_t nw = snprintf(dest, destsz, "%c%d %s", from_client ? '>' : '<',
                          (int)client, prefix);
    ssize_t offset = nw;
    ssize_t ii;

    if (nw == -1) {
        return -1;
    }

    for (ii = 0; ii < size; ++ii) {
        if (ii % 4 == 0) {
            if ((nw = snprintf(dest + offset, destsz - offset, "\n%c%d  ",
                               from_client ? '>' : '<', client)) == -1) {
                return  -1;
            }
            offset += nw;
        }
        if ((nw = snprintf(dest + offset, destsz - offset,
                           " 0x%02x", (unsigned char)data[ii])) == -1) {
            return -1;
        }
        offset += nw;
    }

    if ((nw = snprintf(dest + offset, destsz - offset, "\n")) == -1) {
        return -1;
    }

    return offset + nw;
}

static int add_bin_header(conn *c,
                          uint16_t err,
                          uint8_t hdr_len,
                          uint16_t key_len,
                          uint32_t body_len,
                          uint8_t datatype) {
    protocol_binary_response_header* header;

    cb_assert(c);

    c->msgcurr = 0;
    c->msgused = 0;
    c->iovused = 0;
    if (add_msghdr(c) != 0) {
        return -1;
    }

    header = (protocol_binary_response_header *)c->write.buf;

    header->response.magic = (uint8_t)PROTOCOL_BINARY_RES;
    header->response.opcode = c->binary_header.request.opcode;
    header->response.keylen = (uint16_t)htons(key_len);

    header->response.extlen = (uint8_t)hdr_len;
    header->response.datatype = datatype;
    header->response.status = (uint16_t)htons(err);

    header->response.bodylen = htonl(body_len);
    header->response.opaque = c->opaque;
    header->response.cas = htonll(c->cas);

    if (settings.verbose > 1) {
        char buffer[1024];
        if (bytes_to_output_string(buffer, sizeof(buffer), c->sfd, false,
                                   "Writing bin response:",
                                   (const char*)header->bytes,
                                   sizeof(header->bytes)) != -1) {
            settings.extensions.logger->log(EXTENSION_LOG_DEBUG, c,
                                            "%s", buffer);
        }
    }

    return add_iov(c, c->write.buf, sizeof(header->response));
}

/**
 * Convert an error code generated from the storage engine to the corresponding
 * error code used by the protocol layer.
 * @param e the error code as used in the engine
 * @return the error code as used by the protocol layer
 */
static protocol_binary_response_status engine_error_2_protocol_error(ENGINE_ERROR_CODE e) {
    protocol_binary_response_status ret;

    switch (e) {
    case ENGINE_SUCCESS:
        return PROTOCOL_BINARY_RESPONSE_SUCCESS;
    case ENGINE_KEY_ENOENT:
        return PROTOCOL_BINARY_RESPONSE_KEY_ENOENT;
    case ENGINE_KEY_EEXISTS:
        return PROTOCOL_BINARY_RESPONSE_KEY_EEXISTS;
    case ENGINE_ENOMEM:
        return PROTOCOL_BINARY_RESPONSE_ENOMEM;
    case ENGINE_TMPFAIL:
        return PROTOCOL_BINARY_RESPONSE_ETMPFAIL;
    case ENGINE_NOT_STORED:
        return PROTOCOL_BINARY_RESPONSE_NOT_STORED;
    case ENGINE_EINVAL:
        return PROTOCOL_BINARY_RESPONSE_EINVAL;
    case ENGINE_ENOTSUP:
        return PROTOCOL_BINARY_RESPONSE_NOT_SUPPORTED;
    case ENGINE_E2BIG:
        return PROTOCOL_BINARY_RESPONSE_E2BIG;
    case ENGINE_NOT_MY_VBUCKET:
        return PROTOCOL_BINARY_RESPONSE_NOT_MY_VBUCKET;
    case ENGINE_ERANGE:
        return PROTOCOL_BINARY_RESPONSE_ERANGE;
    case ENGINE_ROLLBACK:
        return PROTOCOL_BINARY_RESPONSE_ROLLBACK;
    default:
        ret = PROTOCOL_BINARY_RESPONSE_EINTERNAL;
    }

    return ret;
}

static ENGINE_ERROR_CODE get_vb_map_cb(const void *cookie,
                                       const void *map,
                                       size_t mapsize)
{
    char *buf;
    conn *c = (conn*)cookie;
    protocol_binary_response_header header;
    size_t needed = mapsize+ sizeof(protocol_binary_response_header);
    if (!grow_dynamic_buffer(c, needed)) {
        if (settings.verbose > 0) {
            settings.extensions.logger->log(EXTENSION_LOG_INFO, c,
                    "<%d ERROR: Failed to allocate memory for response\n",
                    c->sfd);
        }
        return ENGINE_ENOMEM;
    }

    buf = c->dynamic_buffer.buffer + c->dynamic_buffer.offset;
    memset(&header, 0, sizeof(header));

    header.response.magic = (uint8_t)PROTOCOL_BINARY_RES;
    header.response.opcode = c->binary_header.request.opcode;
    header.response.status = (uint16_t)htons(PROTOCOL_BINARY_RESPONSE_NOT_MY_VBUCKET);
    header.response.bodylen = htonl((uint32_t)mapsize);
    header.response.opaque = c->opaque;

    memcpy(buf, header.bytes, sizeof(header.response));
    buf += sizeof(header.response);
    memcpy(buf, map, mapsize);
    c->dynamic_buffer.offset += needed;

    return ENGINE_SUCCESS;
}

static void write_bin_packet(conn *c, protocol_binary_response_status err, int swallow) {
    if (err == PROTOCOL_BINARY_RESPONSE_NOT_MY_VBUCKET) {
        ENGINE_ERROR_CODE ret;
        cb_assert(swallow == 0);

        ret = settings.engine.v1->get_engine_vb_map(settings.engine.v0, c,
                                                    get_vb_map_cb);
        if (ret == ENGINE_SUCCESS) {
            write_and_free(c, c->dynamic_buffer.buffer,
                           c->dynamic_buffer.offset);
            c->dynamic_buffer.buffer = NULL;
        } else {
            conn_set_state(c, conn_closing);
        }
    } else {
        ssize_t len = 0;
        const char *errtext = NULL;

        if (err != PROTOCOL_BINARY_RESPONSE_SUCCESS) {
            errtext = memcached_protocol_errcode_2_text(err);
            if (errtext != NULL) {
                len = (ssize_t)strlen(errtext);
            }
        }

        if (errtext && settings.verbose > 1) {
            settings.extensions.logger->log(EXTENSION_LOG_DEBUG, c,
                                            ">%d Writing an error: %s\n", c->sfd,
                                            errtext);
        }

        add_bin_header(c, err, 0, 0, len, PROTOCOL_BINARY_RAW_BYTES);
        if (errtext) {
            add_iov(c, errtext, len);
        }
        conn_set_state(c, conn_mwrite);
        if (swallow > 0) {
            c->sbytes = swallow;
            c->write_and_go = conn_swallow;
        } else {
            c->write_and_go = conn_new_cmd;
        }
    }
}

/* Form and send a response to a command over the binary protocol */
static void write_bin_response(conn *c, const void *d, int hlen, int keylen, int dlen) {
    if (!c->noreply || c->cmd == PROTOCOL_BINARY_CMD_GET ||
        c->cmd == PROTOCOL_BINARY_CMD_GETK) {
        if (add_bin_header(c, 0, hlen, keylen, dlen, PROTOCOL_BINARY_RAW_BYTES) == -1) {
            conn_set_state(c, conn_closing);
            return;
        }
        add_iov(c, d, dlen);
        conn_set_state(c, conn_mwrite);
        c->write_and_go = conn_new_cmd;
    } else {
        if (c->start != 0) {
            collect_timing(c->cmd, gethrtime() - c->start);
            c->start = 0;
        }
        conn_set_state(c, conn_new_cmd);
    }
}

static void complete_update_bin(conn *c) {
    protocol_binary_response_status eno = PROTOCOL_BINARY_RESPONSE_EINVAL;
    ENGINE_ERROR_CODE ret;
    item *it;
    item_info_holder info;

    cb_assert(c != NULL);
    it = c->item;
    memset(&info, 0, sizeof(info));
    info.info.nvalue = 1;
    if (!settings.engine.v1->get_item_info(settings.engine.v0, c, it,
                                           (void*)&info)) {
        settings.engine.v1->release(settings.engine.v0, c, it);
        settings.extensions.logger->log(EXTENSION_LOG_WARNING, c,
                                        "%d: Failed to get item info",
                                        c->sfd);
        write_bin_packet(c, PROTOCOL_BINARY_RESPONSE_EINTERNAL, 0);
        return;
    }

    ret = c->aiostat;
    c->aiostat = ENGINE_SUCCESS;
    if (ret == ENGINE_SUCCESS) {
        if (!c->supports_datatype) {
            if (checkUTF8JSON((void*)info.info.value[0].iov_base,
                              (int)info.info.value[0].iov_len)) {
                info.info.datatype = PROTOCOL_BINARY_DATATYPE_JSON;
                if (!settings.engine.v1->set_item_info(settings.engine.v0, c,
                                                       it, &info.info)) {
                    settings.extensions.logger->log(EXTENSION_LOG_WARNING, c,
                            "%d: Failed to set item info",
                            c->sfd);
                }
            }
        }
        ret = settings.engine.v1->store(settings.engine.v0, c,
                                        it, &c->cas, c->store_op,
                                        c->binary_header.request.vbucket);
    }

#ifdef ENABLE_DTRACE
    switch (c->cmd) {
    case OPERATION_ADD:
        MEMCACHED_COMMAND_ADD(c->sfd, info.info.key, info.info.nkey,
                              (ret == ENGINE_SUCCESS) ? info.info.nbytes : -1, c->cas);
        break;
    case OPERATION_REPLACE:
        MEMCACHED_COMMAND_REPLACE(c->sfd, info.info.key, info.info.nkey,
                                  (ret == ENGINE_SUCCESS) ? info.info.nbytes : -1, c->cas);
        break;
    case OPERATION_APPEND:
        MEMCACHED_COMMAND_APPEND(c->sfd, info.info.key, info.info.nkey,
                                 (ret == ENGINE_SUCCESS) ? info.info.nbytes : -1, c->cas);
        break;
    case OPERATION_PREPEND:
        MEMCACHED_COMMAND_PREPEND(c->sfd, info.info.key, info.info.nkey,
                                  (ret == ENGINE_SUCCESS) ? info.info.nbytes : -1, c->cas);
        break;
    case OPERATION_SET:
        MEMCACHED_COMMAND_SET(c->sfd, info.info.key, info.info.nkey,
                              (ret == ENGINE_SUCCESS) ? info.info.nbytes : -1, c->cas);
        break;
    }
#endif

    switch (ret) {
    case ENGINE_SUCCESS:
        /* Stored */
        write_bin_response(c, NULL, 0, 0, 0);
        break;
    case ENGINE_KEY_EEXISTS:
        write_bin_packet(c, PROTOCOL_BINARY_RESPONSE_KEY_EEXISTS, 0);
        break;
    case ENGINE_KEY_ENOENT:
        write_bin_packet(c, PROTOCOL_BINARY_RESPONSE_KEY_ENOENT, 0);
        break;
    case ENGINE_ENOMEM:
        write_bin_packet(c, PROTOCOL_BINARY_RESPONSE_ENOMEM, 0);
        break;
    case ENGINE_TMPFAIL:
        write_bin_packet(c, PROTOCOL_BINARY_RESPONSE_ETMPFAIL, 0);
        break;
    case ENGINE_EWOULDBLOCK:
        c->ewouldblock = true;
        break;
    case ENGINE_DISCONNECT:
        c->state = conn_closing;
        break;
    case ENGINE_ENOTSUP:
        write_bin_packet(c, PROTOCOL_BINARY_RESPONSE_NOT_SUPPORTED, 0);
        break;
    case ENGINE_NOT_MY_VBUCKET:
        write_bin_packet(c, PROTOCOL_BINARY_RESPONSE_NOT_MY_VBUCKET, 0);
        break;
    case ENGINE_E2BIG:
        write_bin_packet(c, PROTOCOL_BINARY_RESPONSE_E2BIG, 0);
        break;
    default:
        if (c->store_op == OPERATION_ADD) {
            eno = PROTOCOL_BINARY_RESPONSE_KEY_EEXISTS;
        } else if(c->store_op == OPERATION_REPLACE) {
            eno = PROTOCOL_BINARY_RESPONSE_KEY_ENOENT;
        } else {
            eno = PROTOCOL_BINARY_RESPONSE_NOT_STORED;
        }
        write_bin_packet(c, eno, 0);
    }

    if (c->store_op == OPERATION_CAS) {
        switch (ret) {
        case ENGINE_SUCCESS:
            SLAB_INCR(c, cas_hits, info.info.key, info.info.nkey);
            break;
        case ENGINE_KEY_EEXISTS:
            SLAB_INCR(c, cas_badval, info.info.key, info.info.nkey);
            break;
        case ENGINE_KEY_ENOENT:
            STATS_NOKEY(c, cas_misses);
            break;
        default:
            ;
        }
    } else {
        SLAB_INCR(c, cmd_set, info.info.key, info.info.nkey);
    }

    if (!c->ewouldblock) {
        /* release the c->item reference */
        settings.engine.v1->release(settings.engine.v0, c, c->item);
        c->item = 0;
    }
}

static void process_bin_get(conn *c) {
    item *it;
    protocol_binary_response_get* rsp = (protocol_binary_response_get*)c->write.buf;
    char* key = binary_get_key(c);
    size_t nkey = c->binary_header.request.keylen;
    uint16_t keylen;
    uint32_t bodylen;
    item_info_holder info;
    int ii;
    ENGINE_ERROR_CODE ret;
    uint8_t datatype;
    bool need_inflate = false;

    memset(&info, 0, sizeof(info));
    if (settings.verbose > 1) {
        char buffer[1024];
        if (key_to_printable_buffer(buffer, sizeof(buffer), c->sfd, true,
                                    "GET", key, nkey) != -1) {
            settings.extensions.logger->log(EXTENSION_LOG_DEBUG, c, "%s\n",
                                            buffer);
        }
    }

    ret = c->aiostat;
    c->aiostat = ENGINE_SUCCESS;
    if (ret == ENGINE_SUCCESS) {
        ret = settings.engine.v1->get(settings.engine.v0, c, &it, key, (int)nkey,
                                      c->binary_header.request.vbucket);
    }

    info.info.nvalue = IOV_MAX;
    switch (ret) {
    case ENGINE_SUCCESS:
        STATS_HIT(c, get, key, nkey);

        if (!settings.engine.v1->get_item_info(settings.engine.v0, c, it,
                                               (void*)&info)) {
            settings.engine.v1->release(settings.engine.v0, c, it);
            settings.extensions.logger->log(EXTENSION_LOG_WARNING, c,
                                            "%d: Failed to get item info",
                                            c->sfd);
            write_bin_packet(c, PROTOCOL_BINARY_RESPONSE_EINTERNAL, 0);
            break;
        }

        datatype = info.info.datatype;
        if (!c->supports_datatype) {
            if ((datatype & PROTOCOL_BINARY_DATATYPE_COMPRESSED) == PROTOCOL_BINARY_DATATYPE_COMPRESSED) {
                need_inflate = true;
            } else {
                datatype = PROTOCOL_BINARY_RAW_BYTES;
            }
        }

        keylen = 0;
        bodylen = sizeof(rsp->message.body) + info.info.nbytes;

        if (c->cmd == PROTOCOL_BINARY_CMD_GETK) {
            bodylen += (uint32_t)nkey;
            keylen = (uint16_t)nkey;
        }

        if (need_inflate) {
            if (info.info.nvalue != 1) {
                write_bin_packet(c, PROTOCOL_BINARY_RESPONSE_EINTERNAL, 0);
            } else if (binary_response_handler(key, keylen,
                                               &info.info.flags, 4,
                                               info.info.value[0].iov_base,
                                               (uint32_t)info.info.value[0].iov_len,
                                               datatype,
                                               PROTOCOL_BINARY_RESPONSE_SUCCESS,
                                               info.info.cas, c)) {
                write_and_free(c, c->dynamic_buffer.buffer, c->dynamic_buffer.offset);
                c->dynamic_buffer.buffer = NULL;
                settings.engine.v1->release(settings.engine.v0, c, it);
            } else {
                write_bin_packet(c, PROTOCOL_BINARY_RESPONSE_EINTERNAL, 0);
            }
        } else {
            if (add_bin_header(c, 0, sizeof(rsp->message.body),
                               keylen, bodylen, datatype) == -1) {
                conn_set_state(c, conn_closing);
                return;
            }
            rsp->message.header.response.cas = htonll(info.info.cas);

            /* add the flags */
            rsp->message.body.flags = info.info.flags;
            add_iov(c, &rsp->message.body, sizeof(rsp->message.body));

            if (c->cmd == PROTOCOL_BINARY_CMD_GETK) {
                add_iov(c, info.info.key, nkey);
            }

            for (ii = 0; ii < info.info.nvalue; ++ii) {
                add_iov(c, info.info.value[ii].iov_base,
                        info.info.value[ii].iov_len);
            }
            conn_set_state(c, conn_mwrite);
            /* Remember this item so we can garbage collect it later */
            c->item = it;
        }
        break;
    case ENGINE_KEY_ENOENT:
        STATS_MISS(c, get, key, nkey);

        MEMCACHED_COMMAND_GET(c->sfd, key, nkey, -1, 0);

        if (c->noreply) {
            conn_set_state(c, conn_new_cmd);
        } else {
            if (c->cmd == PROTOCOL_BINARY_CMD_GETK) {
                char *ofs = c->write.buf + sizeof(protocol_binary_response_header);
                if (add_bin_header(c, PROTOCOL_BINARY_RESPONSE_KEY_ENOENT,
                                   0, (uint16_t)nkey,
                                   (uint32_t)nkey, PROTOCOL_BINARY_RAW_BYTES) == -1) {
                    conn_set_state(c, conn_closing);
                    return;
                }
                memcpy(ofs, key, nkey);
                add_iov(c, ofs, nkey);
                conn_set_state(c, conn_mwrite);
            } else {
                write_bin_packet(c, PROTOCOL_BINARY_RESPONSE_KEY_ENOENT, 0);
            }
        }
        break;
    case ENGINE_EWOULDBLOCK:
        c->ewouldblock = true;
        break;
    case ENGINE_DISCONNECT:
        c->state = conn_closing;
        break;
    default:
        write_bin_packet(c, engine_error_2_protocol_error(ret), 0);
    }

    if (settings.detail_enabled && ret != ENGINE_EWOULDBLOCK) {
        stats_prefix_record_get(key, nkey, ret == ENGINE_SUCCESS);
    }
}

static void append_bin_stats(const char *key, const uint16_t klen,
                             const char *val, const uint32_t vlen,
                             conn *c) {
    char *buf = c->dynamic_buffer.buffer + c->dynamic_buffer.offset;
    uint32_t bodylen = klen + vlen;
    protocol_binary_response_header header;

    memset(&header, 0, sizeof(header));
    header.response.magic = (uint8_t)PROTOCOL_BINARY_RES;
    header.response.opcode = PROTOCOL_BINARY_CMD_STAT;
    header.response.keylen = (uint16_t)htons(klen);
    header.response.datatype = (uint8_t)PROTOCOL_BINARY_RAW_BYTES;
    header.response.bodylen = htonl(bodylen);
    header.response.opaque = c->opaque;

    memcpy(buf, header.bytes, sizeof(header.response));
    buf += sizeof(header.response);

    if (klen > 0) {
        cb_assert(key != NULL);
        memcpy(buf, key, klen);
        buf += klen;

        if (vlen > 0) {
            memcpy(buf, val, vlen);
        }
    }

    c->dynamic_buffer.offset += sizeof(header.response) + bodylen;
}

static bool grow_dynamic_buffer(conn *c, size_t needed) {
    size_t nsize = c->dynamic_buffer.size;
    size_t available = nsize - c->dynamic_buffer.offset;
    bool rv = true;

    /* Special case: No buffer -- need to allocate fresh */
    if (c->dynamic_buffer.buffer == NULL) {
        nsize = 1024;
        available = c->dynamic_buffer.size = c->dynamic_buffer.offset = 0;
    }

    while (needed > available) {
        cb_assert(nsize > 0);
        nsize = nsize << 1;
        available = nsize - c->dynamic_buffer.offset;
    }

    if (nsize != c->dynamic_buffer.size) {
        char *ptr = realloc(c->dynamic_buffer.buffer, nsize);
        if (ptr) {
            c->dynamic_buffer.buffer = ptr;
            c->dynamic_buffer.size = nsize;
        } else {
            rv = false;
        }
    }

    return rv;
}

static void append_stats(const char *key, const uint16_t klen,
                         const char *val, const uint32_t vlen,
                         const void *cookie)
{
    size_t needed;
    conn *c = (conn*)cookie;
    /* value without a key is invalid */
    if (klen == 0 && vlen > 0) {
        return ;
    }

    needed = vlen + klen + sizeof(protocol_binary_response_header);
    if (!grow_dynamic_buffer(c, needed)) {
        return ;
    }
    append_bin_stats(key, klen, val, vlen, c);
    cb_assert(c->dynamic_buffer.offset <= c->dynamic_buffer.size);
}

static void bin_read_chunk(conn *c,
                           enum bin_substates next_substate,
                           uint32_t chunk) {
    ptrdiff_t offset;
    cb_assert(c);
    c->substate = next_substate;
    c->rlbytes = chunk;

    /* Ok... do we have room for everything in our buffer? */
    offset = c->read.curr + sizeof(protocol_binary_request_header) - c->read.buf;
    if (c->rlbytes > c->read.size - offset) {
        size_t nsize = c->read.size;
        size_t size = c->rlbytes + sizeof(protocol_binary_request_header);

        while (size > nsize) {
            nsize *= 2;
        }

        if (nsize != c->read.size) {
            char *newm;
            if (settings.verbose > 1) {
                settings.extensions.logger->log(EXTENSION_LOG_DEBUG, c,
                        "%d: Need to grow buffer from %lu to %lu\n",
                        c->sfd, (unsigned long)c->read.size, (unsigned long)nsize);
            }
            newm = realloc(c->read.buf, nsize);
            if (newm == NULL) {
                if (settings.verbose) {
                    settings.extensions.logger->log(EXTENSION_LOG_INFO, c,
                            "%d: Failed to grow buffer.. closing connection\n",
                            c->sfd);
                }
                conn_set_state(c, conn_closing);
                return;
            }

            c->read.buf= newm;
            /* rcurr should point to the same offset in the packet */
            c->read.curr = c->read.buf + offset - sizeof(protocol_binary_request_header);
            c->read.size = (int)nsize;
        }
        if (c->read.buf != c->read.curr) {
            memmove(c->read.buf, c->read.curr, c->read.bytes);
            c->read.curr = c->read.buf;
            if (settings.verbose > 1) {
                settings.extensions.logger->log(EXTENSION_LOG_DEBUG, c,
                                                "%d: Repack input buffer\n",
                                                c->sfd);
            }
        }
    }

    /* preserve the header in the buffer.. */
    c->ritem = c->read.curr + sizeof(protocol_binary_request_header);
    conn_set_state(c, conn_nread);
}

static void bin_read_key(conn *c, enum bin_substates next_substate, int extra) {
    bin_read_chunk(c, next_substate, c->keylen + extra);
}


/* Just write an error message and disconnect the client */
static void handle_binary_protocol_error(conn *c) {
    write_bin_packet(c, PROTOCOL_BINARY_RESPONSE_EINVAL, 0);
    if (settings.verbose) {
        settings.extensions.logger->log(EXTENSION_LOG_INFO, c,
                "%d: Protocol error (opcode %02x), close connection\n",
                c->sfd, c->binary_header.request.opcode);
    }
    c->write_and_go = conn_closing;
}

static void get_auth_data(const void *cookie, auth_data_t *data) {
    conn *c = (conn*)cookie;
    if (c->sasl_conn) {
        cbsasl_getprop(c->sasl_conn, CBSASL_USERNAME, (void*)&data->username);
        cbsasl_getprop(c->sasl_conn, CBSASL_CONFIG, (void*)&data->config);
    } else {
        data->username = NULL;
        data->config = NULL;
    }
}

struct sasl_tmp {
    int ksize;
    int vsize;
    char data[1]; /* data + ksize == value */
};

static void process_bin_sasl_auth(conn *c) {
    int nkey;
    int vlen;
    char *key;
    size_t buffer_size;
    struct sasl_tmp *data;

    cb_assert(c->binary_header.request.extlen == 0);
    nkey = c->binary_header.request.keylen;
    vlen = c->binary_header.request.bodylen - nkey;

    if (nkey > MAX_SASL_MECH_LEN) {
        write_bin_packet(c, PROTOCOL_BINARY_RESPONSE_EINVAL, vlen);
        c->write_and_go = conn_swallow;
        return;
    }

    key = binary_get_key(c);
    cb_assert(key);

    buffer_size = sizeof(struct sasl_tmp) + nkey + vlen + 2;
    data = calloc(sizeof(struct sasl_tmp) + buffer_size, 1);
    if (!data) {
        write_bin_packet(c, PROTOCOL_BINARY_RESPONSE_ENOMEM, vlen);
        c->write_and_go = conn_swallow;
        return;
    }

    data->ksize = nkey;
    data->vsize = vlen;
    memcpy(data->data, key, nkey);

    c->item = data;
    c->ritem = data->data + nkey;
    c->rlbytes = vlen;
    conn_set_state(c, conn_nread);
    c->substate = bin_reading_sasl_auth_data;
}

static void process_bin_complete_sasl_auth(conn *c) {
    auth_data_t data;
    const char *out = NULL;
    unsigned int outlen = 0;
    int nkey;
    int vlen;
    struct sasl_tmp *stmp;
    char mech[1024];
    const char *challenge;
    int result=-1;

    cb_assert(c->item);

    nkey = c->binary_header.request.keylen;
    if (nkey > 1023) {
        /* too big.. */
        settings.extensions.logger->log(EXTENSION_LOG_WARNING, c,
                "%d: sasl error. key: %d > 1023", c->sfd, nkey);
        write_bin_packet(c, PROTOCOL_BINARY_RESPONSE_AUTH_ERROR, 0);
        return;
    }
    vlen = c->binary_header.request.bodylen - nkey;

    stmp = c->item;
    memcpy(mech, stmp->data, nkey);
    mech[nkey] = 0x00;

    if (settings.verbose) {
        settings.extensions.logger->log(EXTENSION_LOG_DEBUG, c,
                "%d: mech: ``%s'' with %d bytes of data\n", c->sfd, mech, vlen);
    }

    challenge = vlen == 0 ? NULL : (stmp->data + nkey);
    switch (c->cmd) {
    case PROTOCOL_BINARY_CMD_SASL_AUTH:
        result = cbsasl_server_start(&c->sasl_conn, mech,
                                     challenge, vlen,
                                     (unsigned char **)&out, &outlen);
        break;
    case PROTOCOL_BINARY_CMD_SASL_STEP:
        result = cbsasl_server_step(c->sasl_conn, challenge,
                                    vlen, &out, &outlen);
        break;
    default:
        cb_assert(false); /* CMD should be one of the above */
        /* This code is pretty much impossible, but makes the compiler
           happier */
        if (settings.verbose) {
            settings.extensions.logger->log(EXTENSION_LOG_WARNING, c,
                    "%d: Unhandled command %d with challenge %s\n",
                    c->sfd, c->cmd, challenge);
        }
        break;
    }

    free(c->item);
    c->item = NULL;
    c->ritem = NULL;

    if (settings.verbose) {
        settings.extensions.logger->log(EXTENSION_LOG_INFO, c,
                                        "%d: sasl result code:  %d\n",
                                        c->sfd, result);
    }

    switch(result) {
    case SASL_OK:
        write_bin_response(c, "Authenticated", 0, 0, (uint32_t)strlen("Authenticated"));
        get_auth_data(c, &data);
        if (settings.disable_admin) {
            /* "everyone is admins" */
            cookie_set_admin(c);
        } else if (settings.admin != NULL && data.username != NULL) {
            if (strcmp(settings.admin, data.username) == 0) {
                cookie_set_admin(c);
            }
        }
        perform_callbacks(ON_AUTH, (const void*)&data, c);
        STATS_NOKEY(c, auth_cmds);
        break;
    case SASL_CONTINUE:
        if (add_bin_header(c, PROTOCOL_BINARY_RESPONSE_AUTH_CONTINUE, 0, 0,
                           outlen, PROTOCOL_BINARY_RAW_BYTES) == -1) {
            conn_set_state(c, conn_closing);
            return;
        }
        add_iov(c, out, outlen);
        conn_set_state(c, conn_mwrite);
        c->write_and_go = conn_new_cmd;
        break;
    case SASL_BADPARAM:
        settings.extensions.logger->log(EXTENSION_LOG_WARNING, c,
                                        "%d: Bad sasl params: %d\n",
                                        c->sfd, result);
        write_bin_packet(c, PROTOCOL_BINARY_RESPONSE_EINVAL, 0);
        STATS_NOKEY2(c, auth_cmds, auth_errors);
        break;
    default:
        if (result == SASL_NOUSER || result == SASL_PWERR) {
            settings.extensions.logger->log(EXTENSION_LOG_WARNING, c,
                                            "%d: Invalid username/password combination",
                                            c->sfd);
        } else {
            settings.extensions.logger->log(EXTENSION_LOG_WARNING, c,
                                            "%d: Unknown sasl response: %d",
                                            c->sfd, result);
        }
        write_bin_packet(c, PROTOCOL_BINARY_RESPONSE_AUTH_ERROR, 0);
        STATS_NOKEY2(c, auth_cmds, auth_errors);
    }
}

static bool authenticated(conn *c) {
    bool rv = false;

    switch (c->cmd) {
    case PROTOCOL_BINARY_CMD_SASL_LIST_MECHS: /* FALLTHROUGH */
    case PROTOCOL_BINARY_CMD_SASL_AUTH:       /* FALLTHROUGH */
    case PROTOCOL_BINARY_CMD_SASL_STEP:       /* FALLTHROUGH */
    case PROTOCOL_BINARY_CMD_VERSION:         /* FALLTHROUGH */
    case PROTOCOL_BINARY_CMD_HELLO:
        rv = true;
        break;
    default:
        if (c->sasl_conn) {
            const void *uname = NULL;
            cbsasl_getprop(c->sasl_conn, CBSASL_USERNAME, &uname);
            rv = uname != NULL;
        }
    }

    if (settings.verbose > 1) {
        settings.extensions.logger->log(EXTENSION_LOG_DEBUG, c,
                "%d: authenticated() in cmd 0x%02x is %s\n",
                c->sfd, c->cmd, rv ? "true" : "false");
    }

    return rv;
}

bool binary_response_handler(const void *key, uint16_t keylen,
                             const void *ext, uint8_t extlen,
                             const void *body, uint32_t bodylen,
                             uint8_t datatype, uint16_t status,
                             uint64_t cas, const void *cookie)
{
    protocol_binary_response_header header;
    char *buf;
    conn *c = (conn*)cookie;
    /* Look at append_bin_stats */
    size_t needed;
    bool need_inflate = false;
    size_t inflated_length;

    if (!c->supports_datatype) {
        if ((datatype & PROTOCOL_BINARY_DATATYPE_COMPRESSED) == PROTOCOL_BINARY_DATATYPE_COMPRESSED) {
            need_inflate = true;
        }
        /* We may silently drop the knowledge about a JSON item */
        datatype = PROTOCOL_BINARY_RAW_BYTES;
    }

    needed = keylen + extlen + sizeof(protocol_binary_response_header);
    if (need_inflate) {
        if (snappy_uncompressed_length(body, bodylen,
                                       &inflated_length) != SNAPPY_OK) {
            settings.extensions.logger->log(EXTENSION_LOG_INFO, c,
                    "<%d ERROR: Failed to determine inflated size",
                    c->sfd);
            return false;
        }
        needed += inflated_length;
    } else {
        needed += bodylen;
    }

    if (!grow_dynamic_buffer(c, needed)) {
        if (settings.verbose > 0) {
            settings.extensions.logger->log(EXTENSION_LOG_INFO, c,
                    "<%d ERROR: Failed to allocate memory for response",
                    c->sfd);
        }
        return false;
    }

    buf = c->dynamic_buffer.buffer + c->dynamic_buffer.offset;
    memset(&header, 0, sizeof(header));
    header.response.magic = (uint8_t)PROTOCOL_BINARY_RES;
    header.response.opcode = c->binary_header.request.opcode;
    header.response.keylen = (uint16_t)htons(keylen);
    header.response.extlen = extlen;
    header.response.datatype = datatype;
    header.response.status = (uint16_t)htons(status);
    if (need_inflate) {
        header.response.bodylen = htonl((uint32_t)(inflated_length + keylen + extlen));
    } else {
        header.response.bodylen = htonl(bodylen + keylen + extlen);
    }
    header.response.opaque = c->opaque;
    header.response.cas = htonll(cas);

    memcpy(buf, header.bytes, sizeof(header.response));
    buf += sizeof(header.response);

    if (extlen > 0) {
        memcpy(buf, ext, extlen);
        buf += extlen;
    }

    if (keylen > 0) {
        cb_assert(key != NULL);
        memcpy(buf, key, keylen);
        buf += keylen;
    }

    if (bodylen > 0) {
        if (need_inflate) {
            if (snappy_uncompress(body, bodylen, buf, &inflated_length) != SNAPPY_OK) {
                settings.extensions.logger->log(EXTENSION_LOG_INFO, c,
                        "<%d ERROR: Failed to inflate item", c->sfd);
                return false;
            }
        } else {
            memcpy(buf, body, bodylen);
        }
    }

    c->dynamic_buffer.offset += needed;
    return true;
}

/**
 * Tap stats (these are only used by the tap thread, so they don't need
 * to be in the threadlocal struct right now...
 */
struct tap_cmd_stats {
    uint64_t connect;
    uint64_t mutation;
    uint64_t checkpoint_start;
    uint64_t checkpoint_end;
    uint64_t delete;
    uint64_t flush;
    uint64_t opaque;
    uint64_t vbucket_set;
};

struct tap_stats {
    cb_mutex_t mutex;
    struct tap_cmd_stats sent;
    struct tap_cmd_stats received;
} tap_stats;

/** Sets up a clean itemlist in the connection, setting the current cursor (icurr)
 *  to the start of the list. Returns true if itemlist could be setup, else
 *  false (and itemlist should be assumed to not be usable).
 */
static bool conn_setup_itemlist(conn *c) {
    if (c->ilist == NULL) {
        void *ptr = malloc(sizeof(item *) * ITEM_LIST_INITIAL);
        if (ptr != NULL) {
            c->ilist = ptr;
            c->isize = ITEM_LIST_INITIAL;
        } else {
            return false;
        }
    }
    c->icurr = c->ilist;
    return true;
}

static void ship_tap_log(conn *c) {
    bool more_data = true;
    bool send_data = false;
    bool disconnect = false;
    item *it;
    uint32_t bodylen;
    int ii = 0;

    c->msgcurr = 0;
    c->msgused = 0;
    c->iovused = 0;
    if (add_msghdr(c) != 0) {
        if (settings.verbose) {
            settings.extensions.logger->log(EXTENSION_LOG_WARNING, c,
                                            "%d: Failed to create output headers. Shutting down tap connection\n", c->sfd);
        }
        conn_set_state(c, conn_closing);
        return ;
    }
    /* @todo add check for buffer overflow of c->write.buf) */
    c->write.bytes = 0;
    c->write.curr = c->write.buf;

    if (!conn_setup_itemlist(c)) {
        if (settings.verbose) {
            settings.extensions.logger->log(EXTENSION_LOG_WARNING, c,
                                            "%d: Failed to setup itemlist. Shutting down tap connection\n", c->sfd);
        }
        conn_set_state(c, conn_closing);
        return;
    }

    do {
        /* @todo fixme! */
        void *engine;
        uint16_t nengine;
        uint8_t ttl;
        uint16_t tap_flags;
        uint32_t seqno;
        uint16_t vbucket;
        tap_event_t event;
        bool inflate = false;
        size_t inflated_length = 0;

        union {
            protocol_binary_request_tap_mutation mutation;
            protocol_binary_request_tap_delete delete;
            protocol_binary_request_tap_flush flush;
            protocol_binary_request_tap_opaque opaque;
            protocol_binary_request_noop noop;
        } msg;
        item_info_holder info;
        memset(&info, 0, sizeof(info));

        if (ii++ == 10) {
            break;
        }

        event = c->tap_iterator(settings.engine.v0, c, &it,
                                            &engine, &nengine, &ttl,
                                            &tap_flags, &seqno, &vbucket);
        memset(&msg, 0, sizeof(msg));
        msg.opaque.message.header.request.magic = (uint8_t)PROTOCOL_BINARY_REQ;
        msg.opaque.message.header.request.opaque = htonl(seqno);
        msg.opaque.message.body.tap.enginespecific_length = htons(nengine);
        msg.opaque.message.body.tap.ttl = ttl;
        msg.opaque.message.body.tap.flags = htons(tap_flags);
        msg.opaque.message.header.request.extlen = 8;
        msg.opaque.message.header.request.vbucket = htons(vbucket);
        info.info.nvalue = IOV_MAX;

        switch (event) {
        case TAP_NOOP :
            send_data = true;
            msg.noop.message.header.request.opcode = PROTOCOL_BINARY_CMD_NOOP;
            msg.noop.message.header.request.extlen = 0;
            msg.noop.message.header.request.bodylen = htonl(0);
            memcpy(c->write.curr, msg.noop.bytes, sizeof(msg.noop.bytes));
            add_iov(c, c->write.curr, sizeof(msg.noop.bytes));
            c->write.curr += sizeof(msg.noop.bytes);
            c->write.bytes += sizeof(msg.noop.bytes);
            break;
        case TAP_PAUSE :
            more_data = false;
            break;
        case TAP_CHECKPOINT_START:
        case TAP_CHECKPOINT_END:
        case TAP_MUTATION:
            if (!settings.engine.v1->get_item_info(settings.engine.v0, c, it,
                                                   (void*)&info)) {
                settings.engine.v1->release(settings.engine.v0, c, it);
                settings.extensions.logger->log(EXTENSION_LOG_WARNING, c,
                                                "%d: Failed to get item info\n", c->sfd);
                break;
            }
            send_data = true;
            c->ilist[c->ileft++] = it;

            if (event == TAP_CHECKPOINT_START) {
                msg.mutation.message.header.request.opcode =
                    PROTOCOL_BINARY_CMD_TAP_CHECKPOINT_START;
                cb_mutex_enter(&tap_stats.mutex);
                tap_stats.sent.checkpoint_start++;
                cb_mutex_exit(&tap_stats.mutex);
            } else if (event == TAP_CHECKPOINT_END) {
                msg.mutation.message.header.request.opcode =
                    PROTOCOL_BINARY_CMD_TAP_CHECKPOINT_END;
                cb_mutex_enter(&tap_stats.mutex);
                tap_stats.sent.checkpoint_end++;
                cb_mutex_exit(&tap_stats.mutex);
            } else if (event == TAP_MUTATION) {
                msg.mutation.message.header.request.opcode = PROTOCOL_BINARY_CMD_TAP_MUTATION;
                cb_mutex_enter(&tap_stats.mutex);
                tap_stats.sent.mutation++;
                cb_mutex_exit(&tap_stats.mutex);
            }

            msg.mutation.message.header.request.cas = htonll(info.info.cas);
            msg.mutation.message.header.request.keylen = htons(info.info.nkey);
            msg.mutation.message.header.request.extlen = 16;
            if (c->supports_datatype) {
                msg.mutation.message.header.request.datatype = info.info.datatype;
            } else {
                switch (info.info.datatype) {
                case 0:
                    break;
                case PROTOCOL_BINARY_DATATYPE_JSON:
                    break;
                case PROTOCOL_BINARY_DATATYPE_COMPRESSED:
                case PROTOCOL_BINARY_DATATYPE_COMPRESSED_JSON:
                    inflate = true;
                    break;
                default:
                    settings.extensions.logger->log(EXTENSION_LOG_WARNING, c,
                                                    "%d: shipping data with"
                                                    " an invalid datatype "
                                                    "(stripping info)",
                                                    c->sfd);
                }
                msg.mutation.message.header.request.datatype = 0;
            }

            bodylen = 16 + info.info.nkey + nengine;
            if ((tap_flags & TAP_FLAG_NO_VALUE) == 0) {
                if (inflate) {
                    if (snappy_uncompressed_length(info.info.value[0].iov_base,
                                                   info.info.nbytes,
                                                   &inflated_length) == SNAPPY_OK) {
                        bodylen += inflated_length;
                    } else {
                        settings.extensions.logger->log(EXTENSION_LOG_INFO, c,
                                                        "<%d ERROR: Failed to determine inflated size. Sending as compressed",
                                                        c->sfd);
                        inflate = false;
                        bodylen += info.info.nbytes;
                    }
                } else {
                    bodylen += info.info.nbytes;
                }
            }
            msg.mutation.message.header.request.bodylen = htonl(bodylen);

            if ((tap_flags & TAP_FLAG_NETWORK_BYTE_ORDER) == 0) {
                msg.mutation.message.body.item.flags = htonl(info.info.flags);
            } else {
                msg.mutation.message.body.item.flags = info.info.flags;
            }
            msg.mutation.message.body.item.expiration = htonl(info.info.exptime);
            msg.mutation.message.body.tap.enginespecific_length = htons(nengine);
            msg.mutation.message.body.tap.ttl = ttl;
            msg.mutation.message.body.tap.flags = htons(tap_flags);
            memcpy(c->write.curr, msg.mutation.bytes, sizeof(msg.mutation.bytes));

            add_iov(c, c->write.curr, sizeof(msg.mutation.bytes));
            c->write.curr += sizeof(msg.mutation.bytes);
            c->write.bytes += sizeof(msg.mutation.bytes);

            if (nengine > 0) {
                memcpy(c->write.curr, engine, nengine);
                add_iov(c, c->write.curr, nengine);
                c->write.curr += nengine;
                c->write.bytes += nengine;
            }

            add_iov(c, info.info.key, info.info.nkey);
            if ((tap_flags & TAP_FLAG_NO_VALUE) == 0) {
                if (inflate) {
                    void *buf = malloc(inflated_length);
                    void *body = info.info.value[0].iov_base;
                    size_t bodylen = info.info.value[0].iov_len;
                    if (snappy_uncompress(body, bodylen,
                                          buf, &inflated_length) == SNAPPY_OK) {
                        c->temp_alloc_list[c->temp_alloc_left++] = buf;

                        add_iov(c, buf, inflated_length);
                    } else {
                        free(buf);
                        settings.extensions.logger->log(EXTENSION_LOG_WARNING, c,
                                                        "%d: FATAL: failed to inflate object. shutitng down connection", c->sfd);
                        conn_set_state(c, conn_closing);
                        return;
                    }
                } else {
                    int xx;
                    for (xx = 0; xx < info.info.nvalue; ++xx) {
                        add_iov(c, info.info.value[xx].iov_base,
                                info.info.value[xx].iov_len);
                    }
                }
            }

            break;
        case TAP_DELETION:
            /* This is a delete */
            if (!settings.engine.v1->get_item_info(settings.engine.v0, c, it,
                                                   (void*)&info)) {
                settings.engine.v1->release(settings.engine.v0, c, it);
                settings.extensions.logger->log(EXTENSION_LOG_WARNING, c,
                                                "%d: Failed to get item info\n", c->sfd);
                break;
            }
            send_data = true;
            c->ilist[c->ileft++] = it;
            msg.delete.message.header.request.opcode = PROTOCOL_BINARY_CMD_TAP_DELETE;
            msg.delete.message.header.request.cas = htonll(info.info.cas);
            msg.delete.message.header.request.keylen = htons(info.info.nkey);

            bodylen = 8 + info.info.nkey + nengine;
            if ((tap_flags & TAP_FLAG_NO_VALUE) == 0) {
                bodylen += info.info.nbytes;
            }
            msg.delete.message.header.request.bodylen = htonl(bodylen);

            memcpy(c->write.curr, msg.delete.bytes, sizeof(msg.delete.bytes));
            add_iov(c, c->write.curr, sizeof(msg.delete.bytes));
            c->write.curr += sizeof(msg.delete.bytes);
            c->write.bytes += sizeof(msg.delete.bytes);

            if (nengine > 0) {
                memcpy(c->write.curr, engine, nengine);
                add_iov(c, c->write.curr, nengine);
                c->write.curr += nengine;
                c->write.bytes += nengine;
            }

            add_iov(c, info.info.key, info.info.nkey);
            if ((tap_flags & TAP_FLAG_NO_VALUE) == 0) {
                int xx;
                for (xx = 0; xx < info.info.nvalue; ++xx) {
                    add_iov(c, info.info.value[xx].iov_base,
                            info.info.value[xx].iov_len);
                }
            }

            cb_mutex_enter(&tap_stats.mutex);
            tap_stats.sent.delete++;
            cb_mutex_exit(&tap_stats.mutex);
            break;

        case TAP_DISCONNECT:
            disconnect = true;
            more_data = false;
            break;
        case TAP_VBUCKET_SET:
        case TAP_FLUSH:
        case TAP_OPAQUE:
            send_data = true;

            if (event == TAP_OPAQUE) {
                msg.flush.message.header.request.opcode = PROTOCOL_BINARY_CMD_TAP_OPAQUE;
                cb_mutex_enter(&tap_stats.mutex);
                tap_stats.sent.opaque++;
                cb_mutex_exit(&tap_stats.mutex);

            } else if (event == TAP_FLUSH) {
                msg.flush.message.header.request.opcode = PROTOCOL_BINARY_CMD_TAP_FLUSH;
                cb_mutex_enter(&tap_stats.mutex);
                tap_stats.sent.flush++;
                cb_mutex_exit(&tap_stats.mutex);
            } else if (event == TAP_VBUCKET_SET) {
                msg.flush.message.header.request.opcode = PROTOCOL_BINARY_CMD_TAP_VBUCKET_SET;
                msg.flush.message.body.tap.flags = htons(tap_flags);
                cb_mutex_enter(&tap_stats.mutex);
                tap_stats.sent.vbucket_set++;
                cb_mutex_exit(&tap_stats.mutex);
            }

            msg.flush.message.header.request.bodylen = htonl(8 + nengine);
            memcpy(c->write.curr, msg.flush.bytes, sizeof(msg.flush.bytes));
            add_iov(c, c->write.curr, sizeof(msg.flush.bytes));
            c->write.curr += sizeof(msg.flush.bytes);
            c->write.bytes += sizeof(msg.flush.bytes);
            if (nengine > 0) {
                memcpy(c->write.curr, engine, nengine);
                add_iov(c, c->write.curr, nengine);
                c->write.curr += nengine;
                c->write.bytes += nengine;
            }
            break;
        default:
            abort();
        }
    } while (more_data);

    c->ewouldblock = false;
    if (send_data) {
        conn_set_state(c, conn_mwrite);
        if (disconnect) {
            c->write_and_go = conn_closing;
        } else {
            c->write_and_go = conn_ship_log;
        }
    } else {
        if (disconnect) {
            conn_set_state(c, conn_closing);
        } else {
            /* No more items to ship to the slave at this time.. suspend.. */
            if (settings.verbose > 1) {
                settings.extensions.logger->log(EXTENSION_LOG_DEBUG, c,
                                                "%d: No more items in tap log.. waiting\n",
                                                c->sfd);
            }
            c->ewouldblock = true;
        }
    }
}

static ENGINE_ERROR_CODE default_unknown_command(EXTENSION_BINARY_PROTOCOL_DESCRIPTOR *descriptor,
                                                 ENGINE_HANDLE* handle,
                                                 const void* cookie,
                                                 protocol_binary_request_header *request,
                                                 ADD_RESPONSE response)
{
    const conn *c = (void*)cookie;

    if (!c->supports_datatype && request->request.datatype != PROTOCOL_BINARY_RAW_BYTES) {
        if (response(NULL, 0, NULL, 0, NULL, 0, PROTOCOL_BINARY_RAW_BYTES,
                     PROTOCOL_BINARY_RESPONSE_EINVAL, 0, cookie)) {
            return ENGINE_SUCCESS;
        } else {
            return ENGINE_DISCONNECT;
        }
    } else {
        return settings.engine.v1->unknown_command(handle, cookie,
                                                   request, response);
    }
}

struct request_lookup {
    EXTENSION_BINARY_PROTOCOL_DESCRIPTOR *descriptor;
    BINARY_COMMAND_CALLBACK callback;
};

static struct request_lookup request_handlers[0x100];

typedef void (*RESPONSE_HANDLER)(conn*);
/**
 * A map between the response packets op-code and the function to handle
 * the response message.
 */
static RESPONSE_HANDLER response_handlers[0x100];

static void setup_binary_lookup_cmd(EXTENSION_BINARY_PROTOCOL_DESCRIPTOR *descriptor,
                                    uint8_t cmd,
                                    BINARY_COMMAND_CALLBACK new_handler) {
    request_handlers[cmd].descriptor = descriptor;
    request_handlers[cmd].callback = new_handler;
}

static void process_bin_unknown_packet(conn *c) {
    void *packet = c->read.curr - (c->binary_header.request.bodylen +
                               sizeof(c->binary_header));
    ENGINE_ERROR_CODE ret = c->aiostat;
    c->aiostat = ENGINE_SUCCESS;
    c->ewouldblock = false;

    if (ret == ENGINE_SUCCESS) {
        struct request_lookup *rq = request_handlers + c->binary_header.request.opcode;
        ret = rq->callback(rq->descriptor, settings.engine.v0, c, packet,
                           binary_response_handler);
    }

    switch (ret) {
    case ENGINE_SUCCESS:
        if (c->dynamic_buffer.buffer != NULL) {
            write_and_free(c, c->dynamic_buffer.buffer, c->dynamic_buffer.offset);
            c->dynamic_buffer.buffer = NULL;
        } else {
            conn_set_state(c, conn_new_cmd);
        }
        break;
    case ENGINE_EWOULDBLOCK:
        c->ewouldblock = true;
        break;
    case ENGINE_DISCONNECT:
        conn_set_state(c, conn_closing);
        break;
    default:
        /* Release the dynamic buffer.. it may be partial.. */
        free(c->dynamic_buffer.buffer);
        c->dynamic_buffer.buffer = NULL;
        write_bin_packet(c, engine_error_2_protocol_error(ret), 0);
    }
}

static void cbsasl_refresh_main(void *c)
{
    int rv = cbsasl_server_refresh();
    if (rv == SASL_OK) {
        notify_io_complete(c, ENGINE_SUCCESS);
    } else {
        notify_io_complete(c, ENGINE_EINVAL);
    }
}

static ENGINE_ERROR_CODE refresh_cbsasl(conn *c)
{
    cb_thread_t tid;
    int err;

    err = cb_create_thread(&tid, cbsasl_refresh_main, c, 1);
    if (err != 0) {
        settings.extensions.logger->log(EXTENSION_LOG_WARNING, c,
                                        "Failed to create cbsasl db "
                                        "update thread: %s",
                                        strerror(err));
        return ENGINE_DISCONNECT;
    }

    return ENGINE_EWOULDBLOCK;
}

#if 0
static void ssl_certs_refresh_main(void *c)
{
    /* Update the internal certificates */

    notify_io_complete(c, ENGINE_SUCCESS);
}
#endif
static ENGINE_ERROR_CODE refresh_ssl_certs(conn *c)
{
#if 0
    cb_thread_t tid;
    int err;

    err = cb_create_thread(&tid, ssl_certs_refresh_main, c, 1);
    if (err != 0) {
        settings.extensions.logger->log(EXTENSION_LOG_WARNING, c,
                                        "Failed to create ssl_certificate "
                                        "update thread: %s",
                                        strerror(err));
        return ENGINE_DISCONNECT;
    }

    return ENGINE_EWOULDBLOCK;
#endif
    return ENGINE_SUCCESS;
}

static void process_bin_tap_connect(conn *c) {
    TAP_ITERATOR iterator;
    char *packet = (c->read.curr - (c->binary_header.request.bodylen +
                                sizeof(c->binary_header)));
    protocol_binary_request_tap_connect *req = (void*)packet;
    const char *key = packet + sizeof(req->bytes);
    const char *data = key + c->binary_header.request.keylen;
    uint32_t flags = 0;
    size_t ndata = c->binary_header.request.bodylen -
        c->binary_header.request.extlen -
        c->binary_header.request.keylen;

    if (c->binary_header.request.extlen == 4) {
        flags = ntohl(req->message.body.flags);

        if (flags & TAP_CONNECT_FLAG_BACKFILL) {
            /* the userdata has to be at least 8 bytes! */
            if (ndata < 8) {
                settings.extensions.logger->log(EXTENSION_LOG_WARNING, c,
                                                "%d: ERROR: Invalid tap connect message\n",
                                                c->sfd);
                conn_set_state(c, conn_closing);
                return ;
            }
        }
    } else {
        data -= 4;
        key -= 4;
    }

    if (settings.verbose && c->binary_header.request.keylen > 0) {
        char buffer[1024];
        int len = c->binary_header.request.keylen;
        if (len >= sizeof(buffer)) {
            len = sizeof(buffer) - 1;
        }
        memcpy(buffer, key, len);
        buffer[len] = '\0';
        settings.extensions.logger->log(EXTENSION_LOG_DEBUG, c,
                                        "%d: Trying to connect with named tap connection: <%s>\n",
                                        c->sfd, buffer);
    }

    iterator = settings.engine.v1->get_tap_iterator(
        settings.engine.v0, c, key, c->binary_header.request.keylen,
        flags, data, ndata);

    if (iterator == NULL) {
        settings.extensions.logger->log(EXTENSION_LOG_WARNING, c,
                                        "%d: FATAL: The engine does not support tap\n",
                                        c->sfd);
        write_bin_packet(c, PROTOCOL_BINARY_RESPONSE_NOT_SUPPORTED, 0);
        c->write_and_go = conn_closing;
    } else {
        c->tap_iterator = iterator;
        c->which = EV_WRITE;
        conn_set_state(c, conn_ship_log);
    }
}

static void process_bin_tap_packet(tap_event_t event, conn *c) {
    char *packet;
    protocol_binary_request_tap_no_extras *tap;
    uint16_t nengine;
    uint16_t tap_flags;
    uint32_t seqno;
    uint8_t ttl;
    char *engine_specific;
    char *key;
    uint16_t nkey;
    char *data;
    uint32_t flags;
    uint32_t exptime;
    uint32_t ndata;
    ENGINE_ERROR_CODE ret;

    cb_assert(c != NULL);
    packet = (c->read.curr - (c->binary_header.request.bodylen +
                                sizeof(c->binary_header)));
    tap = (void*)packet;
    nengine = ntohs(tap->message.body.tap.enginespecific_length);
    tap_flags = ntohs(tap->message.body.tap.flags);
    seqno = ntohl(tap->message.header.request.opaque);
    ttl = tap->message.body.tap.ttl;
    engine_specific = packet + sizeof(tap->bytes);
    key = engine_specific + nengine;
    nkey = c->binary_header.request.keylen;
    data = key + nkey;
    flags = 0;
    exptime = 0;
    ndata = c->binary_header.request.bodylen - nengine - nkey - 8;
    ret = c->aiostat;

    if (ttl == 0) {
        ret = ENGINE_EINVAL;
    } else {
        if (event == TAP_MUTATION || event == TAP_CHECKPOINT_START ||
            event == TAP_CHECKPOINT_END) {
            protocol_binary_request_tap_mutation *mutation = (void*)tap;

            /* engine_specific data in protocol_binary_request_tap_mutation is */
            /* at a different offset than protocol_binary_request_tap_no_extras */
            engine_specific = packet + sizeof(mutation->bytes);

            flags = mutation->message.body.item.flags;
            if ((tap_flags & TAP_FLAG_NETWORK_BYTE_ORDER) == 0) {
                flags = ntohl(flags);
            }

            exptime = ntohl(mutation->message.body.item.expiration);
            key += 8;
            data += 8;
            ndata -= 8;
        }

        if (ret == ENGINE_SUCCESS) {
            uint8_t datatype = c->binary_header.request.datatype;
            if (event == TAP_MUTATION && !c->supports_datatype) {
                if (checkUTF8JSON((void*)data, ndata)) {
                    datatype = PROTOCOL_BINARY_DATATYPE_JSON;
                }
            }

            ret = settings.engine.v1->tap_notify(settings.engine.v0, c,
                                                 engine_specific, nengine,
                                                 ttl - 1, tap_flags,
                                                 event, seqno,
                                                 key, nkey,
                                                 flags, exptime,
                                                 ntohll(tap->message.header.request.cas),
                                                 datatype,
                                                 data, ndata,
                                                 c->binary_header.request.vbucket);
        }
    }

    switch (ret) {
    case ENGINE_DISCONNECT:
        conn_set_state(c, conn_closing);
        break;
    case ENGINE_EWOULDBLOCK:
        c->ewouldblock = true;
        break;
    default:
        if ((tap_flags & TAP_FLAG_ACK) || (ret != ENGINE_SUCCESS)) {
            write_bin_packet(c, engine_error_2_protocol_error(ret), 0);
        } else {
            conn_set_state(c, conn_new_cmd);
        }
    }
}

static void process_bin_tap_ack(conn *c) {
    char *packet;
    protocol_binary_response_no_extras *rsp;
    uint32_t seqno;
    uint16_t status;
    char *key;
    ENGINE_ERROR_CODE ret = ENGINE_DISCONNECT;

    cb_assert(c != NULL);
    packet = (c->read.curr - (c->binary_header.request.bodylen + sizeof(c->binary_header)));
    rsp = (void*)packet;
    seqno = ntohl(rsp->message.header.response.opaque);
    status = ntohs(rsp->message.header.response.status);
    key = packet + sizeof(rsp->bytes);

    if (settings.engine.v1->tap_notify != NULL) {
        ret = settings.engine.v1->tap_notify(settings.engine.v0, c, NULL, 0, 0, status,
                                             TAP_ACK, seqno, key,
                                             c->binary_header.request.keylen, 0, 0,
                                             0, c->binary_header.request.datatype, NULL,
                                             0, 0);
    }

    if (ret == ENGINE_DISCONNECT) {
        conn_set_state(c, conn_closing);
    } else {
        conn_set_state(c, conn_ship_log);
    }
}

/**
 * We received a noop response.. just ignore it
 */
static void process_bin_noop_response(conn *c) {
    cb_assert(c != NULL);
    conn_set_state(c, conn_new_cmd);
}

/*******************************************************************************
 **                             DCP MESSAGE PRODUCERS                         **
 ******************************************************************************/
static ENGINE_ERROR_CODE dcp_message_get_failover_log(const void *cookie,
                                                      uint32_t opaque,
                                                      uint16_t vbucket)
{
    protocol_binary_request_dcp_get_failover_log packet;
    conn *c = (void*)cookie;

    if (c->write.bytes + sizeof(packet.bytes) >= c->write.size) {
        /* We don't have room in the buffer */
        return ENGINE_E2BIG;
    }

    memset(packet.bytes, 0, sizeof(packet.bytes));
    packet.message.header.request.magic =  (uint8_t)PROTOCOL_BINARY_REQ;
    packet.message.header.request.opcode = (uint8_t)PROTOCOL_BINARY_CMD_DCP_GET_FAILOVER_LOG;
    packet.message.header.request.opaque = opaque;
    packet.message.header.request.vbucket = htons(vbucket);

    memcpy(c->write.curr, packet.bytes, sizeof(packet.bytes));
    add_iov(c, c->write.curr, sizeof(packet.bytes));
    c->write.curr += sizeof(packet.bytes);
    c->write.bytes += sizeof(packet.bytes);

    return ENGINE_SUCCESS;
}

static ENGINE_ERROR_CODE dcp_message_stream_req(const void *cookie,
                                                uint32_t opaque,
                                                uint16_t vbucket,
                                                uint32_t flags,
                                                uint64_t start_seqno,
                                                uint64_t end_seqno,
                                                uint64_t vbucket_uuid,
                                                uint64_t snap_start_seqno,
                                                uint64_t snap_end_seqno)
{
    protocol_binary_request_dcp_stream_req packet;
    conn *c = (void*)cookie;

    if (c->write.bytes + sizeof(packet.bytes) >= c->write.size) {
        /* We don't have room in the buffer */
        return ENGINE_E2BIG;
    }

    memset(packet.bytes, 0, sizeof(packet.bytes));
    packet.message.header.request.magic =  (uint8_t)PROTOCOL_BINARY_REQ;
    packet.message.header.request.opcode = (uint8_t)PROTOCOL_BINARY_CMD_DCP_STREAM_REQ;
    packet.message.header.request.extlen = 48;
    packet.message.header.request.bodylen = htonl(48);
    packet.message.header.request.opaque = opaque;
    packet.message.header.request.vbucket = htons(vbucket);

    packet.message.body.flags = ntohl(flags);
    packet.message.body.start_seqno = ntohll(start_seqno);
    packet.message.body.end_seqno = ntohll(end_seqno);
    packet.message.body.vbucket_uuid = ntohll(vbucket_uuid);
    packet.message.body.snap_start_seqno = ntohll(snap_start_seqno);
    packet.message.body.snap_end_seqno = ntohll(snap_end_seqno);

    memcpy(c->write.curr, packet.bytes, sizeof(packet.bytes));
    add_iov(c, c->write.curr, sizeof(packet.bytes));
    c->write.curr += sizeof(packet.bytes);
    c->write.bytes += sizeof(packet.bytes);

    return ENGINE_SUCCESS;
}

static ENGINE_ERROR_CODE dcp_message_add_stream_response(const void *cookie,
                                                         uint32_t opaque,
                                                         uint32_t dialogopaque,
                                                         uint8_t status)
{
    protocol_binary_response_dcp_add_stream packet;
    conn *c = (void*)cookie;

    if (c->write.bytes + sizeof(packet.bytes) >= c->write.size) {
        /* We don't have room in the buffer */
        return ENGINE_E2BIG;
    }

    memset(packet.bytes, 0, sizeof(packet.bytes));
    packet.message.header.response.magic =  (uint8_t)PROTOCOL_BINARY_RES;
    packet.message.header.response.opcode = (uint8_t)PROTOCOL_BINARY_CMD_DCP_ADD_STREAM;
    packet.message.header.response.extlen = 4;
    packet.message.header.response.status = htons(status);
    packet.message.header.response.bodylen = htonl(4);
    packet.message.header.response.opaque = opaque;
    packet.message.body.opaque = ntohl(dialogopaque);

    memcpy(c->write.curr, packet.bytes, sizeof(packet.bytes));
    add_iov(c, c->write.curr, sizeof(packet.bytes));
    c->write.curr += sizeof(packet.bytes);
    c->write.bytes += sizeof(packet.bytes);

    return ENGINE_SUCCESS;
}

static ENGINE_ERROR_CODE dcp_message_marker_response(const void *cookie,
                                                     uint32_t opaque,
                                                     uint8_t status)
{
    protocol_binary_response_dcp_snapshot_marker packet;
    conn *c = (void*)cookie;

    if (c->write.bytes + sizeof(packet.bytes) >= c->write.size) {
        /* We don't have room in the buffer */
        return ENGINE_E2BIG;
    }

    memset(packet.bytes, 0, sizeof(packet.bytes));
    packet.message.header.response.magic =  (uint8_t)PROTOCOL_BINARY_RES;
    packet.message.header.response.opcode = (uint8_t)PROTOCOL_BINARY_CMD_DCP_SNAPSHOT_MARKER;
    packet.message.header.response.extlen = 0;
    packet.message.header.response.status = htons(status);
    packet.message.header.response.bodylen = 0;
    packet.message.header.response.opaque = opaque;

    memcpy(c->write.curr, packet.bytes, sizeof(packet.bytes));
    add_iov(c, c->write.curr, sizeof(packet.bytes));
    c->write.curr += sizeof(packet.bytes);
    c->write.bytes += sizeof(packet.bytes);

    return ENGINE_SUCCESS;
}

static ENGINE_ERROR_CODE dcp_message_set_vbucket_state_response(const void *cookie,
                                                                uint32_t opaque,
                                                                uint8_t status)
{
    protocol_binary_response_dcp_set_vbucket_state packet;
    conn *c = (void*)cookie;

    if (c->write.bytes + sizeof(packet.bytes) >= c->write.size) {
        /* We don't have room in the buffer */
        return ENGINE_E2BIG;
    }

    memset(packet.bytes, 0, sizeof(packet.bytes));
    packet.message.header.response.magic =  (uint8_t)PROTOCOL_BINARY_RES;
    packet.message.header.response.opcode = (uint8_t)PROTOCOL_BINARY_CMD_DCP_SET_VBUCKET_STATE;
    packet.message.header.response.extlen = 0;
    packet.message.header.response.status = htons(status);
    packet.message.header.response.bodylen = 0;
    packet.message.header.response.opaque = opaque;

    memcpy(c->write.curr, packet.bytes, sizeof(packet.bytes));
    add_iov(c, c->write.curr, sizeof(packet.bytes));
    c->write.curr += sizeof(packet.bytes);
    c->write.bytes += sizeof(packet.bytes);

    return ENGINE_SUCCESS;
}

static ENGINE_ERROR_CODE dcp_message_stream_end(const void *cookie,
                                                uint32_t opaque,
                                                uint16_t vbucket,
                                                uint32_t flags)
{
    protocol_binary_request_dcp_stream_end packet;
    conn *c = (void*)cookie;

    if (c->write.bytes + sizeof(packet.bytes) >= c->write.size) {
        /* We don't have room in the buffer */
        return ENGINE_E2BIG;
    }

    memset(packet.bytes, 0, sizeof(packet.bytes));
    packet.message.header.request.magic =  (uint8_t)PROTOCOL_BINARY_REQ;
    packet.message.header.request.opcode = (uint8_t)PROTOCOL_BINARY_CMD_DCP_STREAM_END;
    packet.message.header.request.extlen = 4;
    packet.message.header.request.bodylen = htonl(4);
    packet.message.header.request.opaque = opaque;
    packet.message.header.request.vbucket = htons(vbucket);
    packet.message.body.flags = ntohl(flags);

    memcpy(c->write.curr, packet.bytes, sizeof(packet.bytes));
    add_iov(c, c->write.curr, sizeof(packet.bytes));
    c->write.curr += sizeof(packet.bytes);
    c->write.bytes += sizeof(packet.bytes);

    return ENGINE_SUCCESS;
}

static ENGINE_ERROR_CODE dcp_message_marker(const void *cookie,
                                            uint32_t opaque,
                                            uint16_t vbucket,
                                            uint64_t start_seqno,
                                            uint64_t end_seqno,
                                            uint32_t flags)
{
    protocol_binary_request_dcp_snapshot_marker packet;
    conn *c = (void*)cookie;

    if (c->write.bytes + sizeof(packet.bytes) >= c->write.size) {
        /* We don't have room in the buffer */
        return ENGINE_E2BIG;
    }

    memset(packet.bytes, 0, sizeof(packet.bytes));
    packet.message.header.request.magic =  (uint8_t)PROTOCOL_BINARY_REQ;
    packet.message.header.request.opcode = (uint8_t)PROTOCOL_BINARY_CMD_DCP_SNAPSHOT_MARKER;
    packet.message.header.request.opaque = opaque;
    packet.message.header.request.vbucket = htons(vbucket);
    packet.message.header.request.extlen = 20;
    packet.message.header.request.bodylen = htonl(20);
    packet.message.body.start_seqno = htonll(start_seqno);
    packet.message.body.end_seqno = htonll(end_seqno);
    packet.message.body.flags = htonl(flags);

    memcpy(c->write.curr, packet.bytes, sizeof(packet.bytes));
    add_iov(c, c->write.curr, sizeof(packet.bytes));
    c->write.curr += sizeof(packet.bytes);
    c->write.bytes += sizeof(packet.bytes);

    return ENGINE_SUCCESS;
}

static ENGINE_ERROR_CODE dcp_message_mutation(const void* cookie,
                                              uint32_t opaque,
                                              item *it,
                                              uint16_t vbucket,
                                              uint64_t by_seqno,
                                              uint64_t rev_seqno,
                                              uint32_t lock_time,
                                              const void *meta,
                                              uint16_t nmeta,
                                              uint8_t nru)
{
    conn *c = (void*)cookie;
    item_info_holder info;
    protocol_binary_request_dcp_mutation packet;
    int xx;

<<<<<<< HEAD
    if (c->wbytes + sizeof(packet.bytes) + nmeta >= c->wsize) {
=======
    if (c->write.bytes + sizeof(packet.bytes) + nmeta >= c->write.size) {
>>>>>>> 02160722
        /* We don't have room in the buffer */
        return ENGINE_E2BIG;
    }

    memset(&info, 0, sizeof(info));
    info.info.nvalue = IOV_MAX;

    if (!settings.engine.v1->get_item_info(settings.engine.v0, c, it,
                                           (void*)&info)) {
        settings.engine.v1->release(settings.engine.v0, c, it);
        settings.extensions.logger->log(EXTENSION_LOG_WARNING, c,
                                        "%d: Failed to get item info\n", c->sfd);
        return ENGINE_FAILED;
    }

    memset(packet.bytes, 0, sizeof(packet));
    packet.message.header.request.magic =  (uint8_t)PROTOCOL_BINARY_REQ;
    packet.message.header.request.opcode = (uint8_t)PROTOCOL_BINARY_CMD_DCP_MUTATION;
    packet.message.header.request.opaque = opaque;
    packet.message.header.request.vbucket = htons(vbucket);
    packet.message.header.request.cas = htonll(info.info.cas);
    packet.message.header.request.keylen = htons(info.info.nkey);
    packet.message.header.request.extlen = 31;
    packet.message.header.request.bodylen = ntohl(31 + info.info.nkey + info.info.nbytes + nmeta);
    packet.message.header.request.datatype = info.info.datatype;
    packet.message.body.by_seqno = htonll(by_seqno);
    packet.message.body.rev_seqno = htonll(rev_seqno);
    packet.message.body.lock_time = htonl(lock_time);
    packet.message.body.flags = info.info.flags;
    packet.message.body.expiration = htonl(info.info.exptime);
    packet.message.body.nmeta = htons(nmeta);
    packet.message.body.nru = nru;

    c->ilist[c->ileft++] = it;

    memcpy(c->write.curr, packet.bytes, sizeof(packet.bytes));
    add_iov(c, c->write.curr, sizeof(packet.bytes));
    c->write.curr += sizeof(packet.bytes);
    c->write.bytes += sizeof(packet.bytes);
    add_iov(c, info.info.key, info.info.nkey);
    for (xx = 0; xx < info.info.nvalue; ++xx) {
        add_iov(c, info.info.value[xx].iov_base, info.info.value[xx].iov_len);
    }

    memcpy(c->write.curr, meta, nmeta);
    add_iov(c, c->write.curr, nmeta);
    c->write.curr += nmeta;
    c->write.bytes += nmeta;

    return ENGINE_SUCCESS;
}

static ENGINE_ERROR_CODE dcp_message_deletion(const void* cookie,
                                              uint32_t opaque,
                                              const void *key,
                                              uint16_t nkey,
                                              uint64_t cas,
                                              uint16_t vbucket,
                                              uint64_t by_seqno,
                                              uint64_t rev_seqno,
                                              const void *meta,
                                              uint16_t nmeta)
{
    conn *c = (void*)cookie;
    protocol_binary_request_dcp_deletion packet;
    if (c->write.bytes + sizeof(packet.bytes) + nkey + nmeta >= c->write.size) {
        return ENGINE_E2BIG;
    }

    memset(packet.bytes, 0, sizeof(packet));
    packet.message.header.request.magic =  (uint8_t)PROTOCOL_BINARY_REQ;
    packet.message.header.request.opcode = (uint8_t)PROTOCOL_BINARY_CMD_DCP_DELETION;
    packet.message.header.request.opaque = opaque;
    packet.message.header.request.vbucket = htons(vbucket);
    packet.message.header.request.cas = htonll(cas);
    packet.message.header.request.keylen = htons(nkey);
    packet.message.header.request.extlen = 18;
    packet.message.header.request.bodylen = ntohl(18 + nkey + nmeta);
    packet.message.body.by_seqno = htonll(by_seqno);
    packet.message.body.rev_seqno = htonll(rev_seqno);
    packet.message.body.nmeta = htons(nmeta);

    add_iov(c, c->write.curr, sizeof(packet.bytes) + nkey + nmeta);
    memcpy(c->write.curr, packet.bytes, sizeof(packet.bytes));
    c->write.curr += sizeof(packet.bytes);
    c->write.bytes += sizeof(packet.bytes);
    memcpy(c->write.curr, key, nkey);
    c->write.curr += nkey;
    c->write.bytes += nkey;
    memcpy(c->write.curr, meta, nmeta);
    c->write.curr += nmeta;
    c->write.bytes += nmeta;

    return ENGINE_SUCCESS;
}

static ENGINE_ERROR_CODE dcp_message_expiration(const void* cookie,
                                                uint32_t opaque,
                                                const void *key,
                                                uint16_t nkey,
                                                uint64_t cas,
                                                uint16_t vbucket,
                                                uint64_t by_seqno,
                                                uint64_t rev_seqno,
                                                const void *meta,
                                                uint16_t nmeta)
{
    conn *c = (void*)cookie;
    protocol_binary_request_dcp_deletion packet;

    if (c->write.bytes + sizeof(packet.bytes) + nkey + nmeta >= c->write.size) {
        return ENGINE_E2BIG;
    }

    memset(packet.bytes, 0, sizeof(packet));
    packet.message.header.request.magic =  (uint8_t)PROTOCOL_BINARY_REQ;
    packet.message.header.request.opcode = (uint8_t)PROTOCOL_BINARY_CMD_DCP_EXPIRATION;
    packet.message.header.request.opaque = opaque;
    packet.message.header.request.vbucket = htons(vbucket);
    packet.message.header.request.cas = htonll(cas);
    packet.message.header.request.keylen = htons(nkey);
    packet.message.header.request.extlen = 18;
    packet.message.header.request.bodylen = ntohl(18 + nkey + nmeta);
    packet.message.body.by_seqno = htonll(by_seqno);
    packet.message.body.rev_seqno = htonll(rev_seqno);
    packet.message.body.nmeta = htons(nmeta);

    add_iov(c, c->write.curr, sizeof(packet.bytes) + nkey + nmeta);
    memcpy(c->write.curr, packet.bytes, sizeof(packet.bytes));
    c->write.curr += sizeof(packet.bytes);
    c->write.bytes += sizeof(packet.bytes);
    memcpy(c->write.curr, key, nkey);
    c->write.curr += nkey;
    c->write.bytes += nkey;
    memcpy(c->write.curr, meta, nmeta);
    c->write.curr += nmeta;
    c->write.bytes += nmeta;

    return ENGINE_SUCCESS;
}

static ENGINE_ERROR_CODE dcp_message_flush(const void* cookie,
                                           uint32_t opaque,
                                           uint16_t vbucket)
{
    protocol_binary_request_dcp_flush packet;
    conn *c = (void*)cookie;

    if (c->write.bytes + sizeof(packet.bytes) >= c->write.size) {
        /* We don't have room in the buffer */
        return ENGINE_E2BIG;
    }

    memset(packet.bytes, 0, sizeof(packet.bytes));
    packet.message.header.request.magic =  (uint8_t)PROTOCOL_BINARY_REQ;
    packet.message.header.request.opcode = (uint8_t)PROTOCOL_BINARY_CMD_DCP_FLUSH;
    packet.message.header.request.opaque = opaque;
    packet.message.header.request.vbucket = htons(vbucket);

    memcpy(c->write.curr, packet.bytes, sizeof(packet.bytes));
    add_iov(c, c->write.curr, sizeof(packet.bytes));
    c->write.curr += sizeof(packet.bytes);
    c->write.bytes += sizeof(packet.bytes);

    return ENGINE_SUCCESS;
}

static ENGINE_ERROR_CODE dcp_message_set_vbucket_state(const void* cookie,
                                                       uint32_t opaque,
                                                       uint16_t vbucket,
                                                       vbucket_state_t state)
{
    protocol_binary_request_dcp_set_vbucket_state packet;
    conn *c = (void*)cookie;

    if (c->write.bytes + sizeof(packet.bytes) >= c->write.size) {
        /* We don't have room in the buffer */
        return ENGINE_E2BIG;
    }

    memset(packet.bytes, 0, sizeof(packet.bytes));
    packet.message.header.request.magic =  (uint8_t)PROTOCOL_BINARY_REQ;
    packet.message.header.request.opcode = (uint8_t)PROTOCOL_BINARY_CMD_DCP_SET_VBUCKET_STATE;
    packet.message.header.request.extlen = 1;
    packet.message.header.request.bodylen = htonl(1);
    packet.message.header.request.opaque = opaque;
    packet.message.header.request.vbucket = htons(vbucket);

    switch (state) {
    case vbucket_state_active:
        packet.message.body.state = 0x01;
        break;
    case vbucket_state_pending:
        packet.message.body.state = 0x02;
        break;
    case vbucket_state_replica:
        packet.message.body.state = 0x03;
        break;
    case vbucket_state_dead:
        packet.message.body.state = 0x04;
        break;
    default:
        return ENGINE_EINVAL;
    }

    memcpy(c->write.curr, packet.bytes, sizeof(packet.bytes));
    add_iov(c, c->write.curr, sizeof(packet.bytes));
    c->write.curr += sizeof(packet.bytes);
    c->write.bytes += sizeof(packet.bytes);

    return ENGINE_SUCCESS;
}

static ENGINE_ERROR_CODE dcp_message_noop(const void* cookie,
                                          uint32_t opaque)
{
    protocol_binary_request_dcp_noop packet;
    conn *c = (void*)cookie;

    if (c->write.bytes + sizeof(packet.bytes) >= c->write.size) {
        /* We don't have room in the buffer */
        return ENGINE_E2BIG;
    }

    memset(packet.bytes, 0, sizeof(packet.bytes));
    packet.message.header.request.magic =  (uint8_t)PROTOCOL_BINARY_REQ;
    packet.message.header.request.opcode = (uint8_t)PROTOCOL_BINARY_CMD_DCP_NOOP;
    packet.message.header.request.opaque = opaque;

    memcpy(c->write.curr, packet.bytes, sizeof(packet.bytes));
    add_iov(c, c->write.curr, sizeof(packet.bytes));
    c->write.curr += sizeof(packet.bytes);
    c->write.bytes += sizeof(packet.bytes);

    return ENGINE_SUCCESS;
}

static ENGINE_ERROR_CODE dcp_message_buffer_acknowledgement(const void* cookie,
                                                            uint32_t opaque,
                                                            uint16_t vbucket,
                                                            uint32_t buffer_bytes)
{
    protocol_binary_request_dcp_buffer_acknowledgement packet;
    conn *c = (void*)cookie;

    if (c->write.bytes + sizeof(packet.bytes) >= c->write.size) {
        /* We don't have room in the buffer */
        return ENGINE_E2BIG;
    }

    memset(packet.bytes, 0, sizeof(packet.bytes));
    packet.message.header.request.magic =  (uint8_t)PROTOCOL_BINARY_REQ;
    packet.message.header.request.opcode = (uint8_t)PROTOCOL_BINARY_CMD_DCP_BUFFER_ACKNOWLEDGEMENT;
    packet.message.header.request.extlen = 4;
    packet.message.header.request.opaque = opaque;
    packet.message.header.request.vbucket = htons(vbucket);
    packet.message.header.request.bodylen = ntohl(4);
    packet.message.body.buffer_bytes = ntohl(buffer_bytes);

    memcpy(c->write.curr, packet.bytes, sizeof(packet.bytes));
    add_iov(c, c->write.curr, sizeof(packet.bytes));
    c->write.curr += sizeof(packet.bytes);
    c->write.bytes += sizeof(packet.bytes);

    return ENGINE_SUCCESS;
}

static ENGINE_ERROR_CODE dcp_message_control(const void* cookie,
                                             uint32_t opaque,
                                             const void *key,
                                             uint16_t nkey,
                                             const void *value,
                                             uint32_t nvalue)
{
    protocol_binary_request_dcp_control packet;
    conn *c = (void*)cookie;

    if (c->write.bytes + sizeof(packet.bytes) + nkey + nvalue >= c->write.size) {
        /* We don't have room in the buffer */
        return ENGINE_E2BIG;
    }

    memset(packet.bytes, 0, sizeof(packet.bytes));
    packet.message.header.request.magic =  (uint8_t)PROTOCOL_BINARY_REQ;
    packet.message.header.request.opcode = (uint8_t)PROTOCOL_BINARY_CMD_DCP_CONTROL;
    packet.message.header.request.opaque = opaque;
    packet.message.header.request.keylen = ntohs(nkey);
    packet.message.header.request.bodylen = ntohl(nvalue + nkey);

    add_iov(c, c->write.curr, sizeof(packet.bytes) + nkey + nvalue);
    memcpy(c->write.curr, packet.bytes, sizeof(packet.bytes));
    c->write.curr += sizeof(packet.bytes);
    c->write.bytes += sizeof(packet.bytes);

    memcpy(c->write.curr, key, nkey);
    c->write.curr += nkey;
    c->write.bytes += nkey;

    memcpy(c->write.curr, value, nvalue);
    c->write.curr += nvalue;
    c->write.bytes += nvalue;

    return ENGINE_SUCCESS;
}

static void ship_dcp_log(conn *c) {
    static struct dcp_message_producers producers = {
        dcp_message_get_failover_log,
        dcp_message_stream_req,
        dcp_message_add_stream_response,
        dcp_message_marker_response,
        dcp_message_set_vbucket_state_response,
        dcp_message_stream_end,
        dcp_message_marker,
        dcp_message_mutation,
        dcp_message_deletion,
        dcp_message_expiration,
        dcp_message_flush,
        dcp_message_set_vbucket_state,
        dcp_message_noop,
        dcp_message_buffer_acknowledgement,
        dcp_message_control
    };
    ENGINE_ERROR_CODE ret;

    c->msgcurr = 0;
    c->msgused = 0;
    c->iovused = 0;
    if (add_msghdr(c) != 0) {
        if (settings.verbose) {
            settings.extensions.logger->log(EXTENSION_LOG_WARNING, c,
                                            "%d: Failed to create output headers. Shutting down DCP connection\n", c->sfd);
        }
        conn_set_state(c, conn_closing);
        return ;
    }

    c->write.bytes = 0;
    c->write.curr = c->write.buf;
    if (!conn_setup_itemlist(c)) {
        /* Failed to setup itemlist, cannot continue with this connection. */
        if (settings.verbose) {
            settings.extensions.logger->log(EXTENSION_LOG_WARNING, c,
                                            "%d: Failed to setup itemlist. Shutting down DCP connection\n", c->sfd);
        }
        conn_set_state(c, conn_closing);
        return;
    }
    c->icurr = c->ilist;

    c->ewouldblock = false;
    ret = settings.engine.v1->dcp.step(settings.engine.v0, c, &producers);
    if (ret == ENGINE_SUCCESS) {
        /* the engine don't have more data to send at this moment */
        c->ewouldblock = true;
    } else if (ret == ENGINE_WANT_MORE) {
        /* The engine got more data it wants to send */
        ret = ENGINE_SUCCESS;
    }

    if (ret == ENGINE_SUCCESS) {
        conn_set_state(c, conn_mwrite);
        c->write_and_go = conn_ship_log;
    } else {
        conn_set_state(c, conn_closing);
    }
}

/******************************************************************************
 *                        TAP packet executors                                *
 ******************************************************************************/
static void tap_connect_executor(conn *c, void *packet)
{
    cb_mutex_enter(&tap_stats.mutex);
    tap_stats.received.connect++;
    cb_mutex_exit(&tap_stats.mutex);
    conn_set_state(c, conn_setup_tap_stream);
}

static void tap_mutation_executor(conn *c, void *packet)
{
    cb_mutex_enter(&tap_stats.mutex);
    tap_stats.received.mutation++;
    cb_mutex_exit(&tap_stats.mutex);
    process_bin_tap_packet(TAP_MUTATION, c);
}

static void tap_delete_executor(conn *c, void *packet)
{
    cb_mutex_enter(&tap_stats.mutex);
    tap_stats.received.delete++;
    cb_mutex_exit(&tap_stats.mutex);
    process_bin_tap_packet(TAP_DELETION, c);
}

static void tap_flush_executor(conn *c, void *packet)
{
    cb_mutex_enter(&tap_stats.mutex);
    tap_stats.received.flush++;
    cb_mutex_exit(&tap_stats.mutex);
    process_bin_tap_packet(TAP_FLUSH, c);
}

static void tap_opaque_executor(conn *c, void *packet)
{
    cb_mutex_enter(&tap_stats.mutex);
    tap_stats.received.opaque++;
    cb_mutex_exit(&tap_stats.mutex);
    process_bin_tap_packet(TAP_OPAQUE, c);
}

static void tap_vbucket_set_executor(conn *c, void *packet)
{
    cb_mutex_enter(&tap_stats.mutex);
    tap_stats.received.vbucket_set++;
    cb_mutex_exit(&tap_stats.mutex);
    process_bin_tap_packet(TAP_VBUCKET_SET, c);
}

static void tap_checkpoint_start_executor(conn *c, void *packet)
{
    cb_mutex_enter(&tap_stats.mutex);
    tap_stats.received.checkpoint_start++;
    cb_mutex_exit(&tap_stats.mutex);
    process_bin_tap_packet(TAP_CHECKPOINT_START, c);
}

static void tap_checkpoint_end_executor(conn *c, void *packet)
{
    cb_mutex_enter(&tap_stats.mutex);
    tap_stats.received.checkpoint_end++;
    cb_mutex_exit(&tap_stats.mutex);
    process_bin_tap_packet(TAP_CHECKPOINT_END, c);
}

/*******************************************************************************
 *                        DCP packet validators                                *
 ******************************************************************************/
static int dcp_open_validator(void *packet)
{
    protocol_binary_request_dcp_open *req = packet;
    if (req->message.header.request.magic != PROTOCOL_BINARY_REQ ||
        req->message.header.request.extlen != 8 ||
        req->message.header.request.keylen == 0 ||
        req->message.header.request.datatype != PROTOCOL_BINARY_RAW_BYTES) {
        /* INCORRECT FORMAT */
        return -1;
    }

    return 0;
}

static int dcp_add_stream_validator(void *packet)
{
    protocol_binary_request_dcp_add_stream *req = packet;
    if (req->message.header.request.magic != PROTOCOL_BINARY_REQ ||
        req->message.header.request.extlen != 4 ||
        req->message.header.request.keylen != 0 ||
        req->message.header.request.bodylen != htonl(4) ||
        req->message.header.request.datatype != PROTOCOL_BINARY_RAW_BYTES) {
        /* INCORRECT FORMAT */
        return -1;
    }

    return 0;
}

static int dcp_close_stream_validator(void *packet)
{
    protocol_binary_request_dcp_close_stream *req = packet;
    if (req->message.header.request.magic != PROTOCOL_BINARY_REQ ||
        req->message.header.request.extlen != 0 ||
        req->message.header.request.keylen != 0 ||
        req->message.header.request.bodylen != 0 ||
        req->message.header.request.datatype != PROTOCOL_BINARY_RAW_BYTES) {
        /* INCORRECT FORMAT */
        return -1;
    }

    return 0;
}

static int dcp_get_failover_log_validator(void *packet)
{
    protocol_binary_request_dcp_get_failover_log *req = packet;
    if (req->message.header.request.magic != PROTOCOL_BINARY_REQ ||
        req->message.header.request.extlen != 0 ||
        req->message.header.request.keylen != 0 ||
        req->message.header.request.bodylen != 0 ||
        req->message.header.request.datatype != PROTOCOL_BINARY_RAW_BYTES) {
        return -1;
    }

    return 0;
}

static int dcp_stream_req_validator(void *packet)
{
    protocol_binary_request_dcp_stream_req *req = packet;
    if (req->message.header.request.magic != PROTOCOL_BINARY_REQ ||
        req->message.header.request.extlen != 5*sizeof(uint64_t) + 2*sizeof(uint32_t) ||
        req->message.header.request.keylen != 0 ||
        req->message.header.request.datatype != PROTOCOL_BINARY_RAW_BYTES) {
        /* INCORRECT FORMAT */
        return -1;
    }
    return 0;
}

static int dcp_stream_end_validator(void *packet)
{
    protocol_binary_request_dcp_stream_end *req = packet;
    if (req->message.header.request.magic != PROTOCOL_BINARY_REQ ||
        req->message.header.request.extlen != 4 ||
        req->message.header.request.keylen != 0 ||
        req->message.header.request.bodylen != htonl(4) ||
        req->message.header.request.datatype != PROTOCOL_BINARY_RAW_BYTES) {
        return -1;
    }

    return 0;
}

static int dcp_snapshot_marker_validator(void *packet)
{
    protocol_binary_request_dcp_snapshot_marker *req = packet;
    if (req->message.header.request.magic != PROTOCOL_BINARY_REQ ||
        req->message.header.request.extlen != 20 ||
        req->message.header.request.keylen != 0 ||
        req->message.header.request.bodylen != htonl(20) ||
        req->message.header.request.datatype != PROTOCOL_BINARY_RAW_BYTES) {
        abort();
        return -1;
    }

    return 0;
}

static int dcp_mutation_validator(void *packet)
{
    protocol_binary_request_dcp_mutation *req = packet;
    if (req->message.header.request.magic != PROTOCOL_BINARY_REQ ||
        req->message.header.request.extlen != (2*sizeof(uint64_t) + 3 * sizeof(uint32_t) + sizeof(uint16_t)) + sizeof(uint8_t) ||
        req->message.header.request.keylen == 0 ||
        req->message.header.request.bodylen == 0) {
        return -1;
    }

    return 0;
}

static int dcp_deletion_validator(void *packet)
{
    protocol_binary_request_dcp_deletion *req = packet;
    uint16_t klen = ntohs(req->message.header.request.keylen);
    uint32_t bodylen = ntohl(req->message.header.request.bodylen) - klen;
    bodylen -= req->message.header.request.extlen;

    if (req->message.header.request.magic != PROTOCOL_BINARY_REQ ||
        req->message.header.request.extlen != (2*sizeof(uint64_t) + sizeof(uint16_t)) ||
        req->message.header.request.keylen == 0 ||
        bodylen != 0) {
        return -1;
    }

    return 0;
}

static int dcp_expiration_validator(void *packet)
{
    protocol_binary_request_dcp_deletion *req = packet;
    uint16_t klen = ntohs(req->message.header.request.keylen);
    uint32_t bodylen = ntohl(req->message.header.request.bodylen) - klen;
    bodylen -= req->message.header.request.extlen;
    if (req->message.header.request.magic != PROTOCOL_BINARY_REQ ||
        req->message.header.request.extlen != (2*sizeof(uint64_t) + sizeof(uint16_t)) ||
        req->message.header.request.keylen == 0 ||
        bodylen != 0) {
        return -1;
    }

    return 0;
}

static int dcp_flush_validator(void *packet)
{
    protocol_binary_request_dcp_flush *req = packet;
    if (req->message.header.request.magic != PROTOCOL_BINARY_REQ ||
        req->message.header.request.extlen != 0 ||
        req->message.header.request.keylen != 0 ||
        req->message.header.request.bodylen != 0 ||
        req->message.header.request.datatype != PROTOCOL_BINARY_RAW_BYTES) {
        return -1;
    }

    return 0;
}

static int dcp_set_vbucket_state_validator(void *packet)
{
    protocol_binary_request_dcp_set_vbucket_state *req = packet;
    if (req->message.header.request.magic != PROTOCOL_BINARY_REQ ||
        req->message.header.request.extlen != 1 ||
        req->message.header.request.keylen != 0 ||
        ntohl(req->message.header.request.bodylen) != 1 ||
        req->message.header.request.datatype != PROTOCOL_BINARY_RAW_BYTES) {
        return -1;
    }

    if (req->message.body.state < 1 || req->message.body.state > 4) {
        return -1;
    }

    return 0;
}

static int dcp_noop_validator(void *packet)
{
    protocol_binary_request_dcp_noop *req = packet;
    if (req->message.header.request.magic != PROTOCOL_BINARY_REQ ||
        req->message.header.request.extlen != 0 ||
        req->message.header.request.keylen != 0 ||
        req->message.header.request.bodylen != 0 ||
        req->message.header.request.datatype != PROTOCOL_BINARY_RAW_BYTES) {
        return -1;
    }

    return 0;
}

static int dcp_buffer_acknowledgement_validator(void *packet)
{
    protocol_binary_request_dcp_buffer_acknowledgement *req = packet;
    if (req->message.header.request.magic != PROTOCOL_BINARY_REQ ||
        req->message.header.request.extlen != 4 ||
        req->message.header.request.keylen != 0 ||
        req->message.header.request.bodylen != ntohl(4) ||
        req->message.header.request.datatype != PROTOCOL_BINARY_RAW_BYTES) {
        return -1;
    }

    return 0;
}

static int dcp_control_validator(void *packet)
{
    protocol_binary_request_dcp_control *req = packet;
    uint16_t nkey = ntohs(req->message.header.request.keylen);
    uint32_t nval = ntohl(req->message.header.request.bodylen) - nkey;

    if (req->message.header.request.magic != PROTOCOL_BINARY_REQ ||
        req->message.header.request.extlen != 0 || nkey == 0 || nval == 0 ||
        req->message.header.request.datatype != PROTOCOL_BINARY_RAW_BYTES) {
        return -1;
    }

    return 0;
}

static int isasl_refresh_validator(void *packet)
{
    protocol_binary_request_no_extras *req = packet;
    if (req->message.header.request.magic != PROTOCOL_BINARY_REQ ||
        req->message.header.request.extlen != 0 ||
        req->message.header.request.keylen != 0 ||
        req->message.header.request.bodylen != 0 ||
        req->message.header.request.datatype != PROTOCOL_BINARY_RAW_BYTES) {
        return -1;
    }

    return 0;
}

static int ssl_certs_refresh_validator(void *packet)
{
    protocol_binary_request_no_extras *req = packet;
    if (req->message.header.request.magic != PROTOCOL_BINARY_REQ ||
        req->message.header.request.extlen != 0 ||
        req->message.header.request.keylen != 0 ||
        req->message.header.request.bodylen != 0 ||
        req->message.header.request.datatype != PROTOCOL_BINARY_RAW_BYTES) {
        return -1;
    }

    return 0;
}

static int verbosity_validator(void *packet)
{
    protocol_binary_request_no_extras *req = packet;
    if (req->message.header.request.magic != PROTOCOL_BINARY_REQ ||
        req->message.header.request.extlen != 4 ||
        req->message.header.request.keylen != 0 ||
        ntohl(req->message.header.request.bodylen) != 4 ||
        req->message.header.request.datatype != PROTOCOL_BINARY_RAW_BYTES) {
        return -1;
    }

    return 0;
}

static int hello_validator(void *packet)
{
    protocol_binary_request_no_extras *req = packet;
    uint32_t len = ntohl(req->message.header.request.bodylen);
    len -= ntohs(req->message.header.request.keylen);

    if (req->message.header.request.magic != PROTOCOL_BINARY_REQ ||
        req->message.header.request.extlen != 0 || (len % 2) != 0 ||
        req->message.header.request.datatype != PROTOCOL_BINARY_RAW_BYTES) {
        return -1;
    }

    return 0;
}

static int version_validator(void *packet)
{
    protocol_binary_request_no_extras *req = packet;

    if (req->message.header.request.magic != PROTOCOL_BINARY_REQ ||
        req->message.header.request.extlen != 0 ||
        req->message.header.request.keylen != 0 ||
        req->message.header.request.bodylen != 0 ||
        req->message.header.request.datatype != PROTOCOL_BINARY_RAW_BYTES) {
        return -1;
    }

    return 0;
}

static int quit_validator(void *packet)
{
    protocol_binary_request_no_extras *req = packet;

    if (req->message.header.request.magic != PROTOCOL_BINARY_REQ ||
        req->message.header.request.extlen != 0 ||
        req->message.header.request.keylen != 0 ||
        req->message.header.request.bodylen != 0 ||
        req->message.header.request.datatype != PROTOCOL_BINARY_RAW_BYTES) {
        return -1;
    }

    return 0;
}

static int sasl_list_mech_validator(void *packet)
{
    protocol_binary_request_no_extras *req = packet;

    if (req->message.header.request.magic != PROTOCOL_BINARY_REQ ||
        req->message.header.request.extlen != 0 ||
        req->message.header.request.keylen != 0 ||
        req->message.header.request.bodylen != 0 ||
        req->message.header.request.datatype != PROTOCOL_BINARY_RAW_BYTES) {
        return -1;
    }

    return 0;
}

static int noop_validator(void *packet)
{
    protocol_binary_request_no_extras *req = packet;

    if (req->message.header.request.magic != PROTOCOL_BINARY_REQ ||
        req->message.header.request.extlen != 0 ||
        req->message.header.request.keylen != 0 ||
        req->message.header.request.bodylen != 0 ||
        req->message.header.request.datatype != PROTOCOL_BINARY_RAW_BYTES) {
        return -1;
    }

    return 0;
}

static int flush_validator(void *packet)
{
    protocol_binary_request_no_extras *req = packet;
    uint8_t extlen = req->message.header.request.extlen;
    uint32_t bodylen = ntohl(req->message.header.request.bodylen);

    if (extlen != 0 && extlen != 4) {
        return -1;
    }

    if (bodylen != extlen) {
        return -1;
    }

    if (req->message.header.request.magic != PROTOCOL_BINARY_REQ ||
        req->message.header.request.keylen != 0 ||
        req->message.header.request.datatype != PROTOCOL_BINARY_RAW_BYTES) {
        return -1;
    }

    return 0;
}

static int get_validator(void *packet)
{
    protocol_binary_request_no_extras *req = packet;
    uint16_t klen = ntohs(req->message.header.request.keylen);
    uint32_t blen = ntohl(req->message.header.request.bodylen);

    if (req->message.header.request.magic != PROTOCOL_BINARY_REQ ||
        req->message.header.request.extlen != 0 ||
        klen == 0 || klen != blen ||
        req->message.header.request.datatype != PROTOCOL_BINARY_RAW_BYTES) {
        return -1;
    }

    return 0;
}

static int delete_validator(void *packet)
{
    protocol_binary_request_no_extras *req = packet;
    uint16_t klen = ntohs(req->message.header.request.keylen);
    uint32_t blen = ntohl(req->message.header.request.bodylen);

    if (req->message.header.request.magic != PROTOCOL_BINARY_REQ ||
        req->message.header.request.extlen != 0 ||
        klen == 0 || klen != blen ||
        req->message.header.request.datatype != PROTOCOL_BINARY_RAW_BYTES) {
        return -1;
    }

    return 0;
}

static int stat_validator(void *packet)
{
    protocol_binary_request_no_extras *req = packet;
    uint16_t klen = ntohs(req->message.header.request.keylen);
    uint32_t blen = ntohl(req->message.header.request.bodylen);

    if (req->message.header.request.magic != PROTOCOL_BINARY_REQ ||
        req->message.header.request.extlen != 0 || klen != blen ||
        req->message.header.request.datatype != PROTOCOL_BINARY_RAW_BYTES) {
        return -1;
    }

    return 0;
}

static int arithmetic_validator(void *packet)
{
    protocol_binary_request_no_extras *req = packet;
    uint16_t klen = ntohs(req->message.header.request.keylen);
    uint32_t blen = ntohl(req->message.header.request.bodylen);
    uint8_t extlen = req->message.header.request.extlen;

    if (req->message.header.request.magic != PROTOCOL_BINARY_REQ ||
        extlen != 20 || klen == 0 || (klen + extlen) != blen ||
        req->message.header.request.datatype != PROTOCOL_BINARY_RAW_BYTES) {
        return -1;
    }

    return 0;
}

static int get_cmd_timer_validator(void *packet)
{
    protocol_binary_request_no_extras *req = packet;
    uint16_t klen = ntohs(req->message.header.request.keylen);
    uint32_t blen = ntohl(req->message.header.request.bodylen);
    uint8_t extlen = req->message.header.request.extlen;

    if (req->message.header.request.magic != PROTOCOL_BINARY_REQ ||
        extlen != 1 || klen != 0 || (klen + extlen) != blen ||
        req->message.header.request.datatype != PROTOCOL_BINARY_RAW_BYTES) {
        return -1;
    }

    return 0;
}

static int set_ctrl_token_validator(void *packet)
{
    protocol_binary_request_set_ctrl_token *req = packet;

    if (req->message.header.request.magic != PROTOCOL_BINARY_REQ ||
        req->message.header.request.extlen != sizeof(uint64_t) ||
        req->message.header.request.keylen != 0 ||
        ntohl(req->message.header.request.bodylen) != sizeof(uint64_t) ||
        req->message.header.request.datatype != PROTOCOL_BINARY_RAW_BYTES ||
        req->message.body.new_cas == 0) {
        return -1;
    }

    return 0;
}

static int get_ctrl_token_validator(void *packet)
{
    protocol_binary_request_no_extras *req = packet;
    if (req->message.header.request.magic != PROTOCOL_BINARY_REQ ||
        req->message.header.request.extlen != 0 ||
        req->message.header.request.keylen != 0 ||
        req->message.header.request.bodylen != 0 ||
        req->message.header.request.datatype != PROTOCOL_BINARY_RAW_BYTES) {
        return -1;
    }

    return 0;
}

/*******************************************************************************
 *                         DCP packet executors                                *
 ******************************************************************************/
static void dcp_open_executor(conn *c, void *packet)
{
    protocol_binary_request_dcp_open *req = (void*)packet;

    if (settings.engine.v1->dcp.open == NULL) {
        write_bin_packet(c, PROTOCOL_BINARY_RESPONSE_NOT_SUPPORTED, 0);
    } else {
        ENGINE_ERROR_CODE ret = c->aiostat;
        c->aiostat = ENGINE_SUCCESS;
        c->ewouldblock = false;
        c->supports_datatype = true;

        if (ret == ENGINE_SUCCESS) {
            ret = settings.engine.v1->dcp.open(settings.engine.v0, c,
                                               req->message.header.request.opaque,
                                               ntohl(req->message.body.seqno),
                                               ntohl(req->message.body.flags),
                                               (void*)(req->bytes + sizeof(req->bytes)),
                                               ntohs(req->message.header.request.keylen));
        }

        switch (ret) {
        case ENGINE_SUCCESS:
            write_bin_packet(c, PROTOCOL_BINARY_RESPONSE_SUCCESS, 0);
            break;

        case ENGINE_DISCONNECT:
            conn_set_state(c, conn_closing);
            break;

        case ENGINE_EWOULDBLOCK:
            c->ewouldblock = true;
            break;

        default:
            write_bin_packet(c, engine_error_2_protocol_error(ret), 0);
        }
    }
}

static void dcp_add_stream_executor(conn *c, void *packet)
{
    protocol_binary_request_dcp_add_stream *req = (void*)packet;

    if (settings.engine.v1->dcp.add_stream == NULL) {
        write_bin_packet(c, PROTOCOL_BINARY_RESPONSE_NOT_SUPPORTED, 0);
    } else {
        ENGINE_ERROR_CODE ret = c->aiostat;
        c->aiostat = ENGINE_SUCCESS;
        c->ewouldblock = false;

        if (ret == ENGINE_SUCCESS) {
            ret = settings.engine.v1->dcp.add_stream(settings.engine.v0, c,
                                                     req->message.header.request.opaque,
                                                     ntohs(req->message.header.request.vbucket),
                                                     ntohl(req->message.body.flags));
        }

        switch (ret) {
        case ENGINE_SUCCESS:
            c->dcp = 1;
            conn_set_state(c, conn_ship_log);
            break;
        case ENGINE_DISCONNECT:
            conn_set_state(c, conn_closing);
            break;

        case ENGINE_EWOULDBLOCK:
            c->ewouldblock = true;
            break;

        default:
            write_bin_packet(c, engine_error_2_protocol_error(ret), 0);
        }
    }
}

static void dcp_close_stream_executor(conn *c, void *packet)
{
    protocol_binary_request_dcp_close_stream *req = (void*)packet;

    if (settings.engine.v1->dcp.close_stream == NULL) {
        write_bin_packet(c, PROTOCOL_BINARY_RESPONSE_NOT_SUPPORTED, 0);
    } else {
        ENGINE_ERROR_CODE ret = c->aiostat;
        c->aiostat = ENGINE_SUCCESS;
        c->ewouldblock = false;

        if (ret == ENGINE_SUCCESS) {
            uint16_t vbucket = ntohs(req->message.header.request.vbucket);
            uint32_t opaque = ntohl(req->message.header.request.opaque);
            ret = settings.engine.v1->dcp.close_stream(settings.engine.v0, c,
                                                       opaque, vbucket);
        }

        switch (ret) {
        case ENGINE_SUCCESS:
            write_bin_packet(c, PROTOCOL_BINARY_RESPONSE_SUCCESS, 0);
            break;

        case ENGINE_DISCONNECT:
            conn_set_state(c, conn_closing);
            break;

        case ENGINE_EWOULDBLOCK:
            c->ewouldblock = true;
            break;

        default:
            write_bin_packet(c, engine_error_2_protocol_error(ret), 0);
        }
    }
}

/** Callback from the engine adding the response */
static ENGINE_ERROR_CODE add_failover_log(vbucket_failover_t*entries,
                                          size_t nentries,
                                          const void *cookie)
{
    ENGINE_ERROR_CODE ret;
    size_t ii;
    for (ii = 0; ii < nentries; ++ii) {
        entries[ii].uuid = htonll(entries[ii].uuid);
        entries[ii].seqno = htonll(entries[ii].seqno);
    }

    if (binary_response_handler(NULL, 0, NULL, 0, entries,
                                (uint32_t)(nentries * sizeof(vbucket_failover_t)), 0,
                                PROTOCOL_BINARY_RESPONSE_SUCCESS, 0,
                                (void*)cookie)) {
        ret = ENGINE_SUCCESS;
    } else {
        ret = ENGINE_ENOMEM;
    }

    for (ii = 0; ii < nentries; ++ii) {
        entries[ii].uuid = htonll(entries[ii].uuid);
        entries[ii].seqno = htonll(entries[ii].seqno);
    }

    return ret;
}

static void dcp_get_failover_log_executor(conn *c, void *packet) {
    protocol_binary_request_dcp_get_failover_log *req = (void*)packet;

    if (settings.engine.v1->dcp.get_failover_log == NULL) {
        write_bin_packet(c, PROTOCOL_BINARY_RESPONSE_NOT_SUPPORTED, 0);
    } else {
        ENGINE_ERROR_CODE ret = c->aiostat;
        c->aiostat = ENGINE_SUCCESS;
        c->ewouldblock = false;

        if (ret == ENGINE_SUCCESS) {
            ret = settings.engine.v1->dcp.get_failover_log(settings.engine.v0, c,
                                                           req->message.header.request.opaque,
                                                           ntohs(req->message.header.request.vbucket),
                                                           add_failover_log);
        }

        switch (ret) {
        case ENGINE_SUCCESS:
            if (c->dynamic_buffer.buffer != NULL) {
                write_and_free(c, c->dynamic_buffer.buffer,
                               c->dynamic_buffer.offset);
                c->dynamic_buffer.buffer = NULL;
            } else {
                write_bin_packet(c, PROTOCOL_BINARY_RESPONSE_SUCCESS, 0);
            }
            break;

        case ENGINE_DISCONNECT:
            conn_set_state(c, conn_closing);
            break;

        case ENGINE_EWOULDBLOCK:
            c->ewouldblock = true;
            break;

        default:
            write_bin_packet(c, engine_error_2_protocol_error(ret), 0);
        }
    }
}

static void dcp_stream_req_executor(conn *c, void *packet)
{
    protocol_binary_request_dcp_stream_req *req = (void*)packet;

    if (settings.engine.v1->dcp.stream_req == NULL) {
        write_bin_packet(c, PROTOCOL_BINARY_RESPONSE_NOT_SUPPORTED, 0);
    } else {
        uint32_t flags = ntohl(req->message.body.flags);
        uint64_t start_seqno = ntohll(req->message.body.start_seqno);
        uint64_t end_seqno = ntohll(req->message.body.end_seqno);
        uint64_t vbucket_uuid = ntohll(req->message.body.vbucket_uuid);
        uint64_t snap_start_seqno = ntohll(req->message.body.snap_start_seqno);
        uint64_t snap_end_seqno = ntohll(req->message.body.snap_end_seqno);
        uint64_t rollback_seqno;

        ENGINE_ERROR_CODE ret = c->aiostat;
        c->aiostat = ENGINE_SUCCESS;
        c->ewouldblock = false;

        cb_assert(ret != ENGINE_ROLLBACK);

        if (ret == ENGINE_SUCCESS) {
            ret = settings.engine.v1->dcp.stream_req(settings.engine.v0, c,
                                                     flags,
                                                     c->binary_header.request.opaque,
                                                     c->binary_header.request.vbucket,
                                                     start_seqno, end_seqno,
                                                     vbucket_uuid,
                                                     snap_start_seqno,
                                                     snap_end_seqno,
                                                     &rollback_seqno,
                                                     add_failover_log);
        }

        switch (ret) {
        case ENGINE_SUCCESS:
            c->dcp = 1;
            if (c->dynamic_buffer.buffer != NULL) {
                write_and_free(c, c->dynamic_buffer.buffer,
                               c->dynamic_buffer.offset);
                c->dynamic_buffer.buffer = NULL;
            } else {
                write_bin_packet(c, PROTOCOL_BINARY_RESPONSE_SUCCESS, 0);
            }
            break;

        case ENGINE_ROLLBACK:
            rollback_seqno = htonll(rollback_seqno);
            if (binary_response_handler(NULL, 0, NULL, 0, &rollback_seqno,
                                        sizeof(rollback_seqno), 0,
                                        PROTOCOL_BINARY_RESPONSE_ROLLBACK, 0,
                                        c)) {
                write_and_free(c, c->dynamic_buffer.buffer,
                               c->dynamic_buffer.offset);
                c->dynamic_buffer.buffer = NULL;
            } else {
                write_bin_packet(c, PROTOCOL_BINARY_RESPONSE_ENOMEM, 0);
            }
            break;

        case ENGINE_DISCONNECT:
            conn_set_state(c, conn_closing);
            break;

        case ENGINE_EWOULDBLOCK:
            c->ewouldblock = true;
            break;

        default:
            write_bin_packet(c, engine_error_2_protocol_error(ret), 0);
        }
    }
}

static void dcp_stream_end_executor(conn *c, void *packet)
{
    protocol_binary_request_dcp_stream_end *req = (void*)packet;

    if (settings.engine.v1->dcp.stream_end == NULL) {
        write_bin_packet(c, PROTOCOL_BINARY_RESPONSE_NOT_SUPPORTED, 0);
    } else {
        ENGINE_ERROR_CODE ret = c->aiostat;
        c->aiostat = ENGINE_SUCCESS;
        c->ewouldblock = false;

        if (ret == ENGINE_SUCCESS) {
            ret = settings.engine.v1->dcp.stream_end(settings.engine.v0, c,
                                                     req->message.header.request.opaque,
                                                     ntohs(req->message.header.request.vbucket),
                                                     ntohl(req->message.body.flags));
        }

        switch (ret) {
        case ENGINE_SUCCESS:
            conn_set_state(c, conn_ship_log);
            break;

        case ENGINE_DISCONNECT:
            conn_set_state(c, conn_closing);
            break;

        case ENGINE_EWOULDBLOCK:
            c->ewouldblock = true;
            break;

        default:
            write_bin_packet(c, engine_error_2_protocol_error(ret), 0);
        }
    }
}

static void dcp_snapshot_marker_executor(conn *c, void *packet)
{
    protocol_binary_request_dcp_snapshot_marker *req = (void*)packet;

    if (settings.engine.v1->dcp.snapshot_marker == NULL) {
        write_bin_packet(c, PROTOCOL_BINARY_RESPONSE_NOT_SUPPORTED, 0);
    } else {
        uint16_t vbucket = ntohs(req->message.header.request.vbucket);
        uint32_t opaque = req->message.header.request.opaque;
        uint32_t flags = ntohl(req->message.body.flags);
        uint64_t start_seqno = ntohll(req->message.body.start_seqno);
        uint64_t end_seqno = ntohll(req->message.body.end_seqno);

        ENGINE_ERROR_CODE ret = c->aiostat;
        c->aiostat = ENGINE_SUCCESS;
        c->ewouldblock = false;

        if (ret == ENGINE_SUCCESS) {
            ret = settings.engine.v1->dcp.snapshot_marker(settings.engine.v0, c,
                                                          opaque, vbucket,
                                                          start_seqno,
                                                          end_seqno, flags);
        }

        switch (ret) {
        case ENGINE_SUCCESS:
            conn_set_state(c, conn_ship_log);
            break;

        case ENGINE_DISCONNECT:
            conn_set_state(c, conn_closing);
            break;

        case ENGINE_EWOULDBLOCK:
            c->ewouldblock = true;
            break;

        default:
            write_bin_packet(c, engine_error_2_protocol_error(ret), 0);
        }
    }
}

static void dcp_mutation_executor(conn *c, void *packet)
{
    protocol_binary_request_dcp_mutation *req = (void*)packet;

    if (settings.engine.v1->dcp.mutation == NULL) {
        write_bin_packet(c, PROTOCOL_BINARY_RESPONSE_NOT_SUPPORTED, 0);
    } else {
        ENGINE_ERROR_CODE ret = c->aiostat;
        c->aiostat = ENGINE_SUCCESS;
        c->ewouldblock = false;

        if (ret == ENGINE_SUCCESS) {
            char *key = (char*)packet + sizeof(req->bytes);
            uint16_t nkey = ntohs(req->message.header.request.keylen);
            void *value = key + nkey;
            uint64_t cas = ntohll(req->message.header.request.cas);
            uint16_t vbucket = ntohs(req->message.header.request.vbucket);
            uint32_t flags = ntohl(req->message.body.flags);
            uint8_t datatype = req->message.header.request.datatype;
            uint64_t by_seqno = ntohll(req->message.body.by_seqno);
            uint64_t rev_seqno = ntohll(req->message.body.rev_seqno);
            uint32_t expiration = ntohl(req->message.body.expiration);
            uint32_t lock_time = ntohl(req->message.body.lock_time);
            uint16_t nmeta = ntohs(req->message.body.nmeta);
            uint32_t nvalue = ntohl(req->message.header.request.bodylen) - nkey
                - req->message.header.request.extlen - nmeta;

            ret = settings.engine.v1->dcp.mutation(settings.engine.v0, c,
                                                   req->message.header.request.opaque,
                                                   key, nkey, value, nvalue, cas, vbucket,
                                                   flags, datatype, by_seqno, rev_seqno,
                                                   expiration, lock_time,
                                                   (char*)value + nvalue, nmeta,
                                                   req->message.body.nru);
        }

        switch (ret) {
        case ENGINE_SUCCESS:
            conn_set_state(c, conn_new_cmd);
            break;

        case ENGINE_DISCONNECT:
            conn_set_state(c, conn_closing);
            break;

        case ENGINE_EWOULDBLOCK:
            c->ewouldblock = true;
            break;

        default:
            write_bin_packet(c, engine_error_2_protocol_error(ret), 0);
        }
    }
}

static void dcp_deletion_executor(conn *c, void *packet)
{
    protocol_binary_request_dcp_deletion *req = (void*)packet;

    if (settings.engine.v1->dcp.deletion == NULL) {
        write_bin_packet(c, PROTOCOL_BINARY_RESPONSE_NOT_SUPPORTED, 0);
    } else {
        ENGINE_ERROR_CODE ret = c->aiostat;
        c->aiostat = ENGINE_SUCCESS;
        c->ewouldblock = false;

        if (ret == ENGINE_SUCCESS) {
            char *key = (char*)packet + sizeof(req->bytes);
            uint16_t nkey = ntohs(req->message.header.request.keylen);
            uint64_t cas = ntohll(req->message.header.request.cas);
            uint16_t vbucket = ntohs(req->message.header.request.vbucket);
            uint64_t by_seqno = ntohll(req->message.body.by_seqno);
            uint64_t rev_seqno = ntohll(req->message.body.rev_seqno);
            uint16_t nmeta = ntohs(req->message.body.nmeta);

            ret = settings.engine.v1->dcp.deletion(settings.engine.v0, c,
                                                   req->message.header.request.opaque,
                                                   key, nkey, cas, vbucket,
                                                   by_seqno, rev_seqno, key + nkey, nmeta);
        }

        switch (ret) {
        case ENGINE_SUCCESS:
            conn_set_state(c, conn_new_cmd);
            break;

        case ENGINE_DISCONNECT:
            conn_set_state(c, conn_closing);
            break;

        case ENGINE_EWOULDBLOCK:
            c->ewouldblock = true;
            break;

        default:
            write_bin_packet(c, engine_error_2_protocol_error(ret), 0);
        }
    }
}

static void dcp_expiration_executor(conn *c, void *packet)
{
    protocol_binary_request_dcp_expiration *req = (void*)packet;

    if (settings.engine.v1->dcp.expiration == NULL) {
        write_bin_packet(c, PROTOCOL_BINARY_RESPONSE_NOT_SUPPORTED, 0);
    } else {
        ENGINE_ERROR_CODE ret = c->aiostat;
        c->aiostat = ENGINE_SUCCESS;
        c->ewouldblock = false;

        if (ret == ENGINE_SUCCESS) {
            char *key = (char*)packet + sizeof(req->bytes);
            uint16_t nkey = ntohs(req->message.header.request.keylen);
            uint64_t cas = ntohll(req->message.header.request.cas);
            uint16_t vbucket = ntohs(req->message.header.request.vbucket);
            uint64_t by_seqno = ntohll(req->message.body.by_seqno);
            uint64_t rev_seqno = ntohll(req->message.body.rev_seqno);
            uint16_t nmeta = ntohs(req->message.body.nmeta);

            ret = settings.engine.v1->dcp.expiration(settings.engine.v0, c,
                                                     req->message.header.request.opaque,
                                                     key, nkey, cas, vbucket,
                                                     by_seqno, rev_seqno, key + nkey, nmeta);
        }

        switch (ret) {
        case ENGINE_SUCCESS:
            conn_set_state(c, conn_new_cmd);
            break;

        case ENGINE_DISCONNECT:
            conn_set_state(c, conn_closing);
            break;

        case ENGINE_EWOULDBLOCK:
            c->ewouldblock = true;
            break;

        default:
            write_bin_packet(c, engine_error_2_protocol_error(ret), 0);
        }
    }
}

static void dcp_flush_executor(conn *c, void *packet)
{
    protocol_binary_request_dcp_flush *req = (void*)packet;

    if (settings.engine.v1->dcp.flush == NULL) {
        write_bin_packet(c, PROTOCOL_BINARY_RESPONSE_NOT_SUPPORTED, 0);
    } else {
        ENGINE_ERROR_CODE ret = c->aiostat;
        c->aiostat = ENGINE_SUCCESS;
        c->ewouldblock = false;

        if (ret == ENGINE_SUCCESS) {
            ret = settings.engine.v1->dcp.flush(settings.engine.v0, c,
                                                req->message.header.request.opaque,
                                                ntohs(req->message.header.request.vbucket));
        }

        switch (ret) {
        case ENGINE_SUCCESS:
            conn_set_state(c, conn_new_cmd);
            break;

        case ENGINE_DISCONNECT:
            conn_set_state(c, conn_closing);
            break;

        case ENGINE_EWOULDBLOCK:
            c->ewouldblock = true;
            break;

        default:
            write_bin_packet(c, engine_error_2_protocol_error(ret), 0);
        }
    }
}

static void dcp_set_vbucket_state_executor(conn *c, void *packet)
{
    protocol_binary_request_dcp_set_vbucket_state *req = (void*)packet;

    if (settings.engine.v1->dcp.set_vbucket_state== NULL) {
        write_bin_packet(c, PROTOCOL_BINARY_RESPONSE_NOT_SUPPORTED, 0);
    } else {
        ENGINE_ERROR_CODE ret = c->aiostat;
        c->aiostat = ENGINE_SUCCESS;
        c->ewouldblock = false;

        if (ret == ENGINE_SUCCESS) {
            vbucket_state_t state = (vbucket_state_t)req->message.body.state;
            ret = settings.engine.v1->dcp.set_vbucket_state(settings.engine.v0, c,
                                                            c->binary_header.request.opaque,
                                                            c->binary_header.request.vbucket,
                                                            state);
        }

        switch (ret) {
        case ENGINE_SUCCESS:
            conn_set_state(c, conn_ship_log);
            break;
        case ENGINE_DISCONNECT:
            conn_set_state(c, conn_closing);
            break;

        case ENGINE_EWOULDBLOCK:
            c->ewouldblock = true;
            break;

        default:
            conn_set_state(c, conn_closing);
            break;
        }
    }
}

static void dcp_noop_executor(conn *c, void *packet)
{
    if (settings.engine.v1->dcp.noop == NULL) {
        write_bin_packet(c, PROTOCOL_BINARY_RESPONSE_NOT_SUPPORTED, 0);
    } else {
        ENGINE_ERROR_CODE ret = c->aiostat;
        c->aiostat = ENGINE_SUCCESS;
        c->ewouldblock = false;

        if (ret == ENGINE_SUCCESS) {
            ret = settings.engine.v1->dcp.noop(settings.engine.v0, c,
                                               c->binary_header.request.opaque);
        }

        switch (ret) {
        case ENGINE_SUCCESS:
            write_bin_packet(c, PROTOCOL_BINARY_RESPONSE_SUCCESS, 0);
            break;

        case ENGINE_DISCONNECT:
            conn_set_state(c, conn_closing);
            break;

        case ENGINE_EWOULDBLOCK:
            c->ewouldblock = true;
            break;

        default:
            write_bin_packet(c, engine_error_2_protocol_error(ret), 0);
        }
    }
}

static void dcp_buffer_acknowledgement_executor(conn *c, void *packet)
{
    protocol_binary_request_dcp_buffer_acknowledgement *req = (void*)packet;

    if (settings.engine.v1->dcp.buffer_acknowledgement == NULL) {
        write_bin_packet(c, PROTOCOL_BINARY_RESPONSE_NOT_SUPPORTED, 0);
    } else {
        ENGINE_ERROR_CODE ret = c->aiostat;
        c->aiostat = ENGINE_SUCCESS;
        c->ewouldblock = false;

        if (ret == ENGINE_SUCCESS) {
            uint32_t bbytes;
            memcpy(&bbytes, &req->message.body.buffer_bytes, 4);
            ret = settings.engine.v1->dcp.buffer_acknowledgement(settings.engine.v0, c,
                                                                 c->binary_header.request.opaque,
                                                                 c->binary_header.request.vbucket,
                                                                 ntohl(bbytes));
        }

        switch (ret) {
        case ENGINE_SUCCESS:
            conn_set_state(c, conn_new_cmd);
            break;

        case ENGINE_DISCONNECT:
            conn_set_state(c, conn_closing);
            break;

        case ENGINE_EWOULDBLOCK:
            c->ewouldblock = true;
            break;

        default:
            write_bin_packet(c, engine_error_2_protocol_error(ret), 0);
        }
    }
}

static void dcp_control_executor(conn *c, void *packet)
{
    if (settings.engine.v1->dcp.control == NULL) {
        write_bin_packet(c, PROTOCOL_BINARY_RESPONSE_NOT_SUPPORTED, 0);
    } else {
        ENGINE_ERROR_CODE ret = c->aiostat;
        c->aiostat = ENGINE_SUCCESS;
        c->ewouldblock = false;

        if (ret == ENGINE_SUCCESS) {
            protocol_binary_request_dcp_control *req = (void*)packet;
            const uint8_t *key = req->bytes + sizeof(req->bytes);
            uint16_t nkey = ntohs(req->message.header.request.keylen);
            const uint8_t *value = key + nkey;
            uint32_t nvalue = ntohl(req->message.header.request.bodylen) - nkey;
            ret = settings.engine.v1->dcp.control(settings.engine.v0, c,
                                                  c->binary_header.request.opaque,
                                                  key, nkey, value, nvalue);
        }

        switch (ret) {
        case ENGINE_SUCCESS:
            write_bin_packet(c, PROTOCOL_BINARY_RESPONSE_SUCCESS, 0);
            break;

        case ENGINE_DISCONNECT:
            conn_set_state(c, conn_closing);
            break;

        case ENGINE_EWOULDBLOCK:
            c->ewouldblock = true;
            break;

        default:
            write_bin_packet(c, engine_error_2_protocol_error(ret), 0);
        }
    }
}

static void isasl_refresh_executor(conn *c, void *packet)
{
    ENGINE_ERROR_CODE ret = c->aiostat;
    c->aiostat = ENGINE_SUCCESS;
    c->ewouldblock = false;

    if (ret == ENGINE_SUCCESS) {
        ret = refresh_cbsasl(c);
    }

    switch (ret) {
    case ENGINE_SUCCESS:
        write_bin_response(c, NULL, 0, 0, 0);
        break;
    case ENGINE_EWOULDBLOCK:
        c->ewouldblock = true;
        conn_set_state(c, conn_refresh_cbsasl);
        break;
    case ENGINE_DISCONNECT:
        conn_set_state(c, conn_closing);
        break;
    default:
        write_bin_packet(c, engine_error_2_protocol_error(ret), 0);
    }
}

static void ssl_certs_refresh_executor(conn *c, void *packet)
{
    ENGINE_ERROR_CODE ret = c->aiostat;
    c->aiostat = ENGINE_SUCCESS;
    c->ewouldblock = false;

    if (ret == ENGINE_SUCCESS) {
        ret = refresh_ssl_certs(c);
    }

    switch (ret) {
    case ENGINE_SUCCESS:
        write_bin_response(c, NULL, 0, 0, 0);
        break;
    case ENGINE_EWOULDBLOCK:
        c->ewouldblock = true;
        conn_set_state(c, conn_refresh_ssl_certs);
        break;
    case ENGINE_DISCONNECT:
        conn_set_state(c, conn_closing);
        break;
    default:
        write_bin_packet(c, engine_error_2_protocol_error(ret), 0);
    }
}

static void verbosity_executor(conn *c, void *packet)
{
    protocol_binary_request_verbosity *req = packet;
    uint32_t level = (uint32_t)ntohl(req->message.body.level);
    if (level > MAX_VERBOSITY_LEVEL) {
        level = MAX_VERBOSITY_LEVEL;
    }
    settings.verbose = (int)level;
    perform_callbacks(ON_LOG_LEVEL, NULL, NULL);
    write_bin_response(c, NULL, 0, 0, 0);
}

static void process_hello_packet_executor(conn *c, void *packet) {
    protocol_binary_request_hello *req = packet;
    char log_buffer[512];
    int offset = snprintf(log_buffer, sizeof(log_buffer), "HELO ");
    char *key = (char*)packet + sizeof(*req);
    uint16_t klen = ntohs(req->message.header.request.keylen);
    uint32_t total = (ntohl(req->message.header.request.bodylen) - klen) / 2;
    uint32_t ii;
    char *curr = key + klen;
    uint16_t out[2]; /* We're currently only supporting two features */
    int jj = 0;
#if 0
    int added_tls = 0;
#endif
    memset((char*)out, 0, sizeof(out));

    /*
     * Disable all features the hello packet may enable, so that
     * the client can toggle features on/off during a connection
     */
    c->supports_datatype = false;

    if (klen) {
        if (klen > 256) {
            klen = 256;
        }
        log_buffer[offset++] = '[';
        memcpy(log_buffer + offset, key, klen);
        offset += klen;
        log_buffer[offset++] = ']';
        log_buffer[offset++] = ' ';
    }

    for (ii = 0; ii < total; ++ii) {
        uint16_t in;
        /* to avoid alignment */
        memcpy(&in, curr, 2);
        curr += 2;
        switch (ntohs(in)) {
        case PROTOCOL_BINARY_FEATURE_TLS:
#if 0
            /* Not implemented */
            if (added_tls == 0) {
                out[jj++] = htons(PROTOCOL_BINARY_FEATURE_TLS);
                added_sls++;
            }
#endif

            break;
        case PROTOCOL_BINARY_FEATURE_DATATYPE:
            if (settings.datatype && !c->supports_datatype) {
                offset += snprintf(log_buffer + offset,
                                   sizeof(log_buffer) - offset,
                                   "datatype ");
                out[jj++] = htons(PROTOCOL_BINARY_FEATURE_DATATYPE);
                c->supports_datatype = true;
            }
            break;
        }
    }

    if (jj == 0) {
        write_bin_packet(c, PROTOCOL_BINARY_RESPONSE_SUCCESS, 0);
    } else {
        binary_response_handler(NULL, 0, NULL, 0, out, 2 * jj,
                                PROTOCOL_BINARY_RAW_BYTES,
                                PROTOCOL_BINARY_RESPONSE_SUCCESS,
                                0, c);
        write_and_free(c, c->dynamic_buffer.buffer,
                       c->dynamic_buffer.offset);
        c->dynamic_buffer.buffer = NULL;
    }

    log_buffer[offset++] = '\0';
    settings.extensions.logger->log(EXTENSION_LOG_DEBUG, c,
                                    "%d: %s", c->sfd, log_buffer);
}

static void version_executor(conn *c, void *packet)
{
    write_bin_response(c, get_server_version(), 0, 0,
                       (uint32_t)strlen(get_server_version()));
}

static void quit_executor(conn *c, void *packet)
{
    write_bin_response(c, NULL, 0, 0, 0);
    c->write_and_go = conn_closing;
}

static void quitq_executor(conn *c, void *packet)
{
    conn_set_state(c, conn_closing);
}

static void sasl_list_mech_executor(conn *c, void *packet)
{
    const char *result_string = NULL;
    unsigned int string_length = 0;

    if (cbsasl_list_mechs(&result_string, &string_length) != SASL_OK) {
        /* Perhaps there's a better error for this... */
        settings.extensions.logger->log(EXTENSION_LOG_WARNING, c,
                                        "%d: Failed to list SASL mechanisms.\n",
                                        c->sfd);
        write_bin_packet(c, PROTOCOL_BINARY_RESPONSE_AUTH_ERROR, 0);
        return;
    }
    write_bin_response(c, (char*)result_string, 0, 0, string_length);
}

static void noop_executor(conn *c, void *packet)
{
    write_bin_response(c, NULL, 0, 0, 0);
}

static void flush_executor(conn *c, void *packet)
{
    ENGINE_ERROR_CODE ret;
    time_t exptime = 0;
    protocol_binary_request_flush* req = packet;

    if (c->cmd == PROTOCOL_BINARY_CMD_FLUSHQ) {
        c->noreply = true;
    }

    if (c->binary_header.request.extlen == sizeof(req->message.body)) {
        exptime = ntohl(req->message.body.expiration);
    }

    if (settings.verbose > 1) {
        settings.extensions.logger->log(EXTENSION_LOG_DEBUG, c,
                                        "%d: flush %ld", c->sfd,
                                        (long)exptime);
    }

    ret = settings.engine.v1->flush(settings.engine.v0, c, exptime);

    if (ret == ENGINE_SUCCESS) {
        write_bin_response(c, NULL, 0, 0, 0);
    } else if (ret == ENGINE_ENOTSUP) {
        write_bin_packet(c, PROTOCOL_BINARY_RESPONSE_NOT_SUPPORTED, 0);
    } else {
        write_bin_packet(c, PROTOCOL_BINARY_RESPONSE_EINVAL, 0);
    }
    STATS_NOKEY(c, cmd_flush);
}

static void get_executor(conn *c, void *packet)
{
    switch (c->cmd) {
    case PROTOCOL_BINARY_CMD_GETQ:
        c->cmd = PROTOCOL_BINARY_CMD_GET;
        c->noreply = true;
        break;
    case PROTOCOL_BINARY_CMD_GET:
        c->noreply = false;
        break;
    case PROTOCOL_BINARY_CMD_GETKQ:
        c->cmd = PROTOCOL_BINARY_CMD_GETK;
        c->noreply = true;
        break;
    case PROTOCOL_BINARY_CMD_GETK:
        c->noreply = false;
        break;
    default:
        abort();
    }

    process_bin_get(c);
}

static void process_bin_delete(conn *c);
static void delete_executor(conn *c, void *packet)
{
    if (c->cmd == PROTOCOL_BINARY_CMD_DELETEQ) {
        c->noreply = true;
    }

    process_bin_delete(c);
}

static void stat_executor(conn *c, void *packet)
{
    char *subcommand = binary_get_key(c);
    size_t nkey = c->binary_header.request.keylen;
    ENGINE_ERROR_CODE ret;

    if (settings.verbose > 1) {
        char buffer[1024];
        if (key_to_printable_buffer(buffer, sizeof(buffer), c->sfd, true,
                                    "STATS", subcommand, nkey) != -1) {
            settings.extensions.logger->log(EXTENSION_LOG_DEBUG, c, "%s\n",
                                            buffer);
        }
    }

    ret = c->aiostat;
    c->aiostat = ENGINE_SUCCESS;
    c->ewouldblock = false;

    if (ret == ENGINE_SUCCESS) {
        if (nkey == 0) {
            /* request all statistics */
            ret = settings.engine.v1->get_stats(settings.engine.v0, c, NULL, 0, append_stats);
            if (ret == ENGINE_SUCCESS) {
                server_stats(&append_stats, c, false);
            }
        } else if (strncmp(subcommand, "reset", 5) == 0) {
            stats_reset(c);
            settings.engine.v1->reset_stats(settings.engine.v0, c);
        } else if (strncmp(subcommand, "settings", 8) == 0) {
            process_stat_settings(&append_stats, c);
        } else if (strncmp(subcommand, "cachedump", 9) == 0) {
            write_bin_packet(c, PROTOCOL_BINARY_RESPONSE_NOT_SUPPORTED, 0);
            return;
        } else if (strncmp(subcommand, "detail", 6) == 0) {
            char *subcmd_pos = subcommand + 6;
            if (settings.allow_detailed) {
                if (strncmp(subcmd_pos, " dump", 5) == 0) {
                    int len;
                    char *dump_buf = stats_prefix_dump(&len);
                    if (dump_buf == NULL || len <= 0) {
                        write_bin_packet(c, PROTOCOL_BINARY_RESPONSE_ENOMEM, 0);
                        return ;
                    } else {
                        append_stats("detailed", (uint16_t)strlen("detailed"), dump_buf, len, c);
                        free(dump_buf);
                    }
                } else if (strncmp(subcmd_pos, " on", 3) == 0) {
                    settings.detail_enabled = 1;
                } else if (strncmp(subcmd_pos, " off", 4) == 0) {
                    settings.detail_enabled = 0;
                } else {
                    write_bin_packet(c, PROTOCOL_BINARY_RESPONSE_KEY_ENOENT, 0);
                    return;
                }
            } else {
                write_bin_packet(c, PROTOCOL_BINARY_RESPONSE_ENOMEM, 0);
                return;
            }
        } else if (strncmp(subcommand, "aggregate", 9) == 0) {
            server_stats(&append_stats, c, true);
        } else {
            ret = settings.engine.v1->get_stats(settings.engine.v0, c,
                                                subcommand, (int)nkey,
                                                append_stats);
        }
    }

    switch (ret) {
    case ENGINE_SUCCESS:
        append_stats(NULL, 0, NULL, 0, c);
        write_and_free(c, c->dynamic_buffer.buffer, c->dynamic_buffer.offset);
        c->dynamic_buffer.buffer = NULL;
        break;
    case ENGINE_ENOMEM:
        write_bin_packet(c, PROTOCOL_BINARY_RESPONSE_ENOMEM, 0);
        break;
    case ENGINE_TMPFAIL:
        write_bin_packet(c, PROTOCOL_BINARY_RESPONSE_ETMPFAIL, 0);
        break;
    case ENGINE_KEY_ENOENT:
        write_bin_packet(c, PROTOCOL_BINARY_RESPONSE_KEY_ENOENT, 0);
        break;
    case ENGINE_NOT_MY_VBUCKET:
        write_bin_packet(c, PROTOCOL_BINARY_RESPONSE_NOT_MY_VBUCKET, 0);
        break;
    case ENGINE_DISCONNECT:
        c->state = conn_closing;
        break;
    case ENGINE_ENOTSUP:
        write_bin_packet(c, PROTOCOL_BINARY_RESPONSE_NOT_SUPPORTED, 0);
        break;
    case ENGINE_EWOULDBLOCK:
        c->ewouldblock = true;
        break;
    default:
        write_bin_packet(c, PROTOCOL_BINARY_RESPONSE_EINVAL, 0);
    }
}

static void arithmetic_executor(conn *c, void *packet)
{
    protocol_binary_response_incr* rsp = (protocol_binary_response_incr*)c->write.buf;
    protocol_binary_request_incr* req = binary_get_request(c);
    ENGINE_ERROR_CODE ret;
    uint64_t delta;
    uint64_t initial;
    rel_time_t expiration;
    char *key;
    size_t nkey;
    bool incr;

    cb_assert(c != NULL);
    cb_assert(c->write.size >= sizeof(*rsp));


    switch (c->cmd) {
    case PROTOCOL_BINARY_CMD_INCREMENTQ:
        c->cmd = PROTOCOL_BINARY_CMD_INCREMENT;
        c->noreply = true;
        break;
    case PROTOCOL_BINARY_CMD_INCREMENT:
        c->noreply = false;
        break;
    case PROTOCOL_BINARY_CMD_DECREMENTQ:
        c->cmd = PROTOCOL_BINARY_CMD_DECREMENT;
        c->noreply = true;
        break;
    case PROTOCOL_BINARY_CMD_DECREMENT:
        c->noreply = false;
        break;
    default:
        abort();
    }

    if (req->message.header.request.cas != 0) {
        write_bin_packet(c, PROTOCOL_BINARY_RESPONSE_EINVAL, 0);
        return;
    }

    /* fix byteorder in the request */
    delta = ntohll(req->message.body.delta);
    initial = ntohll(req->message.body.initial);
    expiration = ntohl(req->message.body.expiration);
    key = binary_get_key(c);
    nkey = c->binary_header.request.keylen;
    incr = (c->cmd == PROTOCOL_BINARY_CMD_INCREMENT ||
            c->cmd == PROTOCOL_BINARY_CMD_INCREMENTQ);

    if (settings.verbose > 1) {
        char buffer[1024];
        ssize_t nw;
        nw = key_to_printable_buffer(buffer, sizeof(buffer), c->sfd, true,
                                     incr ? "INCR" : "DECR", key, nkey);
        if (nw != -1) {
            if (snprintf(buffer + nw, sizeof(buffer) - nw,
                         " %" PRIu64 ", %" PRIu64 ", %" PRIu64 "\n",
                         delta, initial, (uint64_t)expiration) != -1) {
                settings.extensions.logger->log(EXTENSION_LOG_DEBUG, c, "%s",
                                                buffer);
            }
        }
    }

    ret = c->aiostat;
    c->aiostat = ENGINE_SUCCESS;
    if (ret == ENGINE_SUCCESS) {
        ret = settings.engine.v1->arithmetic(settings.engine.v0,
                                             c, key, (int)nkey, incr,
                                             req->message.body.expiration != 0xffffffff,
                                             delta, initial, expiration,
                                             &c->cas,
                                             c->binary_header.request.datatype,
                                             &rsp->message.body.value,
                                             c->binary_header.request.vbucket);
    }

    switch (ret) {
    case ENGINE_SUCCESS:
        rsp->message.body.value = htonll(rsp->message.body.value);
        write_bin_response(c, &rsp->message.body, 0, 0,
                           sizeof (rsp->message.body.value));
        if (incr) {
            STATS_INCR(c, incr_hits, key, nkey);
        } else {
            STATS_INCR(c, decr_hits, key, nkey);
        }
        break;
    case ENGINE_KEY_EEXISTS:
        write_bin_packet(c, PROTOCOL_BINARY_RESPONSE_KEY_EEXISTS, 0);
        break;
    case ENGINE_KEY_ENOENT:
        write_bin_packet(c, PROTOCOL_BINARY_RESPONSE_KEY_ENOENT, 0);
        if (c->cmd == PROTOCOL_BINARY_CMD_INCREMENT) {
            STATS_INCR(c, incr_misses, key, nkey);
        } else {
            STATS_INCR(c, decr_misses, key, nkey);
        }
        break;
    case ENGINE_ENOMEM:
        write_bin_packet(c, PROTOCOL_BINARY_RESPONSE_ENOMEM, 0);
        break;
    case ENGINE_TMPFAIL:
        write_bin_packet(c, PROTOCOL_BINARY_RESPONSE_ETMPFAIL, 0);
        break;
    case ENGINE_EINVAL:
        write_bin_packet(c, PROTOCOL_BINARY_RESPONSE_DELTA_BADVAL, 0);
        break;
    case ENGINE_NOT_STORED:
        write_bin_packet(c, PROTOCOL_BINARY_RESPONSE_NOT_STORED, 0);
        break;
    case ENGINE_DISCONNECT:
        c->state = conn_closing;
        break;
    case ENGINE_ENOTSUP:
        write_bin_packet(c, PROTOCOL_BINARY_RESPONSE_NOT_SUPPORTED, 0);
        break;
    case ENGINE_NOT_MY_VBUCKET:
        write_bin_packet(c, PROTOCOL_BINARY_RESPONSE_NOT_MY_VBUCKET, 0);
        break;
    case ENGINE_EWOULDBLOCK:
        c->ewouldblock = true;
        break;
    default:
        abort();
    }
}

static void get_cmd_timer_executor(conn *c, void *packet)
{
    protocol_binary_request_get_cmd_timer *req = packet;

    generate_timings(req->message.body.opcode, c);
    write_and_free(c, c->dynamic_buffer.buffer, c->dynamic_buffer.offset);
    c->dynamic_buffer.buffer = NULL;
}

static void set_ctrl_token_executor(conn *c, void *packet)
{
    protocol_binary_request_set_ctrl_token *req = packet;
    uint64_t old_cas = ntohll(req->message.header.request.cas);
    uint16_t ret = PROTOCOL_BINARY_RESPONSE_SUCCESS;

    if (cookie_is_admin(c)) {
        cb_mutex_enter(&(session_cas.mutex));
        if (session_cas.ctr > 0) {
            ret = PROTOCOL_BINARY_RESPONSE_EBUSY;
        } else {
            if (old_cas == session_cas.value || old_cas == 0) {
                session_cas.value = ntohll(req->message.body.new_cas);
            } else {
                ret = PROTOCOL_BINARY_RESPONSE_KEY_EEXISTS;
            }
        }

        binary_response_handler(NULL, 0, NULL, 0, NULL, 0,
                                PROTOCOL_BINARY_RAW_BYTES,
                                ret, session_cas.value, c);
        cb_mutex_exit(&(session_cas.mutex));

        write_and_free(c, c->dynamic_buffer.buffer, c->dynamic_buffer.offset);
        c->dynamic_buffer.buffer = NULL;
    } else {
        write_bin_packet(c, PROTOCOL_BINARY_RESPONSE_EACCESS, 0);
    }
}

static void get_ctrl_token_executor(conn *c, void *packet)
{
    if (cookie_is_admin(c)) {
        cb_mutex_enter(&(session_cas.mutex));
        binary_response_handler(NULL, 0, NULL, 0, NULL, 0,
                                PROTOCOL_BINARY_RAW_BYTES,
                                PROTOCOL_BINARY_RESPONSE_SUCCESS,
                                session_cas.value, c);
        cb_mutex_exit(&(session_cas.mutex));
        write_and_free(c, c->dynamic_buffer.buffer, c->dynamic_buffer.offset);
        c->dynamic_buffer.buffer = NULL;
    } else {
        write_bin_packet(c, PROTOCOL_BINARY_RESPONSE_EACCESS, 0);
    }
}

static void ioctl_get_executor(conn *c, void *packet)
{
    /* Currently no ioctl GET subcommands supported. */
    write_bin_packet(c, PROTOCOL_BINARY_RESPONSE_NOT_SUPPORTED, 0);
}

static void ioctl_set_executor(conn *c, void *packet)
{
    protocol_binary_request_ioctl_set *req = packet;

    size_t keylen = ntohs(req->message.header.request.keylen);

    if (keylen == 0 || keylen > KEY_MAX_LENGTH) {
        write_bin_packet(c, PROTOCOL_BINARY_RESPONSE_EINVAL, 0);
        return;
    }

    const char* key = (const char*)(req->bytes + sizeof(req->bytes));
    const char* value = key + keylen;
    (void)value; /* Value currently unused. */

    if (strncmp("release_free_memory", key, keylen) == 0 &&
        keylen == strlen("release_free_memory")) {
        mc_release_free_memory();
        settings.extensions.logger->log(EXTENSION_LOG_WARNING, c,
                "%d: IOCTL_SET: release_free_memory called\n", c->sfd);
        write_bin_packet(c, PROTOCOL_BINARY_RESPONSE_SUCCESS, 0);
    } else {
        write_bin_packet(c, PROTOCOL_BINARY_RESPONSE_EINVAL, 0);
    }
}

static void not_supported_executor(conn *c, void *packet)
{
    write_bin_packet(c, PROTOCOL_BINARY_RESPONSE_NOT_SUPPORTED, 0);
}


typedef int (*bin_package_validate)(void *packet);
typedef void (*bin_package_execute)(conn *c, void *packet);

bin_package_validate validators[0xff];
bin_package_execute executors[0xff];

static void setup_bin_packet_handlers(void) {
    validators[PROTOCOL_BINARY_CMD_DCP_OPEN] = dcp_open_validator;
    validators[PROTOCOL_BINARY_CMD_DCP_ADD_STREAM] = dcp_add_stream_validator;
    validators[PROTOCOL_BINARY_CMD_DCP_CLOSE_STREAM] = dcp_close_stream_validator;
    validators[PROTOCOL_BINARY_CMD_DCP_SNAPSHOT_MARKER] = dcp_snapshot_marker_validator;
    validators[PROTOCOL_BINARY_CMD_DCP_DELETION] = dcp_deletion_validator;
    validators[PROTOCOL_BINARY_CMD_DCP_EXPIRATION] = dcp_expiration_validator;
    validators[PROTOCOL_BINARY_CMD_DCP_FLUSH] = dcp_flush_validator;
    validators[PROTOCOL_BINARY_CMD_DCP_GET_FAILOVER_LOG] = dcp_get_failover_log_validator;
    validators[PROTOCOL_BINARY_CMD_DCP_MUTATION] = dcp_mutation_validator;
    validators[PROTOCOL_BINARY_CMD_DCP_SET_VBUCKET_STATE] = dcp_set_vbucket_state_validator;
    validators[PROTOCOL_BINARY_CMD_DCP_NOOP] = dcp_noop_validator;
    validators[PROTOCOL_BINARY_CMD_DCP_BUFFER_ACKNOWLEDGEMENT] = dcp_buffer_acknowledgement_validator;
    validators[PROTOCOL_BINARY_CMD_DCP_CONTROL] = dcp_control_validator;
    validators[PROTOCOL_BINARY_CMD_DCP_STREAM_END] = dcp_stream_end_validator;
    validators[PROTOCOL_BINARY_CMD_DCP_STREAM_REQ] = dcp_stream_req_validator;
    validators[PROTOCOL_BINARY_CMD_ISASL_REFRESH] = isasl_refresh_validator;
    validators[PROTOCOL_BINARY_CMD_SSL_CERTS_REFRESH] = ssl_certs_refresh_validator;
    validators[PROTOCOL_BINARY_CMD_VERBOSITY] = verbosity_validator;
    validators[PROTOCOL_BINARY_CMD_HELLO] = hello_validator;
    validators[PROTOCOL_BINARY_CMD_VERSION] = version_validator;
    validators[PROTOCOL_BINARY_CMD_QUIT] = quit_validator;
    validators[PROTOCOL_BINARY_CMD_QUITQ] = quit_validator;
    validators[PROTOCOL_BINARY_CMD_SASL_LIST_MECHS] = sasl_list_mech_validator;
    validators[PROTOCOL_BINARY_CMD_NOOP] = noop_validator;
    validators[PROTOCOL_BINARY_CMD_FLUSH] = flush_validator;
    validators[PROTOCOL_BINARY_CMD_FLUSHQ] = flush_validator;
    validators[PROTOCOL_BINARY_CMD_GET] = get_validator;
    validators[PROTOCOL_BINARY_CMD_GETQ] = get_validator;
    validators[PROTOCOL_BINARY_CMD_GETK] = get_validator;
    validators[PROTOCOL_BINARY_CMD_GETKQ] = get_validator;
    validators[PROTOCOL_BINARY_CMD_DELETE] = delete_validator;
    validators[PROTOCOL_BINARY_CMD_DELETEQ] = delete_validator;
    validators[PROTOCOL_BINARY_CMD_STAT] = stat_validator;
    validators[PROTOCOL_BINARY_CMD_INCREMENT] = arithmetic_validator;
    validators[PROTOCOL_BINARY_CMD_INCREMENTQ] = arithmetic_validator;
    validators[PROTOCOL_BINARY_CMD_DECREMENT] = arithmetic_validator;
    validators[PROTOCOL_BINARY_CMD_DECREMENTQ] = arithmetic_validator;
    validators[PROTOCOL_BINARY_CMD_GET_CMD_TIMER] = get_cmd_timer_validator;
    validators[PROTOCOL_BINARY_CMD_SET_CTRL_TOKEN] = set_ctrl_token_validator;
    validators[PROTOCOL_BINARY_CMD_GET_CTRL_TOKEN] = get_ctrl_token_validator;
    validators[PROTOCOL_BINARY_CMD_IOCTL_GET] = get_validator;

    executors[PROTOCOL_BINARY_CMD_DCP_OPEN] = dcp_open_executor;
    executors[PROTOCOL_BINARY_CMD_DCP_ADD_STREAM] = dcp_add_stream_executor;
    executors[PROTOCOL_BINARY_CMD_DCP_CLOSE_STREAM] = dcp_close_stream_executor;
    executors[PROTOCOL_BINARY_CMD_DCP_SNAPSHOT_MARKER] = dcp_snapshot_marker_executor;
    executors[PROTOCOL_BINARY_CMD_TAP_CHECKPOINT_END] = tap_checkpoint_end_executor;
    executors[PROTOCOL_BINARY_CMD_TAP_CHECKPOINT_START] = tap_checkpoint_start_executor;
    executors[PROTOCOL_BINARY_CMD_TAP_CONNECT] = tap_connect_executor;
    executors[PROTOCOL_BINARY_CMD_TAP_DELETE] = tap_delete_executor;
    executors[PROTOCOL_BINARY_CMD_TAP_FLUSH] = tap_flush_executor;
    executors[PROTOCOL_BINARY_CMD_TAP_MUTATION] = tap_mutation_executor;
    executors[PROTOCOL_BINARY_CMD_TAP_OPAQUE] = tap_opaque_executor;
    executors[PROTOCOL_BINARY_CMD_TAP_VBUCKET_SET] = tap_vbucket_set_executor;
    executors[PROTOCOL_BINARY_CMD_DCP_DELETION] = dcp_deletion_executor;
    executors[PROTOCOL_BINARY_CMD_DCP_EXPIRATION] = dcp_expiration_executor;
    executors[PROTOCOL_BINARY_CMD_DCP_FLUSH] = dcp_flush_executor;
    executors[PROTOCOL_BINARY_CMD_DCP_GET_FAILOVER_LOG] = dcp_get_failover_log_executor;
    executors[PROTOCOL_BINARY_CMD_DCP_MUTATION] = dcp_mutation_executor;
    executors[PROTOCOL_BINARY_CMD_DCP_SET_VBUCKET_STATE] = dcp_set_vbucket_state_executor;
    executors[PROTOCOL_BINARY_CMD_DCP_NOOP] = dcp_noop_executor;
    executors[PROTOCOL_BINARY_CMD_DCP_BUFFER_ACKNOWLEDGEMENT] = dcp_buffer_acknowledgement_executor;
    executors[PROTOCOL_BINARY_CMD_DCP_CONTROL] = dcp_control_executor;
    executors[PROTOCOL_BINARY_CMD_DCP_STREAM_END] = dcp_stream_end_executor;
    executors[PROTOCOL_BINARY_CMD_DCP_STREAM_REQ] = dcp_stream_req_executor;
    executors[PROTOCOL_BINARY_CMD_ISASL_REFRESH] = isasl_refresh_executor;
    executors[PROTOCOL_BINARY_CMD_SSL_CERTS_REFRESH] = ssl_certs_refresh_executor;
    executors[PROTOCOL_BINARY_CMD_VERBOSITY] = verbosity_executor;
    executors[PROTOCOL_BINARY_CMD_HELLO] = process_hello_packet_executor;
    executors[PROTOCOL_BINARY_CMD_VERSION] = version_executor;
    executors[PROTOCOL_BINARY_CMD_QUIT] = quit_executor;
    executors[PROTOCOL_BINARY_CMD_QUITQ] = quitq_executor;
    executors[PROTOCOL_BINARY_CMD_SASL_LIST_MECHS] = sasl_list_mech_executor;
    executors[PROTOCOL_BINARY_CMD_NOOP] = noop_executor;
    executors[PROTOCOL_BINARY_CMD_FLUSH] = flush_executor;
    executors[PROTOCOL_BINARY_CMD_FLUSHQ] = flush_executor;
    executors[PROTOCOL_BINARY_CMD_GET] = get_executor;
    executors[PROTOCOL_BINARY_CMD_GETQ] = get_executor;
    executors[PROTOCOL_BINARY_CMD_GETK] = get_executor;
    executors[PROTOCOL_BINARY_CMD_GETKQ] = get_executor;
    executors[PROTOCOL_BINARY_CMD_DELETE] = delete_executor;
    executors[PROTOCOL_BINARY_CMD_DELETEQ] = delete_executor;
    executors[PROTOCOL_BINARY_CMD_STAT] = stat_executor;
    executors[PROTOCOL_BINARY_CMD_INCREMENT] = arithmetic_executor;
    executors[PROTOCOL_BINARY_CMD_INCREMENTQ] = arithmetic_executor;
    executors[PROTOCOL_BINARY_CMD_DECREMENT] = arithmetic_executor;
    executors[PROTOCOL_BINARY_CMD_DECREMENTQ] = arithmetic_executor;
    executors[PROTOCOL_BINARY_CMD_GET_CMD_TIMER] = get_cmd_timer_executor;
    executors[PROTOCOL_BINARY_CMD_SET_CTRL_TOKEN] = set_ctrl_token_executor;
    executors[PROTOCOL_BINARY_CMD_GET_CTRL_TOKEN] = get_ctrl_token_executor;
    executors[PROTOCOL_BINARY_CMD_IOCTL_GET] = ioctl_get_executor;
    executors[PROTOCOL_BINARY_CMD_IOCTL_SET] = ioctl_set_executor;
}

static void setup_not_supported_handlers(void) {
    if (settings.engine.v1->get_tap_iterator == NULL) {
        executors[PROTOCOL_BINARY_CMD_TAP_CONNECT] = not_supported_executor;
    }

    if (settings.engine.v1->tap_notify == NULL) {
        executors[PROTOCOL_BINARY_CMD_TAP_MUTATION] = not_supported_executor;
        executors[PROTOCOL_BINARY_CMD_TAP_CHECKPOINT_START] = not_supported_executor;
        executors[PROTOCOL_BINARY_CMD_TAP_CHECKPOINT_END] = not_supported_executor;
        executors[PROTOCOL_BINARY_CMD_TAP_DELETE] = not_supported_executor;
        executors[PROTOCOL_BINARY_CMD_TAP_FLUSH] = not_supported_executor;
        executors[PROTOCOL_BINARY_CMD_TAP_OPAQUE] = not_supported_executor;
        executors[PROTOCOL_BINARY_CMD_TAP_VBUCKET_SET] = not_supported_executor;
    }
}

static int invalid_datatype(conn *c) {
    switch (c->binary_header.request.datatype) {
    case PROTOCOL_BINARY_RAW_BYTES:
        return 0;

    case PROTOCOL_BINARY_DATATYPE_JSON:
    case PROTOCOL_BINARY_DATATYPE_COMPRESSED:
    case PROTOCOL_BINARY_DATATYPE_COMPRESSED_JSON:
        if (c->supports_datatype) {
            return 0;
        }
        /* FALLTHROUGH */
    default:
        return 1;
    }
}

static void process_bin_packet(conn *c) {

    char *packet = (c->read.curr - (c->binary_header.request.bodylen +
                                sizeof(c->binary_header)));

    uint8_t opcode = c->binary_header.request.opcode;

    bin_package_validate validator = validators[opcode];
    bin_package_execute executor = executors[opcode];

    if (validator != NULL && validator(packet) != 0) {
        write_bin_packet(c, PROTOCOL_BINARY_RESPONSE_EINVAL, 0);
    } else if (executor != NULL) {
        executor(c, packet);
    } else {
        process_bin_unknown_packet(c);
    }
}

static void dispatch_bin_command(conn *c) {
    int protocol_error = 0;

    int extlen = c->binary_header.request.extlen;
    uint16_t keylen = c->binary_header.request.keylen;
    uint32_t bodylen = c->binary_header.request.bodylen;

    if (settings.require_sasl && !authenticated(c)) {
        write_bin_packet(c, PROTOCOL_BINARY_RESPONSE_AUTH_ERROR, 0);
        c->write_and_go = conn_closing;
        return;
    }

    if (invalid_datatype(c)) {
        write_bin_packet(c, PROTOCOL_BINARY_RESPONSE_EINVAL, 0);
        c->write_and_go = conn_closing;
        return;
    }

    if (c->start == 0) {
        c->start = gethrtime();
    }

    MEMCACHED_PROCESS_COMMAND_START(c->sfd, c->read.curr, c->read.bytes);

    /* binprot supports 16bit keys, but internals are still 8bit */
    if (keylen > KEY_MAX_LENGTH) {
        handle_binary_protocol_error(c);
        return;
    }

    if (executors[c->cmd] != NULL) {
        c->noreply = false;
        bin_read_chunk(c, bin_reading_packet, c->binary_header.request.bodylen);
        return;
    }

    c->noreply = true;

    switch (c->cmd) {
    case PROTOCOL_BINARY_CMD_SETQ:
        c->cmd = PROTOCOL_BINARY_CMD_SET;
        break;
    case PROTOCOL_BINARY_CMD_ADDQ:
        c->cmd = PROTOCOL_BINARY_CMD_ADD;
        break;
    case PROTOCOL_BINARY_CMD_REPLACEQ:
        c->cmd = PROTOCOL_BINARY_CMD_REPLACE;
        break;
    case PROTOCOL_BINARY_CMD_APPENDQ:
        c->cmd = PROTOCOL_BINARY_CMD_APPEND;
        break;
    case PROTOCOL_BINARY_CMD_PREPENDQ:
        c->cmd = PROTOCOL_BINARY_CMD_PREPEND;
        break;
    default:
        c->noreply = false;
    }

    switch (c->cmd) {
    case PROTOCOL_BINARY_CMD_SET: /* FALLTHROUGH */
    case PROTOCOL_BINARY_CMD_ADD: /* FALLTHROUGH */
    case PROTOCOL_BINARY_CMD_REPLACE:
        if (extlen == 8 && keylen != 0 && bodylen >= (uint32_t)(keylen + 8)) {
            bin_read_key(c, bin_reading_set_header, 8);
        } else {
            protocol_error = 1;
        }

        break;
    case PROTOCOL_BINARY_CMD_APPEND:
    case PROTOCOL_BINARY_CMD_PREPEND:
        if (keylen > 0 && extlen == 0) {
            bin_read_key(c, bin_reading_set_header, 0);
        } else {
            protocol_error = 1;
        }
        break;

    case PROTOCOL_BINARY_CMD_SASL_AUTH:
    case PROTOCOL_BINARY_CMD_SASL_STEP:
        if (extlen == 0 && keylen != 0) {
            bin_read_key(c, bin_reading_sasl_auth, 0);
        } else {
            protocol_error = 1;
        }
        break;

    default:
        if (settings.engine.v1->unknown_command == NULL) {
            write_bin_packet(c, PROTOCOL_BINARY_RESPONSE_UNKNOWN_COMMAND,
                             bodylen);
        } else {
            bin_read_chunk(c, bin_reading_packet, c->binary_header.request.bodylen);
        }
    }

    if (protocol_error) {
        handle_binary_protocol_error(c);
    }
}

static void process_bin_update(conn *c) {
    char *key;
    uint16_t nkey;
    uint32_t vlen;
    item *it;
    protocol_binary_request_set* req = binary_get_request(c);
    ENGINE_ERROR_CODE ret;
    item_info_holder info;
    rel_time_t expiration;

    cb_assert(c != NULL);
    memset(&info, 0, sizeof(info));
    info.info.nvalue = 1;
    key = binary_get_key(c);
    nkey = c->binary_header.request.keylen;

    /* fix byteorder in the request */
    req->message.body.flags = req->message.body.flags;
    expiration = ntohl(req->message.body.expiration);

    vlen = c->binary_header.request.bodylen - (nkey + c->binary_header.request.extlen);

    if (settings.verbose > 1) {
        size_t nw;
        char buffer[1024];
        const char *prefix;
        if (c->cmd == PROTOCOL_BINARY_CMD_ADD) {
            prefix = "ADD";
        } else if (c->cmd == PROTOCOL_BINARY_CMD_SET) {
            prefix = "SET";
        } else {
            prefix = "REPLACE";
        }

        nw = key_to_printable_buffer(buffer, sizeof(buffer), c->sfd, true,
                                     prefix, key, nkey);

        if (nw != -1) {
            if (snprintf(buffer + nw, sizeof(buffer) - nw,
                         " Value len is %d\n", vlen)) {
                settings.extensions.logger->log(EXTENSION_LOG_DEBUG, c, "%s",
                                                buffer);
            }
        }
    }

    if (settings.detail_enabled) {
        stats_prefix_record_set(key, nkey);
    }

    ret = c->aiostat;
    c->aiostat = ENGINE_SUCCESS;
    c->ewouldblock = false;

    if (ret == ENGINE_SUCCESS) {
        ret = settings.engine.v1->allocate(settings.engine.v0, c,
                                           &it, key, nkey,
                                           vlen,
                                           req->message.body.flags,
                                           expiration,
                                           c->binary_header.request.datatype);
        if (ret == ENGINE_SUCCESS && !settings.engine.v1->get_item_info(settings.engine.v0,
                                                                        c, it,
                                                                        (void*)&info)) {
            settings.engine.v1->release(settings.engine.v0, c, it);
            write_bin_packet(c, PROTOCOL_BINARY_RESPONSE_EINTERNAL, 0);
            return;
        }
    }

    switch (ret) {
    case ENGINE_SUCCESS:
        item_set_cas(c, it, c->binary_header.request.cas);

        switch (c->cmd) {
        case PROTOCOL_BINARY_CMD_ADD:
            c->store_op = OPERATION_ADD;
            break;
        case PROTOCOL_BINARY_CMD_SET:
            if (c->binary_header.request.cas != 0) {
                c->store_op = OPERATION_CAS;
            } else {
                c->store_op = OPERATION_SET;
            }
            break;
        case PROTOCOL_BINARY_CMD_REPLACE:
            if (c->binary_header.request.cas != 0) {
                c->store_op = OPERATION_CAS;
            } else {
                c->store_op = OPERATION_REPLACE;
            }
            break;
        default:
            cb_assert(0);
        }

        c->item = it;
        c->ritem = info.info.value[0].iov_base;
        c->rlbytes = vlen;
        conn_set_state(c, conn_nread);
        c->substate = bin_read_set_value;
        break;
    case ENGINE_EWOULDBLOCK:
        c->ewouldblock = true;
        break;
    case ENGINE_DISCONNECT:
        c->state = conn_closing;
        break;
    default:
        if (ret == ENGINE_E2BIG) {
            write_bin_packet(c, PROTOCOL_BINARY_RESPONSE_E2BIG, vlen);
        } else {
            write_bin_packet(c, PROTOCOL_BINARY_RESPONSE_ENOMEM, vlen);
        }

        /* swallow the data line */
        c->write_and_go = conn_swallow;
    }
}

static void process_bin_append_prepend(conn *c) {
    ENGINE_ERROR_CODE ret;
    char *key;
    int nkey;
    int vlen;
    item *it;
    item_info_holder info;
    memset(&info, 0, sizeof(info));
    info.info.nvalue = 1;

    cb_assert(c != NULL);

    key = binary_get_key(c);
    nkey = c->binary_header.request.keylen;
    vlen = c->binary_header.request.bodylen - nkey;

    if (settings.verbose > 1) {
        settings.extensions.logger->log(EXTENSION_LOG_DEBUG, c,
                                        "Value len is %d\n", vlen);
    }

    if (settings.detail_enabled) {
        stats_prefix_record_set(key, nkey);
    }

    ret = c->aiostat;
    c->aiostat = ENGINE_SUCCESS;
    c->ewouldblock = false;

    if (ret == ENGINE_SUCCESS) {
        ret = settings.engine.v1->allocate(settings.engine.v0, c,
                                           &it, key, nkey,
                                           vlen, 0, 0,
                                           c->binary_header.request.datatype);
        if (ret == ENGINE_SUCCESS && !settings.engine.v1->get_item_info(settings.engine.v0,
                                                                        c, it,
                                                                        (void*)&info)) {
            settings.engine.v1->release(settings.engine.v0, c, it);
            write_bin_packet(c, PROTOCOL_BINARY_RESPONSE_EINTERNAL, 0);
            return;
        }
    }

    switch (ret) {
    case ENGINE_SUCCESS:
        item_set_cas(c, it, c->binary_header.request.cas);

        switch (c->cmd) {
        case PROTOCOL_BINARY_CMD_APPEND:
            c->store_op = OPERATION_APPEND;
            break;
        case PROTOCOL_BINARY_CMD_PREPEND:
            c->store_op = OPERATION_PREPEND;
            break;
        default:
            cb_assert(0);
        }

        c->item = it;
        c->ritem = info.info.value[0].iov_base;
        c->rlbytes = vlen;
        conn_set_state(c, conn_nread);
        c->substate = bin_read_set_value;
        break;
    case ENGINE_EWOULDBLOCK:
        c->ewouldblock = true;
        break;
    case ENGINE_DISCONNECT:
        c->state = conn_closing;
        break;
    default:
        if (ret == ENGINE_E2BIG) {
            write_bin_packet(c, PROTOCOL_BINARY_RESPONSE_E2BIG, vlen);
        } else {
            write_bin_packet(c, PROTOCOL_BINARY_RESPONSE_ENOMEM, vlen);
        }
        /* swallow the data line */
        c->write_and_go = conn_swallow;
    }
}

static void process_bin_delete(conn *c) {
    ENGINE_ERROR_CODE ret;
    protocol_binary_request_delete* req = binary_get_request(c);
    char* key = binary_get_key(c);
    size_t nkey = c->binary_header.request.keylen;
    uint64_t cas = ntohll(req->message.header.request.cas);
    item_info_holder info;
    memset(&info, 0, sizeof(info));

    info.info.nvalue = 1;

    cb_assert(c != NULL);

    if (settings.verbose > 1) {
        char buffer[1024];
        if (key_to_printable_buffer(buffer, sizeof(buffer), c->sfd, true,
                                    "DELETE", key, nkey) != -1) {
            settings.extensions.logger->log(EXTENSION_LOG_DEBUG, c, "%s\n",
                                            buffer);
        }
    }

    ret = c->aiostat;
    c->aiostat = ENGINE_SUCCESS;
    c->ewouldblock = false;

    if (ret == ENGINE_SUCCESS) {
        if (settings.detail_enabled) {
            stats_prefix_record_delete(key, nkey);
        }
        ret = settings.engine.v1->remove(settings.engine.v0, c, key, nkey,
                                         &cas, c->binary_header.request.vbucket);
    }

    /* For some reason the SLAB_INCR tries to access this... */
    switch (ret) {
    case ENGINE_SUCCESS:
        c->cas = cas;
        write_bin_response(c, NULL, 0, 0, 0);
        SLAB_INCR(c, delete_hits, key, nkey);
        break;
    case ENGINE_KEY_EEXISTS:
        write_bin_packet(c, PROTOCOL_BINARY_RESPONSE_KEY_EEXISTS, 0);
        break;
    case ENGINE_KEY_ENOENT:
        write_bin_packet(c, PROTOCOL_BINARY_RESPONSE_KEY_ENOENT, 0);
        STATS_INCR(c, delete_misses, key, nkey);
        break;
    case ENGINE_NOT_MY_VBUCKET:
        write_bin_packet(c, PROTOCOL_BINARY_RESPONSE_NOT_MY_VBUCKET, 0);
        break;
    case ENGINE_TMPFAIL:
        write_bin_packet(c, PROTOCOL_BINARY_RESPONSE_ETMPFAIL, 0);
        break;
    case ENGINE_EWOULDBLOCK:
        c->ewouldblock = true;
        break;
    default:
        write_bin_packet(c, PROTOCOL_BINARY_RESPONSE_EINVAL, 0);
    }
}

static void complete_nread(conn *c) {
    cb_assert(c != NULL);
    cb_assert(c->cmd >= 0);

    switch(c->substate) {
    case bin_reading_set_header:
        if (c->cmd == PROTOCOL_BINARY_CMD_APPEND ||
                c->cmd == PROTOCOL_BINARY_CMD_PREPEND) {
            process_bin_append_prepend(c);
        } else {
            process_bin_update(c);
        }
        break;
    case bin_read_set_value:
        complete_update_bin(c);
        break;
    case bin_reading_sasl_auth:
        process_bin_sasl_auth(c);
        break;
    case bin_reading_sasl_auth_data:
        process_bin_complete_sasl_auth(c);
        break;
    case bin_reading_packet:
        if (c->binary_header.request.magic == PROTOCOL_BINARY_RES) {
            RESPONSE_HANDLER handler;
            handler = response_handlers[c->binary_header.request.opcode];
            if (handler) {
                handler(c);
            } else {
                settings.extensions.logger->log(EXTENSION_LOG_INFO, c,
                       "%d: ERROR: Unsupported response packet received: %u\n",
                        c->sfd, (unsigned int)c->binary_header.request.opcode);
                conn_set_state(c, conn_closing);
            }
        } else {
            process_bin_packet(c);
        }
        break;
    default:
        settings.extensions.logger->log(EXTENSION_LOG_WARNING, c,
                "Not handling substate %d\n", c->substate);
        abort();
    }
}

static void reset_cmd_handler(conn *c) {
    c->sbytes = 0;
    c->cmd = -1;
    c->substate = bin_no_state;
    if(c->item != NULL) {
        settings.engine.v1->release(settings.engine.v0, c, c->item);
        c->item = NULL;
    }

    if (c->read.bytes == 0) {
        /* Make the whole read buffer available. */
        c->read.curr = c->read.buf;
    }

    conn_shrink(c);
    if (c->read.bytes > 0) {
        conn_set_state(c, conn_parse_cmd);
    } else {
        conn_set_state(c, conn_waiting);
    }
}

/* set up a connection to write a buffer then free it, used for stats */
static void write_and_free(conn *c, char *buf, size_t bytes) {
    if (buf) {
        c->write_and_free = buf;
        c->write.curr = buf;
        c->write.bytes = (uint32_t)bytes;
        conn_set_state(c, conn_write);
        c->write_and_go = conn_new_cmd;
    } else {
        conn_set_state(c, conn_closing);
    }
}

void append_stat(const char *name, ADD_STAT add_stats, conn *c,
                 const char *fmt, ...) {
    char val_str[STAT_VAL_LEN];
    int vlen;
    va_list ap;

    cb_assert(name);
    cb_assert(add_stats);
    cb_assert(c);
    cb_assert(fmt);

    va_start(ap, fmt);
    vlen = vsnprintf(val_str, sizeof(val_str) - 1, fmt, ap);
    va_end(ap);

    add_stats(name, (uint16_t)strlen(name), val_str, vlen, c);
}

static void aggregate_callback(void *in, void *out) {
    threadlocal_stats_aggregate(in, out);
}

/* return server specific stats only */
static void server_stats(ADD_STAT add_stats, conn *c, bool aggregate) {
#ifdef WIN32
    long pid = GetCurrentProcessId();
#else
    struct rusage usage;
    long pid = (long)getpid();
#endif
    struct slab_stats slab_stats;
    char stat_key[1024];
    int i;
    struct tap_stats ts;
    rel_time_t now = mc_time_get_current_time();

    struct thread_stats thread_stats;
    threadlocal_stats_clear(&thread_stats);

    if (aggregate && settings.engine.v1->aggregate_stats != NULL) {
        settings.engine.v1->aggregate_stats(settings.engine.v0,
                                            (const void *)c,
                                            aggregate_callback,
                                            &thread_stats);
    } else {
        threadlocal_stats_aggregate(get_independent_stats(c),
                                    &thread_stats);
    }

    slab_stats_aggregate(&thread_stats, &slab_stats);

#ifndef WIN32
    getrusage(RUSAGE_SELF, &usage);
#endif

    STATS_LOCK();

    APPEND_STAT("pid", "%lu", pid);
    APPEND_STAT("uptime", "%u", now);
    APPEND_STAT("time", "%ld", mc_time_convert_to_abs_time(now));
    APPEND_STAT("version", "%s", get_server_version());
    APPEND_STAT("memcached_version", "%s", MEMCACHED_VERSION);
    APPEND_STAT("libevent", "%s", event_get_version());
    APPEND_STAT("pointer_size", "%d", (int)(8 * sizeof(void *)));

#ifndef WIN32
    append_stat("rusage_user", add_stats, c, "%ld.%06ld",
                (long)usage.ru_utime.tv_sec,
                (long)usage.ru_utime.tv_usec);
    append_stat("rusage_system", add_stats, c, "%ld.%06ld",
                (long)usage.ru_stime.tv_sec,
                (long)usage.ru_stime.tv_usec);
#endif

    APPEND_STAT("daemon_connections", "%u", stats.daemon_conns);
    APPEND_STAT("curr_connections", "%u", stats.curr_conns);
    for (i = 0; i < settings.num_interfaces; ++i) {
        sprintf(stat_key, "%s", "max_conns_on_port_");
        sprintf(stat_key + strlen(stat_key), "%d", stats.listening_ports[i].port);
        APPEND_STAT(stat_key, "%d", stats.listening_ports[i].maxconns);
        sprintf(stat_key, "%s", "curr_conns_on_port_");
        sprintf(stat_key + strlen(stat_key), "%d", stats.listening_ports[i].port);
        APPEND_STAT(stat_key, "%d", stats.listening_ports[i].curr_conns);
    }
    APPEND_STAT("total_connections", "%u", stats.total_conns);
    APPEND_STAT("connection_structures", "%u", stats.conn_structs);
    APPEND_STAT("cmd_get", "%"PRIu64, thread_stats.cmd_get);
    APPEND_STAT("cmd_set", "%"PRIu64, slab_stats.cmd_set);
    APPEND_STAT("cmd_flush", "%"PRIu64, thread_stats.cmd_flush);
    APPEND_STAT("auth_cmds", "%"PRIu64, thread_stats.auth_cmds);
    APPEND_STAT("auth_errors", "%"PRIu64, thread_stats.auth_errors);
    APPEND_STAT("get_hits", "%"PRIu64, slab_stats.get_hits);
    APPEND_STAT("get_misses", "%"PRIu64, thread_stats.get_misses);
    APPEND_STAT("delete_misses", "%"PRIu64, thread_stats.delete_misses);
    APPEND_STAT("delete_hits", "%"PRIu64, slab_stats.delete_hits);
    APPEND_STAT("incr_misses", "%"PRIu64, thread_stats.incr_misses);
    APPEND_STAT("incr_hits", "%"PRIu64, thread_stats.incr_hits);
    APPEND_STAT("decr_misses", "%"PRIu64, thread_stats.decr_misses);
    APPEND_STAT("decr_hits", "%"PRIu64, thread_stats.decr_hits);
    APPEND_STAT("cas_misses", "%"PRIu64, thread_stats.cas_misses);
    APPEND_STAT("cas_hits", "%"PRIu64, slab_stats.cas_hits);
    APPEND_STAT("cas_badval", "%"PRIu64, slab_stats.cas_badval);
    APPEND_STAT("bytes_read", "%"PRIu64, thread_stats.bytes_read);
    APPEND_STAT("bytes_written", "%"PRIu64, thread_stats.bytes_written);
    APPEND_STAT("accepting_conns", "%u",  is_listen_disabled() ? 0 : 1);
    APPEND_STAT("listen_disabled_num", "%"PRIu64, get_listen_disabled_num());
    APPEND_STAT("rejected_conns", "%" PRIu64, (uint64_t)stats.rejected_conns);
    APPEND_STAT("threads", "%d", settings.num_threads);
    APPEND_STAT("conn_yields", "%" PRIu64, (uint64_t)thread_stats.conn_yields);
    APPEND_STAT("rbufs_allocated", "%" PRIu64, (uint64_t)thread_stats.rbufs_allocated);
    APPEND_STAT("rbufs_loaned", "%" PRIu64, (uint64_t)thread_stats.rbufs_loaned);
    APPEND_STAT("rbufs_existing", "%" PRIu64, (uint64_t)thread_stats.rbufs_existing);
    APPEND_STAT("wbufs_allocated", "%" PRIu64, (uint64_t)thread_stats.wbufs_allocated);
    APPEND_STAT("wbufs_loaned", "%" PRIu64, (uint64_t)thread_stats.wbufs_loaned);
    APPEND_STAT("iovused_high_watermark", "%" PRIu64, (uint64_t)thread_stats.iovused_high_watermark);
    APPEND_STAT("msgused_high_watermark", "%" PRIu64, (uint64_t)thread_stats.msgused_high_watermark);
    STATS_UNLOCK();

    /*
     * Add tap stats (only if non-zero)
     */
    cb_mutex_enter(&tap_stats.mutex);
    ts = tap_stats;
    cb_mutex_exit(&tap_stats.mutex);

    if (ts.sent.connect) {
        APPEND_STAT("tap_connect_sent", "%"PRIu64, ts.sent.connect);
    }
    if (ts.sent.mutation) {
        APPEND_STAT("tap_mutation_sent", "%"PRIu64, ts.sent.mutation);
    }
    if (ts.sent.checkpoint_start) {
        APPEND_STAT("tap_checkpoint_start_sent", "%"PRIu64, ts.sent.checkpoint_start);
    }
    if (ts.sent.checkpoint_end) {
        APPEND_STAT("tap_checkpoint_end_sent", "%"PRIu64, ts.sent.checkpoint_end);
    }
    if (ts.sent.delete) {
        APPEND_STAT("tap_delete_sent", "%"PRIu64, ts.sent.delete);
    }
    if (ts.sent.flush) {
        APPEND_STAT("tap_flush_sent", "%"PRIu64, ts.sent.flush);
    }
    if (ts.sent.opaque) {
        APPEND_STAT("tap_opaque_sent", "%"PRIu64, ts.sent.opaque);
    }
    if (ts.sent.vbucket_set) {
        APPEND_STAT("tap_vbucket_set_sent", "%"PRIu64,
                    ts.sent.vbucket_set);
    }
    if (ts.received.connect) {
        APPEND_STAT("tap_connect_received", "%"PRIu64, ts.received.connect);
    }
    if (ts.received.mutation) {
        APPEND_STAT("tap_mutation_received", "%"PRIu64, ts.received.mutation);
    }
    if (ts.received.checkpoint_start) {
        APPEND_STAT("tap_checkpoint_start_received", "%"PRIu64, ts.received.checkpoint_start);
    }
    if (ts.received.checkpoint_end) {
        APPEND_STAT("tap_checkpoint_end_received", "%"PRIu64, ts.received.checkpoint_end);
    }
    if (ts.received.delete) {
        APPEND_STAT("tap_delete_received", "%"PRIu64, ts.received.delete);
    }
    if (ts.received.flush) {
        APPEND_STAT("tap_flush_received", "%"PRIu64, ts.received.flush);
    }
    if (ts.received.opaque) {
        APPEND_STAT("tap_opaque_received", "%"PRIu64, ts.received.opaque);
    }
    if (ts.received.vbucket_set) {
        APPEND_STAT("tap_vbucket_set_received", "%"PRIu64,
                    ts.received.vbucket_set);
    }
}

static void process_stat_settings(ADD_STAT add_stats, void *c) {
    int ii;
    cb_assert(add_stats);
    APPEND_STAT("maxconns", "%d", settings.maxconns);

    for (ii = 0; ii < settings.num_interfaces; ++ii) {
        char interface[1024];
        int offset;
        if (settings.interfaces[ii].host == NULL) {
            offset = sprintf(interface, "interface-*:%u", settings.interfaces[ii].port);
        } else {
            offset = snprintf(interface, sizeof(interface), "interface-%s:%u",
                              settings.interfaces[ii].host,
                              settings.interfaces[ii].port);
        }

        snprintf(interface + offset, sizeof(interface) - offset, "-maxconn");
        APPEND_STAT(interface, "%u", settings.interfaces[ii].maxconn);
        snprintf(interface + offset, sizeof(interface) - offset, "-backlog");
        APPEND_STAT(interface, "%u", settings.interfaces[ii].backlog);
        snprintf(interface + offset, sizeof(interface) - offset, "-ipv4");
        APPEND_STAT(interface, "%s", settings.interfaces[ii].ipv4 ?
                    "true" : "false");
        snprintf(interface + offset, sizeof(interface) - offset, "-ipv6");
        APPEND_STAT(interface, "%s", settings.interfaces[ii].ipv6 ?
                    "true" : "false");

        snprintf(interface + offset, sizeof(interface) - offset,
                 "-tcp_nodelay");
        APPEND_STAT(interface, "%s", settings.interfaces[ii].tcp_nodelay ?
                    "true" : "false");

        if (settings.interfaces[ii].ssl.key) {
            snprintf(interface + offset, sizeof(interface) - offset,
                     "-ssl-pkey");
            APPEND_STAT(interface, "%s", settings.interfaces[ii].ssl.key);
            snprintf(interface + offset, sizeof(interface) - offset,
                     "-ssl-cert");
            APPEND_STAT(interface, "%s", settings.interfaces[ii].ssl.cert);
        } else {
            snprintf(interface + offset, sizeof(interface) - offset,
                     "-ssl");
            APPEND_STAT(interface, "%s", "false");
        }
    }

    APPEND_STAT("verbosity", "%d", settings.verbose);
    APPEND_STAT("num_threads", "%d", settings.num_threads);
    APPEND_STAT("stat_key_prefix", "%c", settings.prefix_delimiter);
    APPEND_STAT("detail_enabled", "%s",
                settings.detail_enabled ? "yes" : "no");
    APPEND_STAT("allow_detailed", "%s",
                settings.allow_detailed ? "yes" : "no");
    APPEND_STAT("reqs_per_event", "%d", settings.reqs_per_event);
    APPEND_STAT("reqs_per_tap_event", "%d", settings.reqs_per_tap_event);
    APPEND_STAT("auth_enabled_sasl", "%s", "yes");

    APPEND_STAT("auth_sasl_engine", "%s", "cbsasl");
    APPEND_STAT("auth_required_sasl", "%s", settings.require_sasl ? "yes" : "no");
    {
        EXTENSION_DAEMON_DESCRIPTOR *ptr;
        for (ptr = settings.extensions.daemons; ptr != NULL; ptr = ptr->next) {
            APPEND_STAT("extension", "%s", ptr->get_name());
        }
    }

    APPEND_STAT("logger", "%s", settings.extensions.logger->get_name());
    {
        EXTENSION_BINARY_PROTOCOL_DESCRIPTOR *ptr;
        for (ptr = settings.extensions.binary; ptr != NULL; ptr = ptr->next) {
            APPEND_STAT("binary_extension", "%s", ptr->get_name());
        }
    }

    if (settings.config) {
        add_stats("config", (uint16_t)strlen("config"),
                  settings.config, strlen(settings.config), c);
    }
}

/*
 * if we have a complete line in the buffer, process it.
 */
static int try_read_command(conn *c) {
    cb_assert(c != NULL);
    cb_assert(c->read.curr <= (c->read.buf + c->read.size));
    cb_assert(c->read.bytes > 0);

    /* Do we have the complete packet header? */
    if (c->read.bytes < sizeof(c->binary_header)) {
        /* need more data! */
        return 0;
    } else {
#ifdef NEED_ALIGN
        if (((long)(c->read.curr)) % 8 != 0) {
            /* must realign input buffer */
            memmove(c->read.buf, c->read.curr, c->read.bytes);
            c->read.curr = c->read.buf;
            if (settings.verbose > 1) {
                settings.extensions.logger->log(EXTENSION_LOG_DEBUG, c,
                                                "%d: Realign input buffer\n", c->sfd);
            }
        }
#endif
        protocol_binary_request_header* req;
        req = (protocol_binary_request_header*)c->read.curr;

        if (settings.verbose > 1) {
            /* Dump the packet before we convert it to host order */
            char buffer[1024];
            ssize_t nw;
            nw = bytes_to_output_string(buffer, sizeof(buffer), c->sfd,
                                        true, "Read binary protocol data:",
                                        (const char*)req->bytes,
                                        sizeof(req->bytes));
            if (nw != -1) {
                settings.extensions.logger->log(EXTENSION_LOG_DEBUG, c,
                                                "%s", buffer);
            }
        }

        c->binary_header = *req;
        c->binary_header.request.keylen = ntohs(req->request.keylen);
        c->binary_header.request.bodylen = ntohl(req->request.bodylen);
        c->binary_header.request.vbucket = ntohs(req->request.vbucket);
        c->binary_header.request.cas = ntohll(req->request.cas);

        if (c->binary_header.request.magic != PROTOCOL_BINARY_REQ &&
            !(c->binary_header.request.magic == PROTOCOL_BINARY_RES &&
              response_handlers[c->binary_header.request.opcode])) {
            if (settings.verbose) {
                if (c->binary_header.request.magic != PROTOCOL_BINARY_RES) {
                    settings.extensions.logger->log(EXTENSION_LOG_INFO, c,
                                                    "%d: Invalid magic:  %x\n",
                                                    c->sfd,
                                                    c->binary_header.request.magic);
                } else {
                    settings.extensions.logger->log(EXTENSION_LOG_INFO, c,
                                                    "%d: ERROR: Unsupported response packet received: %u\n",
                                                    c->sfd, (unsigned int)c->binary_header.request.opcode);

                }
            }
            conn_set_state(c, conn_closing);
            return -1;
        }

        c->msgcurr = 0;
        c->msgused = 0;
        c->iovused = 0;
        if (add_msghdr(c) != 0) {
            conn_set_state(c, conn_closing);
            return -1;
        }

        c->cmd = c->binary_header.request.opcode;
        c->keylen = c->binary_header.request.keylen;
        c->opaque = c->binary_header.request.opaque;
        /* clear the returned cas value */
        c->cas = 0;

        dispatch_bin_command(c);

        c->read.bytes -= sizeof(c->binary_header);
        c->read.curr += sizeof(c->binary_header);
    }

    return 1;
}

static void drain_bio_send_pipe(conn *c) {
    int n;
    bool stop = false;

    do {
        if (c->ssl.out.current < c->ssl.out.total) {
#ifdef WIN32
            DWORD error;
#else
            int error;
#endif
            n = send(c->sfd, c->ssl.out.buffer + c->ssl.out.current,
                     c->ssl.out.total - c->ssl.out.current, 0);
            if (n > 0) {
                c->ssl.out.current += n;
                if (c->ssl.out.current == c->ssl.out.total) {
                    c->ssl.out.current = c->ssl.out.total = 0;
                }
            } else {
                if (n == -1) {
#ifdef WIN32
                    error = WSAGetLastError();
#else
                    error = errno;
#endif
                    if (!is_blocking(error)) {
                        c->ssl.error = true;
                    }
                }
                return ;
            }
        }

        if (c->ssl.out.total == 0) {
            n = BIO_read(c->ssl.network, c->ssl.out.buffer, c->ssl.out.buffsz);
            if (n > 0) {
                c->ssl.out.total = n;
            } else {
                stop = true;
            }
        }
    } while (!stop);
}

static void drain_bio_recv_pipe(conn *c) {
    int n;
    bool stop = false;

    stop = false;
    do {
        if (c->ssl.in.current < c->ssl.in.total) {
            n = BIO_write(c->ssl.network, c->ssl.in.buffer + c->ssl.in.current,
                          c->ssl.in.total - c->ssl.in.current);
            if (n > 0) {
                c->ssl.in.current += n;
                if (c->ssl.in.current == c->ssl.in.total) {
                    c->ssl.in.current = c->ssl.in.total = 0;
                }
            } else {
                /* Our input BIO is full, no need to grab more data from
                 * the network at this time..
                 */
                return ;
            }
        }

        if (c->ssl.in.total < c->ssl.in.buffsz) {
#ifdef WIN32
            DWORD error;
#else
            int error;
#endif
            n = recv(c->sfd, c->ssl.in.buffer + c->ssl.in.total,
                     c->ssl.in.buffsz - c->ssl.in.total, 0);
            if (n > 0) {
                c->ssl.in.total += n;
            } else {
                stop = true;
                if (n == 0) {
                    c->ssl.error = true; /* read end shutdown */
                } else {
#ifdef WIN32
                    error = WSAGetLastError();
#else
                    error = errno;
#endif
                    if (!is_blocking(error)) {
                        c->ssl.error = true;
                    }
                }
            }
        }
    } while (!stop);
}

static int do_ssl_pre_connection(conn *c) {
    int r = SSL_accept(c->ssl.client);
    if (r == 1) {
        drain_bio_send_pipe(c);
        c->ssl.connected = true;
    } else {
        if (SSL_get_error(c->ssl.client, r) == SSL_ERROR_WANT_READ) {
            drain_bio_send_pipe(c);
            set_ewouldblock();
            return -1;
        } else {
            char *errmsg = malloc(8*1024);
            if (errmsg) {
                int offset = sprintf(errmsg,
                                     "SSL_accept() returned %d with error %d\n",
                                     r, SSL_get_error(c->ssl.client, r));

                ERR_error_string_n(ERR_get_error(), errmsg + offset,
                                   8192 - offset);

                settings.extensions.logger->log(EXTENSION_LOG_WARNING, c,
                                                "%d: ERROR: %s",
                                                c->sfd, errmsg);
                free(errmsg);
            }
            set_econnreset();
            return -1;
        }
    }

    return 0;
}

static int do_ssl_read(conn *c, char *dest, size_t nbytes) {
    int ret = 0;

    while (ret < nbytes) {
        int n;
        drain_bio_recv_pipe(c);
        if (c->ssl.error) {
            set_econnreset();
            return -1;
        }
        n = SSL_read(c->ssl.client, dest + ret, nbytes - ret);
        if (n > 0) {
            ret += n;
        } else {
            if (ret > 0) {
                /* I've gotten some data, let the user have that */
                return ret;
            }

            if (n < 0) {
                int error = SSL_get_error(c->ssl.client, n);
                switch (error) {
                case SSL_ERROR_WANT_READ:
                    /*
                     * Drain the buffers and retry if we've got data in
                     * our input buffers
                     */
                    if (c->ssl.in.current >= c->ssl.in.total) {
                        set_ewouldblock();
                        return -1;
                    }
                    break;

                default:
                    /*
                     * @todo I don't know how to gracefully recover from this
                     * let's just shut down the connection
                     */
                    settings.extensions.logger->log(EXTENSION_LOG_WARNING, c,
                                                    "%d: ERROR: SSL_read returned -1 with error %d",
                                                    c->sfd, error);
                    set_econnreset();
                    return -1;
                }
            }
        }
    }

    return ret;
}

static int do_data_recv(conn *c, void *dest, size_t nbytes) {
    int res;
    if (c->ssl.enabled) {
        drain_bio_recv_pipe(c);

        if (!c->ssl.connected) {
            res = do_ssl_pre_connection(c);
            if (res == -1) {
                return -1;
            }
        }

        /* The SSL negotiation might be complete at this time */
        if (c->ssl.connected) {
            res = do_ssl_read(c, dest, nbytes);
        }
    } else {
        res = recv(c->sfd, dest, nbytes, 0);
    }

    return res;
}

static int do_ssl_write(conn *c, char *dest, size_t nbytes) {
    int ret = 0;

    int chunksize = settings.bio_drain_buffer_sz;

    while (ret < nbytes) {
        int n;
        int chunk;

        drain_bio_send_pipe(c);
        if (c->ssl.error) {
            set_econnreset();
            return -1;
        }

        chunk = nbytes - ret;
        if (chunk > chunksize) {
            chunk = chunksize;
        }

        n = SSL_write(c->ssl.client, dest + ret, chunk);
        if (n > 0) {
            ret += n;
        } else {
            if (ret > 0) {
                /* We've sent some data.. let the caller have them */
                return ret;
            }

            if (n < 0) {
                int error = SSL_get_error(c->ssl.client, n);
                switch (error) {
                case SSL_ERROR_WANT_WRITE:
                    set_ewouldblock();
                    return -1;

                default:
                    /*
                     * @todo I don't know how to gracefully recover from this
                     * let's just shut down the connection
                     */
                    settings.extensions.logger->log(EXTENSION_LOG_WARNING, c,
                                                    "%d: ERROR: SSL_write returned -1 with error %d",
                                                    c->sfd, error);
                    set_econnreset();
                    return -1;
                }
            }
        }
    }

    return ret;
}


static int do_data_sendmsg(conn *c, struct msghdr *m) {
    int res;
    if (c->ssl.enabled) {
        int ii;
        res = 0;
        for (ii = 0; ii < m->msg_iovlen; ++ii) {
            int n = do_ssl_write(c,
                                 m->msg_iov[ii].iov_base,
                                 m->msg_iov[ii].iov_len);
            if (n > 0) {
                res += n;
            } else {
                return res > 0 ? res : -1;
            }
        }

        /* @todo figure out how to drain the rest of the data if we
         * failed to send all of it...
         */
        drain_bio_send_pipe(c);
        return res;
    } else {
        res = sendmsg(c->sfd, m, 0);
    }

    return res;
}

/*
 * read from network as much as we can, handle buffer overflow and connection
 * close.
 * before reading, move the remaining incomplete fragment of a command
 * (if any) to the beginning of the buffer.
 *
 * To protect us from someone flooding a connection with bogus data causing
 * the connection to eat up all available memory, break out and start looking
 * at the data I've got after a number of reallocs...
 *
 * @return enum try_read_result
 */
static enum try_read_result try_read_network(conn *c) {
    enum try_read_result gotdata = READ_NO_DATA_RECEIVED;
    int res;
    int num_allocs = 0;
    cb_assert(c != NULL);

    if (c->read.curr != c->read.buf) {
        if (c->read.bytes != 0) /* otherwise there's nothing to copy */
            memmove(c->read.buf, c->read.curr, c->read.bytes);
        c->read.curr = c->read.buf;
    }

    while (1) {
        int avail;
#ifdef WIN32
        DWORD error;
#else
        int error;
#endif

        if (c->read.bytes >= c->read.size) {
            char *new_rbuf;

            if (num_allocs == 4) {
                return gotdata;
            }
            ++num_allocs;
            new_rbuf = realloc(c->read.buf, c->read.size * 2);
            if (!new_rbuf) {
                if (settings.verbose > 0) {
                    settings.extensions.logger->log(EXTENSION_LOG_INFO, c,
                                                    "Couldn't realloc input buffer\n");
                }
                c->read.bytes = 0; /* ignore what we read */
                conn_set_state(c, conn_closing);
                return READ_MEMORY_ERROR;
            }
            c->read.curr = c->read.buf = new_rbuf;
            c->read.size *= 2;
        }

        avail = c->read.size - c->read.bytes;
        res = do_data_recv(c, c->read.buf + c->read.bytes, avail);
        if (res > 0) {
            STATS_ADD(c, bytes_read, res);
            gotdata = READ_DATA_RECEIVED;
            c->read.bytes += res;
            if (res == avail) {
                continue;
            } else {
                break;
            }
        }
        if (res == 0) {
            return READ_ERROR;
        }
        if (res == -1) {
#ifdef WIN32
            error = WSAGetLastError();
#else
            error = errno;
#endif

            if (is_blocking(error)) {
                break;
            }
            settings.extensions.logger->log(EXTENSION_LOG_WARNING, c,
                                            "%d Closing connection due to read error: %s",
                                            c->sfd,
                                            strerror(errno));
            return READ_ERROR;
        }
    }
    return gotdata;
}

bool register_event(conn *c, struct timeval *timeout) {
    cb_assert(!c->registered_in_libevent);
    cb_assert(c->sfd != INVALID_SOCKET);

    if (event_add(&c->event, timeout) == -1) {
        log_system_error(EXTENSION_LOG_WARNING,
                         NULL,
                         "Failed to add connection to libevent: %s");
        return false;
    }

    c->registered_in_libevent = true;

    return true;
}

bool unregister_event(conn *c) {
    cb_assert(c->registered_in_libevent);
    cb_assert(c->sfd != INVALID_SOCKET);

    if (event_del(&c->event) == -1) {
        return false;
    }

    c->registered_in_libevent = false;

    return true;
}

bool update_event(conn *c, const int new_flags) {
    struct event_base *base;

    cb_assert(c != NULL);
    base = c->event.ev_base;

    if (c->ssl.enabled && c->ssl.connected && (new_flags & EV_READ)) {
        /*
         * If we want more data and we have SSL, that data might be inside
         * SSL's internal buffers rather than inside the socket buffer. In
         * that case signal an EV_READ event without actually polling the
         * socket.
         */
        char dummy;
        /* SSL_pending() will not work here despite the name */
        int rv = SSL_peek(c->ssl.client, &dummy, 1);
        if (rv > 0) {
            /* signal a call to the handler */
            event_active(&c->event, EV_READ, 0);
            return true;
        }
    }

    if (c->ev_flags == new_flags) {
        return true;
    }

    settings.extensions.logger->log(EXTENSION_LOG_DEBUG, NULL,
                                    "Updated event for %d to read=%s, write=%s\n",
                                    c->sfd, (new_flags & EV_READ ? "yes" : "no"),
                                    (new_flags & EV_WRITE ? "yes" : "no"));

    if (!unregister_event(c)) {
        return false;
    }

    event_set(&c->event, c->sfd, new_flags, event_handler, (void *)c);
    event_base_set(base, &c->event);
    c->ev_flags = new_flags;

    return register_event(c, NULL);
}

/*
 * Transmit the next chunk of data from our list of msgbuf structures.
 *
 * Returns:
 *   TRANSMIT_COMPLETE   All done writing.
 *   TRANSMIT_INCOMPLETE More data remaining to write.
 *   TRANSMIT_SOFT_ERROR Can't write any more right now.
 *   TRANSMIT_HARD_ERROR Can't write (c->state is set to conn_closing)
 */
static enum transmit_result transmit(conn *c) {
    cb_assert(c != NULL);

    while (c->msgcurr < c->msgused &&
           c->msglist[c->msgcurr].msg_iovlen == 0) {
        /* Finished writing the current msg; advance to the next. */
        c->msgcurr++;
    }

    if (c->msgcurr < c->msgused) {
#ifdef WIN32
        DWORD error;
#else
        int error;
#endif
        ssize_t res;
        struct msghdr *m = &c->msglist[c->msgcurr];

        res = do_data_sendmsg(c, m);
#ifdef WIN32
        error = WSAGetLastError();
#else
        error = errno;
#endif
        if (res > 0) {
            STATS_ADD(c, bytes_written, res);

            /* We've written some of the data. Remove the completed
               iovec entries from the list of pending writes. */
            while (m->msg_iovlen > 0 && res >= m->msg_iov->iov_len) {
                res -= (ssize_t)m->msg_iov->iov_len;
                m->msg_iovlen--;
                m->msg_iov++;
            }

            /* Might have written just part of the last iovec entry;
               adjust it so the next write will do the rest. */
            if (res > 0) {
                m->msg_iov->iov_base = (void*)((unsigned char*)m->msg_iov->iov_base + res);
                m->msg_iov->iov_len -= res;
            }
            return TRANSMIT_INCOMPLETE;
        }

        if (res == -1 && is_blocking(error)) {
            if (!update_event(c, EV_WRITE | EV_PERSIST)) {
                if (settings.verbose > 0) {
                    settings.extensions.logger->log(EXTENSION_LOG_DEBUG, c,
                            "Couldn't update event\n");
                }
                conn_set_state(c, conn_closing);
                return TRANSMIT_HARD_ERROR;
            }
            return TRANSMIT_SOFT_ERROR;
        }
        /* if res == 0 or res == -1 and error is not EAGAIN or EWOULDBLOCK,
           we have a real error, on which we close the connection */
        if (settings.verbose > 0) {
            if (res == -1) {
                log_socket_error(EXTENSION_LOG_WARNING, c,
                                 "Failed to write, and not due to blocking: %s");
            } else {
                int ii;
                settings.extensions.logger->log(EXTENSION_LOG_WARNING, c,
                                                "%d - sendmsg returned 0\n",
                                                c->sfd);
                for (ii = 0; ii < m->msg_iovlen; ++ii) {
                    settings.extensions.logger->log(EXTENSION_LOG_WARNING, c,
                                                    "\t%d - %zu\n",
                                                    c->sfd, m->msg_iov[ii].iov_len);
                }

            }
        }

        conn_set_state(c, conn_closing);
        return TRANSMIT_HARD_ERROR;
    } else {
        if (c->ssl.enabled) {
            drain_bio_send_pipe(c);
            if (c->ssl.out.total) {
                if (!update_event(c, EV_WRITE | EV_PERSIST)) {
                    if (settings.verbose > 0) {
                        settings.extensions.logger->log(EXTENSION_LOG_DEBUG, c,
                                                        "Couldn't update event");
                    }
                    conn_set_state(c, conn_closing);
                    return TRANSMIT_HARD_ERROR;
                }
                return TRANSMIT_SOFT_ERROR;
            }
        }

        return TRANSMIT_COMPLETE;
    }
}

bool conn_listening(conn *c)
{
    SOCKET sfd;
    struct sockaddr_storage addr;
    socklen_t addrlen = sizeof(addr);
    int curr_conns;
    int port_conns;
    struct listening_port *port_instance;

    if ((sfd = accept(c->sfd, (struct sockaddr *)&addr, &addrlen)) == -1) {
#ifdef WIN32
        DWORD error = WSAGetLastError();
#else
        int error = errno;
#endif

        if (is_emfile(error)) {
#if defined(WIN32)
            settings.extensions.logger->log(EXTENSION_LOG_WARNING, c,
                                            "Too many open files.");
#else
            struct rlimit limit = {0};
            getrlimit(RLIMIT_NOFILE, &limit);
            settings.extensions.logger->log(EXTENSION_LOG_WARNING, c,
                                            "Too many open files. Current limit: %d\n",
                                            limit.rlim_cur);
#endif
            disable_listen();
        } else if (!is_blocking(error)) {
            log_socket_error(EXTENSION_LOG_WARNING, c,
                             "Failed to accept new client: %s");
        }

        return false;
    }

    STATS_LOCK();
    curr_conns = ++stats.curr_conns;
    port_instance = get_listening_port_instance(c->parent_port);
    cb_assert(port_instance);
    port_conns = ++port_instance->curr_conns;
    STATS_UNLOCK();

    if (curr_conns >= settings.maxconns || port_conns >= port_instance->maxconns) {
        STATS_LOCK();
        ++stats.rejected_conns;
        --port_instance->curr_conns;
        STATS_UNLOCK();

        settings.extensions.logger->log(EXTENSION_LOG_WARNING, c,
            "Too many open connections. Current/Limit for port %d: %d/%d; "
            "total: %d/%d", port_instance->port,
            port_conns, port_instance->maxconns,
            curr_conns, settings.maxconns);

        safe_close(sfd);
        return false;
    }

    if (evutil_make_socket_nonblocking(sfd) == -1) {
        STATS_LOCK();
        --port_instance->curr_conns;
        STATS_UNLOCK();
        safe_close(sfd);
        return false;
    }

    dispatch_conn_new(sfd, c->parent_port, conn_new_cmd, EV_READ | EV_PERSIST,
                      DATA_BUFFER_SIZE);

    return false;
}

/**
 * Ship tap log to the other end. This state differs with all other states
 * in the way that it support full duplex dialog. We're listening to both read
 * and write events from libevent most of the time. If a read event occurs we
 * switch to the conn_read state to read and execute the input message (that would
 * be an ack message from the other side). If a write event occurs we continue to
 * send tap log to the other end.
 * @param c the tap connection to drive
 * @return true if we should continue to process work for this connection, false
 *              if we should start processing events for other connections.
 */
bool conn_ship_log(conn *c) {
    bool cont = false;
    short mask = EV_READ | EV_PERSIST | EV_WRITE;

    if (c->sfd == INVALID_SOCKET) {
        return false;
    }

    if (c->which & EV_READ || c->read.bytes > 0) {
        if (c->read.bytes > 0) {
            if (try_read_command(c) == 0) {
                conn_set_state(c, conn_read);
            }
        } else {
            conn_set_state(c, conn_read);
        }

        /* we're going to process something.. let's proceed */
        cont = true;

        /* We have a finite number of messages in the input queue */
        /* so let's process all of them instead of backing off after */
        /* reading a subset of them. */
        /* Why? Because we've got every time we're calling ship_tap_log */
        /* we try to send a chunk of items.. This means that if we end */
        /* up in a situation where we're receiving a burst of nack messages */
        /* we'll only process a subset of messages in our input queue, */
        /* and it will slowly grow.. */
        c->nevents = settings.reqs_per_tap_event;
    } else if (c->which & EV_WRITE) {
        --c->nevents;
        if (c->nevents >= 0) {
            c->ewouldblock = false;
            if (c->dcp) {
                ship_dcp_log(c);
            } else {
                ship_tap_log(c);
            }
            if (c->ewouldblock) {
                mask = EV_READ | EV_PERSIST;
            } else {
                cont = true;
            }
        }
    }

    if (!update_event(c, mask)) {
        if (settings.verbose > 0) {
            settings.extensions.logger->log(EXTENSION_LOG_INFO,
                                            c, "Couldn't update event\n");
        }
        conn_set_state(c, conn_closing);
    }

    return cont;
}

bool conn_waiting(conn *c) {
    if (!update_event(c, EV_READ | EV_PERSIST)) {
        if (settings.verbose > 0) {
            settings.extensions.logger->log(EXTENSION_LOG_INFO, c,
                                            "Couldn't update event\n");
        }
        conn_set_state(c, conn_closing);
        return true;
    }
    conn_set_state(c, conn_read);
    return false;
}

bool conn_read(conn *c) {
    int res = try_read_network(c);
    switch (res) {
    case READ_NO_DATA_RECEIVED:
        conn_set_state(c, conn_waiting);
        break;
    case READ_DATA_RECEIVED:
        conn_set_state(c, conn_parse_cmd);
        break;
    case READ_ERROR:
        conn_set_state(c, conn_closing);
        break;
    case READ_MEMORY_ERROR: /* Failed to allocate more memory */
        /* State already set by try_read_network */
        break;
    }

    return true;
}

bool conn_parse_cmd(conn *c) {
    if (try_read_command(c) == 0) {
        /* wee need more data! */
        conn_set_state(c, conn_waiting);
    }

    return !c->ewouldblock;
}

bool conn_new_cmd(conn *c) {
    /* Only process nreqs at a time to avoid starving other connections */
    c->start = 0;
    --c->nevents;
    if (c->nevents >= 0) {
        reset_cmd_handler(c);
    } else {
        STATS_NOKEY(c, conn_yields);
        if (c->read.bytes > 0) {
            /* We have already read in data into the input buffer,
               so libevent will most likely not signal read events
               on the socket (unless more data is available. As a
               hack we should just put in a request to write data,
               because that should be possible ;-)
            */
            if (!update_event(c, EV_WRITE | EV_PERSIST)) {
                if (settings.verbose > 0) {
                    settings.extensions.logger->log(EXTENSION_LOG_INFO,
                                                    c, "Couldn't update event\n");
                }
                conn_set_state(c, conn_closing);
                return true;
            }
        }
        return false;
    }

    return true;
}

bool conn_swallow(conn *c) {
    ssize_t res;
#ifdef WIN32
    DWORD error;
#else
    int error;
#endif
    /* we are reading sbytes and throwing them away */
    if (c->sbytes == 0) {
        conn_set_state(c, conn_new_cmd);
        return true;
    }

    /* first check if we have leftovers in the conn_read buffer */
    if (c->read.bytes > 0) {
        uint32_t tocopy = c->read.bytes > c->sbytes ? c->sbytes : c->read.bytes;
        c->sbytes -= tocopy;
        c->read.curr += tocopy;
        c->read.bytes -= tocopy;
        return true;
    }

    /*  now try reading from the socket */
    res = do_data_recv(c, c->read.buf, c->read.size > c->sbytes ? c->sbytes : c->read.size);
#ifdef WIN32
    error = WSAGetLastError();
#else
    error = errno;
#endif
    if (res > 0) {
        STATS_ADD(c, bytes_read, res);
        c->sbytes -= res;
        return true;
    }
    if (res == 0) { /* end of stream */
        conn_set_state(c, conn_closing);
        return true;
    }
    if (res == -1 && is_blocking(error)) {
        if (!update_event(c, EV_READ | EV_PERSIST)) {
            if (settings.verbose > 0) {
                settings.extensions.logger->log(EXTENSION_LOG_INFO, c,
                                                "Couldn't update event\n");
            }
            conn_set_state(c, conn_closing);
            return true;
        }
        return false;
    }

    /* otherwise we have a real error, on which we close the connection */
    if (!is_closed_conn(error)) {
        char msg[80];
        snprintf(msg, sizeof(msg),
                 "%d Failed to read, and not due to blocking (%%s)",
                 (int)c->sfd);

        log_socket_error(EXTENSION_LOG_INFO, c, msg);
    }

    conn_set_state(c, conn_closing);

    return true;
}

bool conn_nread(conn *c) {
    ssize_t res;
#ifdef WIN32
    DWORD error;
#else
    int error;
#endif

    if (c->rlbytes == 0) {
        bool block = c->ewouldblock = false;
        complete_nread(c);
        if (c->ewouldblock) {
            unregister_event(c);
            block = true;
        }
        return !block;
    }
    /* first check if we have leftovers in the conn_read buffer */
    if (c->read.bytes > 0) {
        uint32_t tocopy = c->read.bytes > c->rlbytes ? c->rlbytes : c->read.bytes;
        if (c->ritem != c->read.curr) {
            memmove(c->ritem, c->read.curr, tocopy);
        }
        c->ritem += tocopy;
        c->rlbytes -= tocopy;
        c->read.curr += tocopy;
        c->read.bytes -= tocopy;
        if (c->rlbytes == 0) {
            return true;
        }
    }

    /*  now try reading from the socket */
    res = do_data_recv(c, c->ritem, c->rlbytes);
#ifdef WIN32
    error = WSAGetLastError();
#else
    error = errno;
#endif
    if (res > 0) {
        STATS_ADD(c, bytes_read, res);
        if (c->read.curr == c->ritem) {
            c->read.curr += res;
        }
        c->ritem += res;
        c->rlbytes -= res;
        return true;
    }
    if (res == 0) { /* end of stream */
        conn_set_state(c, conn_closing);
        return true;
    }

    if (res == -1 && is_blocking(error)) {
        if (!update_event(c, EV_READ | EV_PERSIST)) {
            if (settings.verbose > 0) {
                settings.extensions.logger->log(EXTENSION_LOG_INFO, c,
                                                "Couldn't update event\n");
            }
            conn_set_state(c, conn_closing);
            return true;
        }
        return false;
    }

    /* otherwise we have a real error, on which we close the connection */
    if (!is_closed_conn(error)) {
        settings.extensions.logger->log(EXTENSION_LOG_WARNING, c,
                                        "%d Failed to read, and not due to blocking:\n"
                                        "errno: %d %s \n"
                                        "rcurr=%lx ritem=%lx rbuf=%lx rlbytes=%d rsize=%d\n",
                                        c->sfd, errno, strerror(errno),
                                        (long)c->read.curr, (long)c->ritem, (long)c->read.buf,
                                        (int)c->rlbytes, (int)c->read.size);
    }
    conn_set_state(c, conn_closing);
    return true;
}

bool conn_write(conn *c) {
    /*
     * We want to write out a simple response. If we haven't already,
     * assemble it into a msgbuf list (this will be a single-entry
     * list for TCP).
     */
    if (c->iovused == 0) {
        if (add_iov(c, c->write.curr, c->write.bytes) != 0) {
            if (settings.verbose > 0) {
                settings.extensions.logger->log(EXTENSION_LOG_INFO, c,
                                                "Couldn't build response\n");
            }
            conn_set_state(c, conn_closing);
            return true;
        }
    }

    return conn_mwrite(c);
}

bool conn_mwrite(conn *c) {
    switch (transmit(c)) {
    case TRANSMIT_COMPLETE:
        if (c->state == conn_mwrite) {
            while (c->ileft > 0) {
                item *it = *(c->icurr);
                settings.engine.v1->release(settings.engine.v0, c, it);
                c->icurr++;
                c->ileft--;
            }
            while (c->temp_alloc_left > 0) {
                char *temp_alloc_ = *(c->temp_alloc_curr);
                free(temp_alloc_);
                c->temp_alloc_curr++;
                c->temp_alloc_left--;
            }
            /* XXX:  I don't know why this wasn't the general case */
            conn_set_state(c, c->write_and_go);
        } else if (c->state == conn_write) {
            if (c->write_and_free) {
                free(c->write_and_free);
                c->write_and_free = 0;
            }
            conn_set_state(c, c->write_and_go);
        } else {
            if (settings.verbose > 0) {
                settings.extensions.logger->log(EXTENSION_LOG_INFO, c,
                                                "Unexpected state %d\n", c->state);
            }
            conn_set_state(c, conn_closing);
        }
        break;

    case TRANSMIT_INCOMPLETE:
    case TRANSMIT_HARD_ERROR:
        break;                   /* Continue in state machine. */

    case TRANSMIT_SOFT_ERROR:
        return false;
    }

    return true;
}

bool conn_pending_close(conn *c) {
    cb_assert(c->sfd == INVALID_SOCKET);
    settings.extensions.logger->log(EXTENSION_LOG_DEBUG, c,
                                    "Awaiting clients to release the cookie (pending close for %p)",
                                    (void*)c);
    /*
     * tell the tap connection that we're disconnecting it now,
     * but give it a grace period
     */
    perform_callbacks(ON_DISCONNECT, NULL, c);

    if (c->refcount > 1) {
        return false;
    }

    conn_set_state(c, conn_immediate_close);
    return true;
}

bool conn_immediate_close(conn *c) {
    struct listening_port *port_instance;
    cb_assert(c->sfd == INVALID_SOCKET);
    settings.extensions.logger->log(EXTENSION_LOG_DETAIL, c,
                                    "Releasing connection %p",
                                    c);

    STATS_LOCK();
    port_instance = get_listening_port_instance(c->parent_port);
    cb_assert(port_instance);
    --port_instance->curr_conns;
    STATS_UNLOCK();

    perform_callbacks(ON_DISCONNECT, NULL, c);
    conn_close(c);

    return false;
}

bool conn_closing(conn *c) {
    /* We don't want any network notifications anymore.. */
    unregister_event(c);
    safe_close(c->sfd);
    c->sfd = INVALID_SOCKET;

    if (c->refcount > 1 || c->ewouldblock) {
        conn_set_state(c, conn_pending_close);
    } else {
        conn_set_state(c, conn_immediate_close);
    }
    return true;
}

/** sentinal state used to represent a 'destroyed' connection which will
 *  actually be freed at the end of the event loop. Always returns false.
 */
bool conn_destroyed(conn* c) {
    return false;
}

bool conn_setup_tap_stream(conn *c) {
    process_bin_tap_connect(c);
    return true;
}

bool conn_refresh_cbsasl(conn *c) {
    ENGINE_ERROR_CODE ret = c->aiostat;
    c->aiostat = ENGINE_SUCCESS;
    c->ewouldblock = false;

    cb_assert(ret != ENGINE_EWOULDBLOCK);

    switch (ret) {
    case ENGINE_SUCCESS:
        write_bin_response(c, NULL, 0, 0, 0);
        break;
    case ENGINE_DISCONNECT:
        conn_set_state(c, conn_closing);
        break;
    default:
        write_bin_packet(c, engine_error_2_protocol_error(ret), 0);
    }

    return true;
}

bool conn_refresh_ssl_certs(conn *c) {
    ENGINE_ERROR_CODE ret = c->aiostat;
    c->aiostat = ENGINE_SUCCESS;
    c->ewouldblock = false;

    cb_assert(ret != ENGINE_EWOULDBLOCK);

    switch (ret) {
    case ENGINE_SUCCESS:
        write_bin_response(c, NULL, 0, 0, 0);
        break;
    case ENGINE_DISCONNECT:
        conn_set_state(c, conn_closing);
        break;
    default:
        write_bin_packet(c, engine_error_2_protocol_error(ret), 0);
    }

    return true;
}

void event_handler(evutil_socket_t fd, short which, void *arg) {
    conn *c = arg;
    LIBEVENT_THREAD *thr;

    cb_assert(c != NULL);

    if (memcached_shutdown) {
        event_base_loopbreak(c->event.ev_base);
        return ;
    }

    thr = c->thread;
    if (!is_listen_thread()) {
        cb_assert(thr);
        LOCK_THREAD(thr);
        /*
         * Remove the list from the list of pending io's (in case the
         * object was scheduled to run in the dispatcher before the
         * callback for the worker thread is executed.
         */
        c->thread->pending_io = list_remove(c->thread->pending_io, c);
    }

    c->which = which;

    /* sanity */
    cb_assert(fd == c->sfd);
    perform_callbacks(ON_SWITCH_CONN, c, c);


    c->nevents = settings.reqs_per_event;
    if (c->state == conn_ship_log) {
        c->nevents = settings.reqs_per_tap_event;
    }

    run_event_loop(c);

    if (thr) {
        UNLOCK_THREAD(thr);
    }
}

static void dispatch_event_handler(evutil_socket_t fd, short which, void *arg) {
    char buffer[80];
    ssize_t nr = recv(fd, buffer, sizeof(buffer), 0);

    if (nr != -1 && is_listen_disabled()) {
        bool enable = false;
        cb_mutex_enter(&listen_state.mutex);
        listen_state.count -= nr;
        if (listen_state.count <= 0) {
            enable = true;
            listen_state.disabled = false;
        }
        cb_mutex_exit(&listen_state.mutex);
        if (enable) {
            conn *next;
            for (next = listen_conn; next; next = next->next) {
                int backlog = 1024;
                int ii;
                update_event(next, EV_READ | EV_PERSIST);
                for (ii = 0; ii < settings.num_interfaces; ++ii) {
                    if (next->parent_port == settings.interfaces[ii].port) {
                        backlog = settings.interfaces[ii].backlog;
                        break;
                    }
                }

                if (listen(next->sfd, backlog) != 0) {
                    settings.extensions.logger->log(EXTENSION_LOG_WARNING, NULL,
                                                    "listen() failed",
                                                    strerror(errno));
                }
            }
        }
    }
}

/*
 * Sets a socket's send buffer size to the maximum allowed by the system.
 */
static void maximize_sndbuf(const SOCKET sfd) {
    socklen_t intsize = sizeof(int);
    int last_good = 0;
    int min, max, avg;
    int old_size;

    /* Start with the default size. */
    if (getsockopt(sfd, SOL_SOCKET, SO_SNDBUF, (void *)&old_size, &intsize) != 0) {
        if (settings.verbose > 0) {
            settings.extensions.logger->log(EXTENSION_LOG_WARNING, NULL,
                                            "getsockopt(SO_SNDBUF): %s",
                                            strerror(errno));
        }

        return;
    }

    /* Binary-search for the real maximum. */
    min = old_size;
    max = MAX_SENDBUF_SIZE;

    while (min <= max) {
        avg = ((unsigned int)(min + max)) / 2;
        if (setsockopt(sfd, SOL_SOCKET, SO_SNDBUF, (void *)&avg, intsize) == 0) {
            last_good = avg;
            min = avg + 1;
        } else {
            max = avg - 1;
        }
    }

    if (settings.verbose > 1) {
        settings.extensions.logger->log(EXTENSION_LOG_DEBUG, NULL,
                 "<%d send buffer was %d, now %d\n", sfd, old_size, last_good);
    }
}

static SOCKET new_socket(struct addrinfo *ai) {
    SOCKET sfd;

    sfd = socket(ai->ai_family, ai->ai_socktype, ai->ai_protocol);
    if (sfd == INVALID_SOCKET) {
        return INVALID_SOCKET;
    }

    if (evutil_make_socket_nonblocking(sfd) == -1) {
        safe_close(sfd);
        return INVALID_SOCKET;
    }

    maximize_sndbuf(sfd);

    return sfd;
}

/**
 * Create a socket and bind it to a specific port number
 * @param interface the interface to bind to
 * @param port the port number to bind to
 * @param portnumber_file A filepointer to write the port numbers to
 *        when they are successfully added to the list of ports we
 *        listen on.
 */
static int server_socket(struct interface *interf, FILE *portnumber_file) {
    SOCKET sfd;
    struct linger ling = {0, 0};
    struct addrinfo *ai;
    struct addrinfo *next;
    struct addrinfo hints;
    char port_buf[NI_MAXSERV];
    int error;
    int success = 0;
    int flags =1;
    char *host = NULL;

    memset(&hints, 0, sizeof(hints));
    hints.ai_flags = AI_PASSIVE;
    hints.ai_protocol = IPPROTO_TCP;
    hints.ai_socktype = SOCK_STREAM;

    if (interf->ipv4 && interf->ipv6) {
        hints.ai_family = AF_UNSPEC;
    } else if (interf->ipv4) {
        hints.ai_family = AF_INET;
    } else if (interf->ipv6) {
        hints.ai_family = AF_INET6;
    }

    snprintf(port_buf, sizeof(port_buf), "%u", (unsigned int)interf->port);

    if (interf->host) {
        if (strlen(interf->host) > 0 && strcmp(interf->host, "*") != 0) {
            host = interf->host;
        }
    }
    error = getaddrinfo(host, port_buf, &hints, &ai);
    if (error != 0) {
#ifdef WIN32
        log_errcode_error(EXTENSION_LOG_WARNING, NULL,
                          "getaddrinfo(): %s", error);
#else
        if (error != EAI_SYSTEM) {
            settings.extensions.logger->log(EXTENSION_LOG_WARNING, NULL,
                     "getaddrinfo(): %s", gai_strerror(error));
        } else {
            settings.extensions.logger->log(EXTENSION_LOG_WARNING, NULL,
                     "getaddrinfo(): %s", strerror(error));
        }
#endif
        return 1;
    }

    for (next= ai; next; next= next->ai_next) {
        struct listening_port *port_instance;
        conn *listen_conn_add;
        if ((sfd = new_socket(next)) == INVALID_SOCKET) {
            /* getaddrinfo can return "junk" addresses,
             * we make sure at least one works before erroring.
             */
            continue;
        }

#ifdef IPV6_V6ONLY
        if (next->ai_family == AF_INET6) {
            error = setsockopt(sfd, IPPROTO_IPV6, IPV6_V6ONLY, (char *) &flags, sizeof(flags));
            if (error != 0) {
                settings.extensions.logger->log(EXTENSION_LOG_WARNING, NULL,
                                                "setsockopt(IPV6_V6ONLY): %s",
                                                strerror(errno));
                safe_close(sfd);
                continue;
            }
        }
#endif

        setsockopt(sfd, SOL_SOCKET, SO_REUSEADDR, (void *)&flags, sizeof(flags));
        error = setsockopt(sfd, SOL_SOCKET, SO_KEEPALIVE, (void *)&flags, sizeof(flags));
        if (error != 0) {
            settings.extensions.logger->log(EXTENSION_LOG_WARNING, NULL,
                                            "setsockopt(SO_KEEPALIVE): %s",
                                            strerror(errno));
        }

        error = setsockopt(sfd, SOL_SOCKET, SO_LINGER, (void *)&ling, sizeof(ling));
        if (error != 0) {
            settings.extensions.logger->log(EXTENSION_LOG_WARNING, NULL,
                                            "setsockopt(SO_LINGER): %s",
                                            strerror(errno));
        }

        if (interf->tcp_nodelay) {
            error = setsockopt(sfd, IPPROTO_TCP,
                               TCP_NODELAY, (void *)&flags, sizeof(flags));
            if (error != 0) {
                settings.extensions.logger->log(EXTENSION_LOG_WARNING, NULL,
                                                "setsockopt(TCP_NODELAY): %s",
                                                strerror(errno));
            }
        }

        if (bind(sfd, next->ai_addr, (socklen_t)next->ai_addrlen) == SOCKET_ERROR) {
#ifdef WIN32
            DWORD error = WSAGetLastError();
#else
            int error = errno;
#endif
            if (!is_addrinuse(error)) {
                log_errcode_error(EXTENSION_LOG_WARNING, NULL,
                                  "bind(): %s", error);
                safe_close(sfd);
                freeaddrinfo(ai);
                return 1;
            }
            safe_close(sfd);
            continue;
        } else {
            success++;
            if (listen(sfd, interf->backlog) == SOCKET_ERROR) {
                settings.extensions.logger->log(EXTENSION_LOG_WARNING, NULL,
                                                "listen(): %s",
                                                strerror(errno));
                safe_close(sfd);
                freeaddrinfo(ai);
                return 1;
            }
            if (portnumber_file != NULL &&
                (next->ai_addr->sa_family == AF_INET ||
                 next->ai_addr->sa_family == AF_INET6)) {
                union {
                    struct sockaddr_in in;
                    struct sockaddr_in6 in6;
                } my_sockaddr;
                socklen_t len = sizeof(my_sockaddr);
                if (getsockname(sfd, (struct sockaddr*)&my_sockaddr, &len)==0) {
                    if (next->ai_addr->sa_family == AF_INET) {
                        fprintf(portnumber_file, "%s INET: %u\n", "TCP",
                                ntohs(my_sockaddr.in.sin_port));
                    } else {
                        fprintf(portnumber_file, "%s INET6: %u\n", "TCP",
                                ntohs(my_sockaddr.in6.sin6_port));
                    }
                }
            }
        }

        if (!(listen_conn_add = conn_new(sfd, interf->port, conn_listening,
                                         EV_READ | EV_PERSIST, 1,
                                         main_base, NULL))) {
            settings.extensions.logger->log(EXTENSION_LOG_WARNING, NULL,
                                            "failed to create listening connection\n");
            exit(EXIT_FAILURE);
        }
        listen_conn_add->next = listen_conn;
        listen_conn = listen_conn_add;
        STATS_LOCK();
        ++stats.curr_conns;
        ++stats.daemon_conns;
        port_instance = get_listening_port_instance(interf->port);
        cb_assert(port_instance);
        ++port_instance->curr_conns;
        STATS_UNLOCK();
    }

    freeaddrinfo(ai);

    /* Return zero iff we detected no errors in starting up connections */
    return success == 0;
}

static int server_sockets(FILE *portnumber_file) {
    int ret = 0;
    int ii = 0;

    for (ii = 0; ii < settings.num_interfaces; ++ii) {
        stats.listening_ports[ii].port = settings.interfaces[ii].port;
        stats.listening_ports[ii].maxconns = settings.interfaces[ii].maxconn;
        ret |= server_socket(settings.interfaces + ii, portnumber_file);
    }

    return ret;
}





#ifndef WIN32
static void save_pid(const char *pid_file) {
    FILE *fp;

    if (access(pid_file, F_OK) == 0) {
        if ((fp = fopen(pid_file, "r")) != NULL) {
            char buffer[1024];
            if (fgets(buffer, sizeof(buffer), fp) != NULL) {
                unsigned int pid;
                if (safe_strtoul(buffer, &pid) && kill((pid_t)pid, 0) == 0) {
                    settings.extensions.logger->log(EXTENSION_LOG_WARNING, NULL,
                               "WARNING: The pid file contained the following (running) pid: %u\n", pid);
                }
            }
            fclose(fp);
        }
    }

    if ((fp = fopen(pid_file, "w")) == NULL) {
        settings.extensions.logger->log(EXTENSION_LOG_WARNING, NULL,
                 "Could not open the pid file %s for writing: %s\n",
                 pid_file, strerror(errno));
        return;
    }

    fprintf(fp,"%ld\n", (long)getpid());
    if (fclose(fp) == -1) {
        settings.extensions.logger->log(EXTENSION_LOG_WARNING, NULL,
                "Could not close the pid file %s: %s\n",
                pid_file, strerror(errno));
    }
}

static void remove_pidfile(const char *pid_file) {
    if (pid_file != NULL) {
        if (unlink(pid_file) != 0) {
            settings.extensions.logger->log(EXTENSION_LOG_WARNING, NULL,
                    "Could not remove the pid file %s: %s\n",
                    pid_file, strerror(errno));
        }
    }
}
#endif

#ifndef WIN32

#ifndef HAVE_SIGIGNORE
static int sigignore(int sig) {
    struct sigaction sa;
    memset(&sa, 0, sizeof(sa));
    sa.sa_handler = SIG_IGN;

    if (sigemptyset(&sa.sa_mask) == -1 || sigaction(sig, &sa, 0) == -1) {
        return -1;
    }
    return 0;
}
#endif /* !HAVE_SIGIGNORE */

static void sigterm_handler(int sig) {
    cb_assert(sig == SIGTERM || sig == SIGINT);
    memcached_shutdown = 1;
}
#endif

static int install_sigterm_handler(void) {
#ifndef WIN32
    struct sigaction sa;
    memset(&sa, 0, sizeof(sa));
    sa.sa_handler = sigterm_handler;

    if (sigemptyset(&sa.sa_mask) == -1 || sigaction(SIGTERM, &sa, 0) == -1 ||
        sigaction(SIGINT, &sa, 0) == -1) {
        return -1;
    }
#endif

    return 0;
}

const char* get_server_version(void) {
    if (strlen(PRODUCT_VERSION) == 0) {
        return "unknown";
    } else {
        return PRODUCT_VERSION;
    }
}

static void store_engine_specific(const void *cookie,
                                  void *engine_data) {
    conn *c = (conn*)cookie;
    c->engine_storage = engine_data;
}

static void *get_engine_specific(const void *cookie) {
    conn *c = (conn*)cookie;
    return c->engine_storage;
}

static bool is_datatype_supported(const void *cookie) {
    conn *c = (conn*)cookie;
    return c->supports_datatype;
}

static uint8_t get_opcode_if_ewouldblock_set(const void *cookie) {
    conn *c = (conn*)cookie;
    uint8_t opcode = PROTOCOL_BINARY_CMD_INVALID;
    if (c->ewouldblock) {
        opcode = c->binary_header.request.opcode;
    }
    return opcode;
}

static bool validate_session_cas(const uint64_t cas) {
    bool ret = true;
    cb_mutex_enter(&(session_cas.mutex));
    if (cas != 0) {
        if (session_cas.value != cas) {
            ret = false;
        } else {
            session_cas.ctr++;
        }
    } else {
        session_cas.ctr++;
    }
    cb_mutex_exit(&(session_cas.mutex));
    return ret;
}

static void decrement_session_ctr() {
    cb_mutex_enter(&(session_cas.mutex));
    cb_assert(session_cas.ctr != 0);
    session_cas.ctr--;
    cb_mutex_exit(&(session_cas.mutex));
}

static SOCKET get_socket_fd(const void *cookie) {
    conn *c = (conn *)cookie;
    return c->sfd;
}

static ENGINE_ERROR_CODE reserve_cookie(const void *cookie) {
    conn *c = (conn *)cookie;
    ++c->refcount;
    return ENGINE_SUCCESS;
}

static ENGINE_ERROR_CODE release_cookie(const void *cookie) {
    conn *c = (conn *)cookie;
    int notify;
    LIBEVENT_THREAD *thr;

    cb_assert(c);
    thr = c->thread;
    cb_assert(thr);
    LOCK_THREAD(thr);
    --c->refcount;

    /* Releasing the refererence to the object may cause it to change
     * state. (NOTE: the release call shall never be called from the
     * worker threads), so should put the connection in the pool of
     * pending IO and have the system retry the operation for the
     * connection
     */
    notify = add_conn_to_pending_io_list(c);
    UNLOCK_THREAD(thr);

    /* kick the thread in the butt */
    if (notify) {
        notify_thread(thr);
    }

    return ENGINE_SUCCESS;
}

static void cookie_set_admin(const void *cookie) {
    cb_assert(cookie);
    ((conn *)cookie)->admin = true;
}

static bool cookie_is_admin(const void *cookie) {
    if (settings.disable_admin) {
        return true;
    }
    cb_assert(cookie);
    return ((conn *)cookie)->admin;
}

static void register_callback(ENGINE_HANDLE *eh,
                              ENGINE_EVENT_TYPE type,
                              EVENT_CALLBACK cb, const void *cb_data) {
    struct engine_event_handler *h =
        calloc(sizeof(struct engine_event_handler), 1);

    cb_assert(h);
    h->cb = cb;
    h->cb_data = cb_data;
    h->next = engine_event_handlers[type];
    engine_event_handlers[type] = h;
}

static void count_eviction(const void *cookie, const void *key, const int nkey) {
    (void)cookie;
    (void)key;
    (void)nkey;
}

/**
 * To make it easy for engine implementors that doesn't want to care about
 * writing their own incr/decr code, they can just set the arithmetic function
 * to NULL and use this implementation. It is not efficient, due to the fact
 * that it does multiple calls through the interface (get and then cas store).
 * If you don't care, feel free to use it..
 */
static ENGINE_ERROR_CODE internal_arithmetic(ENGINE_HANDLE* handle,
                                             const void* cookie,
                                             const void* key,
                                             const int nkey,
                                             const bool increment,
                                             const bool create,
                                             const uint64_t delta,
                                             const uint64_t initial,
                                             const rel_time_t exptime,
                                             uint64_t *cas,
                                             uint8_t datatype,
                                             uint64_t *result,
                                             uint16_t vbucket)
{
    ENGINE_HANDLE_V1 *e = (ENGINE_HANDLE_V1*)handle;
    item *it = NULL;
    ENGINE_ERROR_CODE ret;

    ret = e->get(handle, cookie, &it, key, nkey, vbucket);

    if (ret == ENGINE_SUCCESS) {
        size_t nb;
        item *nit;
        char value[80];
        uint64_t val;
        item_info_holder info;
        item_info_holder i2;
        memset(&info, 0, sizeof(info));
        memset(&i2, 0, sizeof(i2));

        info.info.nvalue = 1;

        if (!e->get_item_info(handle, cookie, it, (void*)&info)) {
            e->release(handle, cookie, it);
            return ENGINE_FAILED;
        }

        if (info.info.value[0].iov_len > (sizeof(value) - 1)) {
            e->release(handle, cookie, it);
            return ENGINE_EINVAL;
        }

        memcpy(value, info.info.value[0].iov_base, info.info.value[0].iov_len);
        value[info.info.value[0].iov_len] = '\0';

        if (!safe_strtoull(value, &val)) {
            e->release(handle, cookie, it);
            return ENGINE_EINVAL;
        }

        if (increment) {
            val += delta;
        } else {
            if (delta > val) {
                val = 0;
            } else {
                val -= delta;
            }
        }

        nb = snprintf(value, sizeof(value), "%"PRIu64, val);
        *result = val;
        nit = NULL;
        if (e->allocate(handle, cookie, &nit, key,
                        nkey, nb, info.info.flags, info.info.exptime,
                        datatype) != ENGINE_SUCCESS) {
            e->release(handle, cookie, it);
            return ENGINE_ENOMEM;
        }

        i2.info.nvalue = 1;
        if (!e->get_item_info(handle, cookie, nit, (void*)&i2)) {
            e->release(handle, cookie, it);
            e->release(handle, cookie, nit);
            return ENGINE_FAILED;
        }

        memcpy(i2.info.value[0].iov_base, value, nb);
        e->item_set_cas(handle, cookie, nit, info.info.cas);
        ret = e->store(handle, cookie, nit, cas, OPERATION_CAS, vbucket);
        e->release(handle, cookie, it);
        e->release(handle, cookie, nit);
    } else if (ret == ENGINE_KEY_ENOENT && create) {
        char value[80];
        size_t nb = snprintf(value, sizeof(value), "%"PRIu64"\r\n", initial);
        item_info_holder info;
        memset(&info, 0, sizeof(info));
        info.info.nvalue = 1;

        *result = initial;
        if (e->allocate(handle, cookie, &it, key, nkey, nb, 0, exptime,
                        datatype) != ENGINE_SUCCESS) {
            e->release(handle, cookie, it);
            return ENGINE_ENOMEM;
        }

        if (!e->get_item_info(handle, cookie, it, (void*)&info)) {
            e->release(handle, cookie, it);
            return ENGINE_FAILED;
        }

        memcpy(info.info.value[0].iov_base, value, nb);
        ret = e->store(handle, cookie, it, cas, OPERATION_CAS, vbucket);
        e->release(handle, cookie, it);
    }

    /* We had a race condition.. just call ourself recursively to retry */
    if (ret == ENGINE_KEY_EEXISTS) {
        return internal_arithmetic(handle, cookie, key, nkey, increment, create, delta,
                                   initial, exptime, cas, datatype, result, vbucket);
    }

    return ret;
}

/**
 * Register an extension if it's not already registered
 *
 * @param type the type of the extension to register
 * @param extension the extension to register
 * @return true if success, false otherwise
 */
static bool register_extension(extension_type_t type, void *extension)
{
    if (extension == NULL) {
        return false;
    }

    switch (type) {
    case EXTENSION_DAEMON:
        {
            EXTENSION_DAEMON_DESCRIPTOR *ptr;
            for (ptr = settings.extensions.daemons; ptr != NULL; ptr = ptr->next) {
                if (ptr == extension) {
                    return false;
                }
            }
            ((EXTENSION_DAEMON_DESCRIPTOR *)(extension))->next = settings.extensions.daemons;
            settings.extensions.daemons = extension;
        }
        return true;
    case EXTENSION_LOGGER:
        settings.extensions.logger = extension;
        return true;

    case EXTENSION_BINARY_PROTOCOL:
        if (settings.extensions.binary != NULL) {
            EXTENSION_BINARY_PROTOCOL_DESCRIPTOR *last;
            for (last = settings.extensions.binary; last->next != NULL;
                 last = last->next) {
                if (last == extension) {
                    return false;
                }
            }
            if (last == extension) {
                return false;
            }
            last->next = extension;
            last->next->next = NULL;
        } else {
            settings.extensions.binary = extension;
            settings.extensions.binary->next = NULL;
        }

        ((EXTENSION_BINARY_PROTOCOL_DESCRIPTOR*)extension)->setup(setup_binary_lookup_cmd);
        return true;

    default:
        return false;
    }
}

/**
 * Unregister an extension
 *
 * @param type the type of the extension to remove
 * @param extension the extension to remove
 */
static void unregister_extension(extension_type_t type, void *extension)
{
    switch (type) {
    case EXTENSION_DAEMON:
        {
            EXTENSION_DAEMON_DESCRIPTOR *prev = NULL;
            EXTENSION_DAEMON_DESCRIPTOR *ptr = settings.extensions.daemons;

            while (ptr != NULL && ptr != extension) {
                prev = ptr;
                ptr = ptr->next;
            }

            if (ptr != NULL && prev != NULL) {
                prev->next = ptr->next;
            }

            if (ptr != NULL && settings.extensions.daemons == ptr) {
                settings.extensions.daemons = ptr->next;
            }
        }
        break;
    case EXTENSION_LOGGER:
        if (settings.extensions.logger == extension) {
            if (get_stderr_logger() == extension) {
                settings.extensions.logger = get_null_logger();
            } else {
                settings.extensions.logger = get_stderr_logger();
            }
        }
        break;
    case EXTENSION_BINARY_PROTOCOL:
        settings.extensions.logger->log(EXTENSION_LOG_WARNING, NULL,
                                        "You can't unregister a binary command handler!");
        abort();
        break;

    default:
        ;
    }

}

/**
 * Get the named extension
 */
static void* get_extension(extension_type_t type)
{
    switch (type) {
    case EXTENSION_DAEMON:
        return settings.extensions.daemons;

    case EXTENSION_LOGGER:
        return settings.extensions.logger;

    case EXTENSION_BINARY_PROTOCOL:
        return settings.extensions.binary;

    default:
        return NULL;
    }
}

static void shutdown_server(void) {
    memcached_shutdown = 1;
}

static EXTENSION_LOGGER_DESCRIPTOR* get_logger(void)
{
    return settings.extensions.logger;
}

static EXTENSION_LOG_LEVEL get_log_level(void)
{
    EXTENSION_LOG_LEVEL ret;
    switch (settings.verbose) {
    case 0: ret = EXTENSION_LOG_WARNING; break;
    case 1: ret = EXTENSION_LOG_INFO; break;
    case 2: ret = EXTENSION_LOG_DEBUG; break;
    default:
        ret = EXTENSION_LOG_DETAIL;
    }
    return ret;
}

static void set_log_level(EXTENSION_LOG_LEVEL severity)
{
    switch (severity) {
    case EXTENSION_LOG_WARNING: settings.verbose = 0; break;
    case EXTENSION_LOG_INFO: settings.verbose = 1; break;
    case EXTENSION_LOG_DEBUG: settings.verbose = 2; break;
    default:
        settings.verbose = 3;
    }
}

static void get_config_append_stats(const char *key, const uint16_t klen,
                                    const char *val, const uint32_t vlen,
                                    const void *cookie)
{
    char *pos;
    size_t nbytes;

    if (klen == 0  || vlen == 0) {
        return ;
    }

    pos = (char*)cookie;
    nbytes = strlen(pos);

    if ((nbytes + klen + vlen + 3) > 1024) {
        /* Not enough size in the buffer.. */
        return;
    }

    memcpy(pos + nbytes, key, klen);
    nbytes += klen;
    pos[nbytes] = '=';
    ++nbytes;
    memcpy(pos + nbytes, val, vlen);
    nbytes += vlen;
    memcpy(pos + nbytes, ";", 2);
}

static bool get_config(struct config_item items[]) {
    char config[1024];
    int rval;

    config[0] = '\0';
    process_stat_settings(get_config_append_stats, config);
    rval = parse_config(config, items, NULL);
    return rval >= 0;
}

/**
 * Callback the engines may call to get the public server interface
 * @return pointer to a structure containing the interface. The client should
 *         know the layout and perform the proper casts.
 */
static SERVER_HANDLE_V1 *get_server_api(void)
{
    static int init;
    static SERVER_CORE_API core_api;
    static SERVER_COOKIE_API server_cookie_api;
    static SERVER_STAT_API server_stat_api;
    static SERVER_LOG_API server_log_api;
    static SERVER_EXTENSION_API extension_api;
    static SERVER_CALLBACK_API callback_api;
    static ALLOCATOR_HOOKS_API hooks_api;
    static SERVER_HANDLE_V1 rv;

    if (!init) {
        init = 1;
        core_api.server_version = get_server_version;
        core_api.hash = hash;
        core_api.realtime = mc_time_convert_to_real_time;
        core_api.abstime = mc_time_convert_to_abs_time;
        core_api.get_current_time = mc_time_get_current_time;
        core_api.parse_config = parse_config;
        core_api.shutdown = shutdown_server;
        core_api.get_config = get_config;

        server_cookie_api.get_auth_data = get_auth_data;
        server_cookie_api.store_engine_specific = store_engine_specific;
        server_cookie_api.get_engine_specific = get_engine_specific;
        server_cookie_api.is_datatype_supported = is_datatype_supported;
        server_cookie_api.get_opcode_if_ewouldblock_set = get_opcode_if_ewouldblock_set;
        server_cookie_api.validate_session_cas = validate_session_cas;
        server_cookie_api.decrement_session_ctr = decrement_session_ctr;
        server_cookie_api.get_socket_fd = get_socket_fd;
        server_cookie_api.notify_io_complete = notify_io_complete;
        server_cookie_api.reserve = reserve_cookie;
        server_cookie_api.release = release_cookie;
        server_cookie_api.set_admin = cookie_set_admin;
        server_cookie_api.is_admin = cookie_is_admin;

        server_stat_api.new_stats = new_independent_stats;
        server_stat_api.release_stats = release_independent_stats;
        server_stat_api.evicting = count_eviction;

        server_log_api.get_logger = get_logger;
        server_log_api.get_level = get_log_level;
        server_log_api.set_level = set_log_level;

        extension_api.register_extension = register_extension;
        extension_api.unregister_extension = unregister_extension;
        extension_api.get_extension = get_extension;

        callback_api.register_callback = register_callback;
        callback_api.perform_callbacks = perform_callbacks;

        hooks_api.add_new_hook = mc_add_new_hook;
        hooks_api.remove_new_hook = mc_remove_new_hook;
        hooks_api.add_delete_hook = mc_add_delete_hook;
        hooks_api.remove_delete_hook = mc_remove_delete_hook;
        hooks_api.get_extra_stats_size = mc_get_extra_stats_size;
        hooks_api.get_allocator_stats = mc_get_allocator_stats;
        hooks_api.get_allocation_size = mc_get_allocation_size;
        hooks_api.get_detailed_stats = mc_get_detailed_stats;
        hooks_api.release_free_memory = mc_release_free_memory;

        rv.interface = 1;
        rv.core = &core_api;
        rv.stat = &server_stat_api;
        rv.extension = &extension_api;
        rv.callback = &callback_api;
        rv.log = &server_log_api;
        rv.cookie = &server_cookie_api;
        rv.alloc_hooks = &hooks_api;
    }

    if (rv.engine == NULL) {
        rv.engine = settings.engine.v0;
    }

    return &rv;
}

static void process_bin_dcp_response(conn *c) {
    char *packet;
    ENGINE_ERROR_CODE ret = ENGINE_DISCONNECT;

    c->supports_datatype = true;
    packet = (c->read.curr - (c->binary_header.request.bodylen + sizeof(c->binary_header)));
    if (settings.engine.v1->dcp.response_handler != NULL) {
        ret = settings.engine.v1->dcp.response_handler(settings.engine.v0, c,
                                                       (void*)packet);
    }

    if (ret == ENGINE_DISCONNECT) {
        conn_set_state(c, conn_closing);
    } else {
        conn_set_state(c, conn_ship_log);
    }
}


static void initialize_binary_lookup_map(void) {
    int ii;
    for (ii = 0; ii < 0x100; ++ii) {
        request_handlers[ii].descriptor = NULL;
        request_handlers[ii].callback = default_unknown_command;
    }

    response_handlers[PROTOCOL_BINARY_CMD_NOOP] = process_bin_noop_response;
    response_handlers[PROTOCOL_BINARY_CMD_TAP_MUTATION] = process_bin_tap_ack;
    response_handlers[PROTOCOL_BINARY_CMD_TAP_DELETE] = process_bin_tap_ack;
    response_handlers[PROTOCOL_BINARY_CMD_TAP_FLUSH] = process_bin_tap_ack;
    response_handlers[PROTOCOL_BINARY_CMD_TAP_OPAQUE] = process_bin_tap_ack;
    response_handlers[PROTOCOL_BINARY_CMD_TAP_VBUCKET_SET] = process_bin_tap_ack;
    response_handlers[PROTOCOL_BINARY_CMD_TAP_CHECKPOINT_START] = process_bin_tap_ack;
    response_handlers[PROTOCOL_BINARY_CMD_TAP_CHECKPOINT_END] = process_bin_tap_ack;

    response_handlers[PROTOCOL_BINARY_CMD_DCP_OPEN] = process_bin_dcp_response;
    response_handlers[PROTOCOL_BINARY_CMD_DCP_ADD_STREAM] = process_bin_dcp_response;
    response_handlers[PROTOCOL_BINARY_CMD_DCP_CLOSE_STREAM] = process_bin_dcp_response;
    response_handlers[PROTOCOL_BINARY_CMD_DCP_STREAM_REQ] = process_bin_dcp_response;
    response_handlers[PROTOCOL_BINARY_CMD_DCP_GET_FAILOVER_LOG] = process_bin_dcp_response;
    response_handlers[PROTOCOL_BINARY_CMD_DCP_STREAM_END] = process_bin_dcp_response;
    response_handlers[PROTOCOL_BINARY_CMD_DCP_SNAPSHOT_MARKER] = process_bin_dcp_response;
    response_handlers[PROTOCOL_BINARY_CMD_DCP_MUTATION] = process_bin_dcp_response;
    response_handlers[PROTOCOL_BINARY_CMD_DCP_DELETION] = process_bin_dcp_response;
    response_handlers[PROTOCOL_BINARY_CMD_DCP_EXPIRATION] = process_bin_dcp_response;
    response_handlers[PROTOCOL_BINARY_CMD_DCP_FLUSH] = process_bin_dcp_response;
    response_handlers[PROTOCOL_BINARY_CMD_DCP_SET_VBUCKET_STATE] = process_bin_dcp_response;
    response_handlers[PROTOCOL_BINARY_CMD_DCP_NOOP] = process_bin_dcp_response;
    response_handlers[PROTOCOL_BINARY_CMD_DCP_BUFFER_ACKNOWLEDGEMENT] = process_bin_dcp_response;
    response_handlers[PROTOCOL_BINARY_CMD_DCP_CONTROL] = process_bin_dcp_response;
    response_handlers[PROTOCOL_BINARY_CMD_DCP_RESERVED4] = process_bin_dcp_response;
}

/**
 * Load a shared object and initialize all the extensions in there.
 *
 * @param soname the name of the shared object (may not be NULL)
 * @param config optional configuration parameters
 * @return true if success, false otherwise
 */
bool load_extension(const char *soname, const char *config) {
    cb_dlhandle_t handle;
    void *symbol;
    EXTENSION_ERROR_CODE error;
    union my_hack {
        MEMCACHED_EXTENSIONS_INITIALIZE initialize;
        void* voidptr;
    } funky;
    char *error_msg;

    if (soname == NULL) {
        return false;
    }

    handle = cb_dlopen(soname, &error_msg);
    if (handle == NULL) {
        settings.extensions.logger->log(EXTENSION_LOG_WARNING, NULL,
                                        "Failed to open library \"%s\": %s\n",
                                        soname, error_msg);
        free(error_msg);
        return false;
    }

    symbol = cb_dlsym(handle, "memcached_extensions_initialize", &error_msg);
    if (symbol == NULL) {
        settings.extensions.logger->log(EXTENSION_LOG_WARNING, NULL,
                                        "Could not find symbol \"memcached_extensions_initialize\" in %s: %s\n",
                                        soname, error_msg);
        free(error_msg);
        return false;
    }
    funky.voidptr = symbol;

    error = (*funky.initialize)(config, get_server_api);
    if (error != EXTENSION_SUCCESS) {
        settings.extensions.logger->log(EXTENSION_LOG_WARNING, NULL,
                "Failed to initalize extensions from %s. Error code: %d\n",
                soname, error);
        cb_dlclose(handle);
        return false;
    }

    if (settings.verbose > 0) {
        settings.extensions.logger->log(EXTENSION_LOG_INFO, NULL,
                "Loaded extensions from: %s\n", soname);
    }

    return true;
}

/**
 * Do basic sanity check of the runtime environment
 * @return true if no errors found, false if we can't use this env
 */
static bool sanitycheck(void) {
    /* One of our biggest problems is old and bogus libevents */
    const char *ever = event_get_version();
    if (ever != NULL) {
        if (strncmp(ever, "1.", 2) == 0) {
            /* Require at least 1.3 (that's still a couple of years old) */
            if ((ever[2] == '1' || ever[2] == '2') && !isdigit(ever[3])) {
                settings.extensions.logger->log(EXTENSION_LOG_WARNING, NULL,
                        "You are using libevent %s.\nPlease upgrade to"
                        " a more recent version (1.3 or newer)\n",
                        event_get_version());
                return false;
            }
        }
    }

    return true;
}

/**
 * Log a socket error message.
 *
 * @param severity the severity to put in the log
 * @param cookie cookie representing the client
 * @param prefix What to put as a prefix (MUST INCLUDE
 *               the %s for where the string should go)
 */
void log_socket_error(EXTENSION_LOG_LEVEL severity,
                      const void* cookie,
                      const char* prefix)
{
#ifdef WIN32
    log_errcode_error(severity, cookie, prefix,
                      WSAGetLastError());
#else
    log_errcode_error(severity, cookie, prefix, errno);
#endif
}

/**
 * Log a system error message.
 *
 * @param severity the severity to put in the log
 * @param cookie cookie representing the client
 * @param prefix What to put as a prefix (MUST INCLUDE
 *               the %s for where the string should go)
 */
void log_system_error(EXTENSION_LOG_LEVEL severity,
                      const void* cookie,
                      const char* prefix)
{
#ifdef WIN32
    log_errcode_error(severity, cookie, prefix,
                      GetLastError());
#else
    log_errcode_error(severity, cookie, prefix, errno);
#endif
}

#ifdef WIN32
void log_errcode_error(EXTENSION_LOG_LEVEL severity,
                       const void* cookie,
                       const char* prefix, DWORD err) {
    LPVOID error_msg;

    if (FormatMessage(FORMAT_MESSAGE_ALLOCATE_BUFFER |
                      FORMAT_MESSAGE_FROM_SYSTEM |
                      FORMAT_MESSAGE_IGNORE_INSERTS,
                      NULL, err, 0,
                      (LPTSTR)&error_msg, 0, NULL) != 0) {
        settings.extensions.logger->log(severity, cookie,
                                        prefix, error_msg);
        LocalFree(error_msg);
    } else {
        settings.extensions.logger->log(severity, cookie,
                                        prefix, "unknown error");
    }
}
#else
void log_errcode_error(EXTENSION_LOG_LEVEL severity,
                       const void* cookie,
                       const char* prefix, int err) {
    settings.extensions.logger->log(severity,
                                    cookie,
                                    prefix,
                                    strerror(err));
}
#endif

#ifdef WIN32
static void parent_monitor_thread(void *arg) {
    HANDLE parent = arg;
    WaitForSingleObject(parent, INFINITE);
    ExitProcess(EXIT_FAILURE);
}

static void setup_parent_monitor(void) {
    char *env = getenv("MEMCACHED_PARENT_MONITOR");
    if (env != NULL) {
        HANDLE handle = OpenProcess(SYNCHRONIZE, FALSE, atoi(env));
        if (handle == INVALID_HANDLE_VALUE) {
            log_system_error(EXTENSION_LOG_WARNING, NULL,
                "Failed to open parent process: %s");
            exit(EXIT_FAILURE);
        }
        cb_create_thread(NULL, parent_monitor_thread, handle, 1);
    }
}

static void set_max_filehandles(void) {
    /* EMPTY */
}

#else
static void parent_monitor_thread(void *arg) {
    pid_t pid = atoi(arg);
    while (true) {
        sleep(1);
        if (kill(pid, 0) == -1 && errno == ESRCH) {
            _exit(1);
        }
    }
}

static void setup_parent_monitor(void) {
    char *env = getenv("MEMCACHED_PARENT_MONITOR");
    if (env != NULL) {
        cb_thread_t t;
        if (cb_create_thread(&t, parent_monitor_thread, env, 1) != 0) {
            log_system_error(EXTENSION_LOG_WARNING, NULL,
                "Failed to open parent process: %s");
            exit(EXIT_FAILURE);
        }
    }
}

static void set_max_filehandles(void) {
    struct rlimit rlim;

    if (getrlimit(RLIMIT_NOFILE, &rlim) != 0) {
        settings.extensions.logger->log(EXTENSION_LOG_WARNING, NULL,
                "failed to getrlimit number of files\n");
        exit(EX_OSERR);
    } else {
        int maxfiles = settings.maxconns + (3 * (settings.num_threads + 2));
        int syslimit = rlim.rlim_cur;
        if (rlim.rlim_cur < maxfiles) {
            rlim.rlim_cur = maxfiles;
        }
        if (rlim.rlim_max < rlim.rlim_cur) {
            rlim.rlim_max = rlim.rlim_cur;
        }
        if (setrlimit(RLIMIT_NOFILE, &rlim) != 0) {
            const char *fmt;
            int req;
            fmt = "WARNING: maxconns cannot be set to (%d) connections due to "
                "system\nresouce restrictions. Increase the number of file "
                "descriptors allowed\nto the memcached user process or start "
                "memcached as root (remember\nto use the -u parameter).\n"
                "The maximum number of connections is set to %d.\n";
            req = settings.maxconns;
            settings.maxconns = syslimit - (3 * (settings.num_threads + 2));
            if (settings.maxconns < 0) {
                settings.extensions.logger->log(EXTENSION_LOG_WARNING, NULL,
                         "failed to set rlimit for open files. Try starting as"
                         " root or requesting smaller maxconns value.\n");
                exit(EX_OSERR);
            }
            settings.extensions.logger->log(EXTENSION_LOG_WARNING, NULL,
                                            fmt, req, settings.maxconns);
        }
    }
}

#endif

static cb_mutex_t *openssl_lock_cs;

static unsigned long get_thread_id(void) {
    return (unsigned long)cb_thread_self();
}

static void openssl_locking_callback(int mode, int type, char *file, int line)
{
    if (mode & CRYPTO_LOCK) {
        cb_mutex_enter(&(openssl_lock_cs[type]));
    } else {
        cb_mutex_exit(&(openssl_lock_cs[type]));
    }
}

static void initialize_openssl(void) {
    int ii;

    CRYPTO_malloc_init();
    SSL_library_init();
    SSL_load_error_strings();
    ERR_load_BIO_strings();
    OpenSSL_add_all_algorithms();

    openssl_lock_cs = calloc(CRYPTO_num_locks(), sizeof(cb_mutex_t));
    for (ii = 0; ii < CRYPTO_num_locks(); ii++) {
        cb_mutex_initialize(&(openssl_lock_cs[ii]));
    }

    CRYPTO_set_id_callback((unsigned long (*)())get_thread_id);
    CRYPTO_set_locking_callback((void (*)())openssl_locking_callback);
}

static void calculate_maxconns(void) {
    int ii;
    settings.maxconns = 0;
    for (ii = 0; ii < settings.num_interfaces; ++ii) {
        settings.maxconns += settings.interfaces[ii].maxconn;
    }
}

int main (int argc, char **argv) {
    ENGINE_HANDLE *engine_handle = NULL;

    initialize_openssl();

    initialize_timings();

    /* Initialize global variables */
    cb_mutex_initialize(&listen_state.mutex);
    cb_mutex_initialize(&tap_stats.mutex);
    cb_mutex_initialize(&stats_lock);
    cb_mutex_initialize(&session_cas.mutex);

    session_cas.value = 0xdeadbeef;
    session_cas.ctr = 0;

    /* Initialize the socket subsystem */
    cb_initialize_sockets();

    init_alloc_hooks();

    /* init settings */
    settings_init();

    initialize_binary_lookup_map();

    setup_bin_packet_handlers();

    if (memcached_initialize_stderr_logger(get_server_api) != EXTENSION_SUCCESS) {
        fprintf(stderr, "Failed to initialize log system\n");
        return EX_OSERR;
    }

    if (!sanitycheck()) {
        return EX_OSERR;
    }

    /* Parse command line arguments */
    parse_arguments(argc, argv);

    set_max_filehandles();

    if (getenv("MEMCACHED_REQS_TAP_EVENT") != NULL) {
        settings.reqs_per_tap_event = atoi(getenv("MEMCACHED_REQS_TAP_EVENT"));
    }

    if (settings.reqs_per_tap_event <= 0) {
        settings.reqs_per_tap_event = DEFAULT_REQS_PER_TAP_EVENT;
    }

    if (install_sigterm_handler() != 0) {
        settings.extensions.logger->log(EXTENSION_LOG_WARNING, NULL,
                                        "Failed to install SIGTERM handler\n");
        exit(EXIT_FAILURE);
    }

    /* Aggregate the maximum number of connections */
    calculate_maxconns();

    /* allocate the connection array */
    initialize_connections();

    cbsasl_server_init();

    /* initialize main thread libevent instance */
    main_base = event_base_new();

    /* Load the storage engine */
    if (!load_engine(settings.engine_module,
                     get_server_api,settings.extensions.logger,
                     &engine_handle)) {
        /* Error already reported */
        exit(EXIT_FAILURE);
    }

    if (!init_engine(engine_handle,
                     settings.engine_config,
                     settings.extensions.logger)) {
        return false;
    }

    if (settings.verbose > 0) {
        log_engine_details(engine_handle,settings.extensions.logger);
    }
    settings.engine.v1 = (ENGINE_HANDLE_V1 *) engine_handle;

    if (settings.engine.v1->arithmetic == NULL) {
        settings.engine.v1->arithmetic = internal_arithmetic;
    }

    setup_not_supported_handlers();

    /* initialize other stuff */
    stats_init();

    default_independent_stats = new_independent_stats();

#ifndef WIN32
    /* daemonize if requested */
    /* if we want to ensure our ability to dump core, don't chdir to / */
    if (settings.daemonize) {
        if (sigignore(SIGHUP) == -1) {
            settings.extensions.logger->log(EXTENSION_LOG_WARNING, NULL,
                    "Failed to ignore SIGHUP: ", strerror(errno));
        }
        if (daemonize(1, settings.verbose) == -1) {
             settings.extensions.logger->log(EXTENSION_LOG_WARNING, NULL,
                    "failed to daemon() in order to daemonize\n");
            exit(EXIT_FAILURE);
        }
    }

    /*
     * ignore SIGPIPE signals; we can use errno == EPIPE if we
     * need that information
     */
    if (sigignore(SIGPIPE) == -1) {
        settings.extensions.logger->log(EXTENSION_LOG_WARNING, NULL,
                "failed to ignore SIGPIPE; sigaction");
        exit(EX_OSERR);
    }
#endif

    /* start up worker threads if MT mode */
    thread_init(settings.num_threads, main_base, dispatch_event_handler);

    /* Initialise memcached time keeping */
    mc_time_init(main_base);

    /* create the listening socket, bind it, and init */
    {
        const char *portnumber_filename = getenv("MEMCACHED_PORT_FILENAME");
        char temp_portnumber_filename[PATH_MAX];
        FILE *portnumber_file = NULL;

        if (portnumber_filename != NULL) {
            snprintf(temp_portnumber_filename,
                     sizeof(temp_portnumber_filename),
                     "%s.lck", portnumber_filename);

            portnumber_file = fopen(temp_portnumber_filename, "a");
            if (portnumber_file == NULL) {
                settings.extensions.logger->log(EXTENSION_LOG_WARNING, NULL,
                        "Failed to open \"%s\": %s\n",
                        temp_portnumber_filename, strerror(errno));
            }
        }

        if (server_sockets(portnumber_file)) {
            exit(EX_OSERR);
        }

        if (portnumber_file) {
            fclose(portnumber_file);
            rename(temp_portnumber_filename, portnumber_filename);
        }
    }

#ifndef WIN32
    if (settings.pid_file != NULL) {
        save_pid(settings.pid_file);
    }
#endif

    /* Drop privileges no longer needed */
    drop_privileges();

    /* Optional parent monitor */
    setup_parent_monitor();

    if (!memcached_shutdown) {
        /* enter the event loop */
        event_base_loop(main_base, 0);
    }

    if (settings.verbose) {
        settings.extensions.logger->log(EXTENSION_LOG_INFO, NULL,
                                        "Initiating shutdown\n");
    }
    threads_shutdown();

    settings.engine.v1->destroy(settings.engine.v0, false);

    threads_cleanup();

    /* remove the PID file if we're a daemon */
#ifndef WIN32
    if (settings.daemonize)
        remove_pidfile(settings.pid_file);
#endif

    /* Free the memory used by listening_port structure */
    if (stats.listening_ports) {
        free(stats.listening_ports);
    }

    event_base_free(main_base);
    release_independent_stats(default_independent_stats);
    destroy_connections();

    if (get_alloc_hooks_type() == none) {
        unload_engine();
    }

    free(settings.config);

    return EXIT_SUCCESS;
}<|MERGE_RESOLUTION|>--- conflicted
+++ resolved
@@ -2487,11 +2487,7 @@
     protocol_binary_request_dcp_mutation packet;
     int xx;
 
-<<<<<<< HEAD
-    if (c->wbytes + sizeof(packet.bytes) + nmeta >= c->wsize) {
-=======
     if (c->write.bytes + sizeof(packet.bytes) + nmeta >= c->write.size) {
->>>>>>> 02160722
         /* We don't have room in the buffer */
         return ENGINE_E2BIG;
     }
