/* -*- Mode: C++; tab-width: 4; c-basic-offset: 4; indent-tabs-mode: nil -*- */
/*
 *     Copyright 2017 Couchbase, Inc.
 *
 *   Licensed under the Apache License, Version 2.0 (the "License");
 *   you may not use this file except in compliance with the License.
 *   You may obtain a copy of the License at
 *
 *       http://www.apache.org/licenses/LICENSE-2.0
 *
 *   Unless required by applicable law or agreed to in writing, software
 *   distributed under the License is distributed on an "AS IS" BASIS,
 *   WITHOUT WARRANTIES OR CONDITIONS OF ANY KIND, either express or implied.
 *   See the License for the specific language governing permissions and
 *   limitations under the License.
 */

#include "executors.h"
#include "utilities.h"

#include <daemon/mcbp.h>
#include <daemon/buckets.h>

<<<<<<< HEAD
std::pair<ENGINE_ERROR_CODE, std::string> get_cmd_timer(Cookie& cookie) {
    const auto& request = cookie.getRequest(Cookie::PacketContent::Full);
    const auto key = request.getKey();
    const std::string bucket(reinterpret_cast<const char*>(key.data()),
                             key.size());
    const auto extras = request.getExtdata();
    auto keylen = key.size();
    const auto opcode = extras[0];
    int index = cookie.getConnection().getBucketIndex();
=======
/**
 * Get the timing histogram for the specified bucket if we've got access
 * to the bucket.
 *
 * @param connection The connection executing the command
 * @param bucket The bucket to get the timing data from
 * @param opcode The opcode to get the timing histogram for
 * @return A std::pair with the first being the error code for the operation
 *         and the second being the histogram (only valid if the first
 *         parameter is ENGINE_SUCCESS)
 */
static std::pair<ENGINE_ERROR_CODE, TimingHistogram> get_timings(
        McbpConnection& connection, const Bucket& bucket, uint8_t opcode) {
    // Don't creata a new privilege context if the one we've got is for the
    // connected bucket:
    if (bucket.name == connection.getBucket().name) {
        auto ret = mcbp::checkPrivilege(connection,
                                        cb::rbac::Privilege::SimpleStats);
        if (ret != ENGINE_SUCCESS) {
            return std::make_pair(ENGINE_EACCESS, TimingHistogram{});
        }
    } else {
        // Check to see if we've got access to the bucket
        bool access = false;
        try {
            auto context = cb::rbac::createContext(connection.getUsername(),
                                                   bucket.name);
            const auto check = context.check(cb::rbac::Privilege::SimpleStats);
            if (check == cb::rbac::PrivilegeAccess::Ok) {
                access = true;
            }
        } catch (const cb::rbac::Exception& e) {
            // We don't have access to that bucket
        }

        if (!access) {
            return std::make_pair(ENGINE_EACCESS, TimingHistogram{});
        }
    }

    return std::make_pair(ENGINE_SUCCESS,
                          bucket.timings.get_timing_histogram(opcode));
}

/**
 * Get the command timings for the provided bucket if:
 *    it's not NoBucket
 *    it is running
 *    it has the given name
 *
 * @param connection The connection requesting access
 * @param bucket The bucket to look at
 * @param opcode The opcode we're interested in
 * @param bucketname The name of the bucket we want
 */
static std::pair<ENGINE_ERROR_CODE, TimingHistogram> maybe_get_timings(
    McbpConnection& connection, const Bucket& bucket, uint8_t opcode, const std::string& bucketname) {

    std::pair<ENGINE_ERROR_CODE, TimingHistogram> ret = std::make_pair(ENGINE_KEY_ENOENT, TimingHistogram{});

    cb_mutex_enter(&bucket.mutex);
    try {
        if (bucket.type != BucketType::NoBucket &&
            bucket.state == BucketState::Ready && bucketname == bucket.name) {
            ret = get_timings(connection, bucket, opcode);
        }
    } catch (...) {
        // we don't want to leave the mutex locked
    }
    cb_mutex_exit(&bucket.mutex);

    return ret;
}

/**
 * Get the aggregated timings across "all" buckets that the connected
 * client has access to.
 */
static std::pair<ENGINE_ERROR_CODE, std::string> get_aggregated_timings(
        McbpConnection& connection, uint8_t opcode) {
    TimingHistogram timings;
    bool found = false;

    for (auto& bucket : all_buckets) {
        auto bt = maybe_get_timings(connection, bucket, opcode, bucket.name);
        if (bt.first == ENGINE_SUCCESS) {
            timings += bt.second;
            found = true;
        }
    }

    if (found) {
        return std::make_pair(ENGINE_SUCCESS, timings.to_string());
    }

    // We didn't have access to any buckets!
    return std::make_pair(ENGINE_EACCESS, std::string{});
}

std::pair<ENGINE_ERROR_CODE, std::string> get_cmd_timer(
        McbpConnection& connection,
        const protocol_binary_request_get_cmd_timer* req) {
    const char* key = (const char*)(req->bytes + sizeof(req->bytes));
    size_t keylen = ntohs(req->message.header.request.keylen);
    int index = connection.getBucketIndex();
    const std::string bucket(key, keylen);
    const auto opcode = req->message.body.opcode;
>>>>>>> d4c951fb

    if (bucket == "/all/") {
        index = 0;
    }

<<<<<<< HEAD
    if (keylen > 0 || index == 0) {
        // You need the Stats privilege in order to specify a bucket
        auto ret = mcbp::checkPrivilege(cookie, cb::rbac::Privilege::Stats);
        if (ret != ENGINE_SUCCESS) {
            return std::make_pair(ret, "");
        }
=======
    if (index == 0) {
        return get_aggregated_timings(connection, opcode);
>>>>>>> d4c951fb
    }

    if (bucket.empty() || bucket == all_buckets[index].name) {
        // The current selected bucket
        auto bt = get_timings(connection, connection.getBucket(), opcode);
        if (bt.first == ENGINE_SUCCESS) {
            return std::make_pair(ENGINE_SUCCESS, bt.second.to_string());
        }

        return std::make_pair(bt.first, std::string{});
    }

    // The user specified a bucket... let's locate the bucket
    std::pair<ENGINE_ERROR_CODE, TimingHistogram> ret;

<<<<<<< HEAD
    bool found = false;
    for (size_t ii = 1; ii < all_buckets.size() && !found; ++ii) {
        // Need the lock to get the bucket state and name
        std::lock_guard<std::mutex> guard(all_buckets[ii].mutex);
        if ((all_buckets[ii].state == BucketState::Ready) &&
            (bucket == all_buckets[ii].name)) {
            str = all_buckets[ii].timings.generate(opcode);
            found = true;
=======
    for (auto& b : all_buckets) {
        ret = maybe_get_timings(connection, b, opcode, bucket);
        if (ret.first != ENGINE_KEY_ENOENT && ret.first != ENGINE_SUCCESS) {
            break;
>>>>>>> d4c951fb
        }
    }

    if (ret.first == ENGINE_SUCCESS) {
        return std::make_pair(ENGINE_SUCCESS, ret.second.to_string());
    }

    if (ret.first == ENGINE_KEY_ENOENT) {
        // Don't tell the user that the bucket doesn't exist
        ret.first = ENGINE_EACCESS;
    }

    return std::make_pair(ret.first, std::string{});
}

void get_cmd_timer_executor(Cookie& cookie) {
    auto& connection = cookie.getConnection();
    cookie.logCommand();
    std::pair<ENGINE_ERROR_CODE, std::string> ret;
    try {
        ret = get_cmd_timer(cookie);
    } catch (const std::bad_alloc&) {
        ret.first = ENGINE_ENOMEM;
    }

    ret.first = connection.remapErrorCode(ret.first);
    cookie.logResponse(ret.first);

    if (ret.first == ENGINE_DISCONNECT) {
        connection.setState(McbpStateMachine::State::closing);
        return;
    }

    if (ret.first == ENGINE_SUCCESS) {
        cookie.sendResponse(cb::mcbp::Status::Success,
                            {},
                            {},
                            {ret.second.data(), ret.second.size()},
                            cb::mcbp::Datatype::JSON,
                            0);
    } else {
        cookie.sendResponse(cb::engine_errc(ret.first));
    }
}<|MERGE_RESOLUTION|>--- conflicted
+++ resolved
@@ -21,22 +21,12 @@
 #include <daemon/mcbp.h>
 #include <daemon/buckets.h>
 
-<<<<<<< HEAD
-std::pair<ENGINE_ERROR_CODE, std::string> get_cmd_timer(Cookie& cookie) {
-    const auto& request = cookie.getRequest(Cookie::PacketContent::Full);
-    const auto key = request.getKey();
-    const std::string bucket(reinterpret_cast<const char*>(key.data()),
-                             key.size());
-    const auto extras = request.getExtdata();
-    auto keylen = key.size();
-    const auto opcode = extras[0];
-    int index = cookie.getConnection().getBucketIndex();
-=======
+
 /**
  * Get the timing histogram for the specified bucket if we've got access
  * to the bucket.
  *
- * @param connection The connection executing the command
+ * @param Cookie The command cookie
  * @param bucket The bucket to get the timing data from
  * @param opcode The opcode to get the timing histogram for
  * @return A std::pair with the first being the error code for the operation
@@ -44,11 +34,12 @@
  *         parameter is ENGINE_SUCCESS)
  */
 static std::pair<ENGINE_ERROR_CODE, TimingHistogram> get_timings(
-        McbpConnection& connection, const Bucket& bucket, uint8_t opcode) {
+        Cookie& cookie, const Bucket& bucket, uint8_t opcode) {
     // Don't creata a new privilege context if the one we've got is for the
     // connected bucket:
+    auto& connection = cookie.getConnection();
     if (bucket.name == connection.getBucket().name) {
-        auto ret = mcbp::checkPrivilege(connection,
+        auto ret = mcbp::checkPrivilege(cookie,
                                         cb::rbac::Privilege::SimpleStats);
         if (ret != ENGINE_SUCCESS) {
             return std::make_pair(ENGINE_EACCESS, TimingHistogram{});
@@ -63,7 +54,7 @@
             if (check == cb::rbac::PrivilegeAccess::Ok) {
                 access = true;
             }
-        } catch (const cb::rbac::Exception& e) {
+        } catch (const cb::rbac::Exception&) {
             // We don't have access to that bucket
         }
 
@@ -82,26 +73,20 @@
  *    it is running
  *    it has the given name
  *
- * @param connection The connection requesting access
+ * @param cookie The command cookie
  * @param bucket The bucket to look at
  * @param opcode The opcode we're interested in
  * @param bucketname The name of the bucket we want
  */
 static std::pair<ENGINE_ERROR_CODE, TimingHistogram> maybe_get_timings(
-    McbpConnection& connection, const Bucket& bucket, uint8_t opcode, const std::string& bucketname) {
+    Cookie& cookie, const Bucket& bucket, uint8_t opcode, const std::string& bucketname) {
 
     std::pair<ENGINE_ERROR_CODE, TimingHistogram> ret = std::make_pair(ENGINE_KEY_ENOENT, TimingHistogram{});
-
-    cb_mutex_enter(&bucket.mutex);
-    try {
-        if (bucket.type != BucketType::NoBucket &&
-            bucket.state == BucketState::Ready && bucketname == bucket.name) {
-            ret = get_timings(connection, bucket, opcode);
-        }
-    } catch (...) {
-        // we don't want to leave the mutex locked
+    std::lock_guard<std::mutex> guard(bucket.mutex);
+    if (bucket.type != BucketType::NoBucket &&
+        bucket.state == BucketState::Ready && bucketname == bucket.name) {
+        ret = get_timings(cookie, bucket, opcode);
     }
-    cb_mutex_exit(&bucket.mutex);
 
     return ret;
 }
@@ -111,12 +96,12 @@
  * client has access to.
  */
 static std::pair<ENGINE_ERROR_CODE, std::string> get_aggregated_timings(
-        McbpConnection& connection, uint8_t opcode) {
+        Cookie& cookie, uint8_t opcode) {
     TimingHistogram timings;
     bool found = false;
 
     for (auto& bucket : all_buckets) {
-        auto bt = maybe_get_timings(connection, bucket, opcode, bucket.name);
+        auto bt = maybe_get_timings(cookie, bucket, opcode, bucket.name);
         if (bt.first == ENGINE_SUCCESS) {
             timings += bt.second;
             found = true;
@@ -131,36 +116,27 @@
     return std::make_pair(ENGINE_EACCESS, std::string{});
 }
 
-std::pair<ENGINE_ERROR_CODE, std::string> get_cmd_timer(
-        McbpConnection& connection,
-        const protocol_binary_request_get_cmd_timer* req) {
-    const char* key = (const char*)(req->bytes + sizeof(req->bytes));
-    size_t keylen = ntohs(req->message.header.request.keylen);
-    int index = connection.getBucketIndex();
-    const std::string bucket(key, keylen);
-    const auto opcode = req->message.body.opcode;
->>>>>>> d4c951fb
+std::pair<ENGINE_ERROR_CODE, std::string> get_cmd_timer(Cookie& cookie) {
+    const auto& request = cookie.getRequest(Cookie::PacketContent::Full);
+    const auto key = request.getKey();
+    const std::string bucket(reinterpret_cast<const char*>(key.data()),
+                             key.size());
+    const auto extras = request.getExtdata();
+    const auto opcode = extras[0];
+    int index = cookie.getConnection().getBucketIndex();
 
     if (bucket == "/all/") {
         index = 0;
     }
 
-<<<<<<< HEAD
-    if (keylen > 0 || index == 0) {
-        // You need the Stats privilege in order to specify a bucket
-        auto ret = mcbp::checkPrivilege(cookie, cb::rbac::Privilege::Stats);
-        if (ret != ENGINE_SUCCESS) {
-            return std::make_pair(ret, "");
-        }
-=======
     if (index == 0) {
-        return get_aggregated_timings(connection, opcode);
->>>>>>> d4c951fb
+        return get_aggregated_timings(cookie, opcode);
     }
 
     if (bucket.empty() || bucket == all_buckets[index].name) {
         // The current selected bucket
-        auto bt = get_timings(connection, connection.getBucket(), opcode);
+        auto& connection = cookie.getConnection();
+        auto bt = get_timings(cookie, connection.getBucket(), opcode);
         if (bt.first == ENGINE_SUCCESS) {
             return std::make_pair(ENGINE_SUCCESS, bt.second.to_string());
         }
@@ -171,21 +147,10 @@
     // The user specified a bucket... let's locate the bucket
     std::pair<ENGINE_ERROR_CODE, TimingHistogram> ret;
 
-<<<<<<< HEAD
-    bool found = false;
-    for (size_t ii = 1; ii < all_buckets.size() && !found; ++ii) {
-        // Need the lock to get the bucket state and name
-        std::lock_guard<std::mutex> guard(all_buckets[ii].mutex);
-        if ((all_buckets[ii].state == BucketState::Ready) &&
-            (bucket == all_buckets[ii].name)) {
-            str = all_buckets[ii].timings.generate(opcode);
-            found = true;
-=======
     for (auto& b : all_buckets) {
-        ret = maybe_get_timings(connection, b, opcode, bucket);
+        ret = maybe_get_timings(cookie, b, opcode, bucket);
         if (ret.first != ENGINE_KEY_ENOENT && ret.first != ENGINE_SUCCESS) {
             break;
->>>>>>> d4c951fb
         }
     }
 
