/* -*- Mode: C++; tab-width: 4; c-basic-offset: 4; indent-tabs-mode: nil -*- */

#include <string.h>
#include <sstream>
#include <cstdlib>
#include <stdexcept>
#include <iostream>
#include <sstream>
#include <assert.h>

#include "sqlite-pst.hh"

#define MAX_STEPS 10000

PreparedStatement::PreparedStatement(sqlite3 *d, const char *query) {
    assert(d);
    assert(query);
    db = d;
    if(sqlite3_prepare_v2(db, query, (int)strlen(query), &st, NULL)
       != SQLITE_OK) {
        throw std::runtime_error(sqlite3_errmsg(db));
    }
}

PreparedStatement::~PreparedStatement() {
    sqlite3_finalize(st);
}

void PreparedStatement::bind(int pos, const char *s) {
    bind(pos, s, strlen(s));
}

void PreparedStatement::bind(int pos, const char *s, size_t nbytes) {
    sqlite3_bind_blob(st, pos, s, (int)nbytes, SQLITE_STATIC);
}

void PreparedStatement::bind(int pos, int v) {
    sqlite3_bind_int(st, pos, v);
}

void PreparedStatement::bind64(int pos, uint64_t v) {
    sqlite3_bind_int64(st, pos, v);
}

int PreparedStatement::execute() {
    int steps_run = 0, rc = 0;
    while ((rc = sqlite3_step(st)) != SQLITE_DONE) {
        if (++steps_run > MAX_STEPS) {
            return -1;
        }
        if (rc == SQLITE_ROW) {
            // This is rather normal
        } else if (rc == SQLITE_BUSY) {
            std::cerr << "SQLITE_BUSY (retrying)" << std::endl;
        } else {
            const char *msg = sqlite3_errmsg(db);
            std::cerr << "sqlite error:  " << msg << std::endl;
            return -1;
        }
    }
    return sqlite3_changes(db);
}

bool PreparedStatement::fetch() {
    bool rv = true;
    assert(st);
<<<<<<< HEAD
    int x = sqlite3_step(st);
    switch(x) {
=======
    int rc = sqlite3_step(st);
    switch(rc) {
>>>>>>> 7dc7538a
    case SQLITE_BUSY:
        throw std::runtime_error("DB was busy.");
        break;
    case SQLITE_ROW:
        break;
    case SQLITE_DONE:
        rv = false;
        break;
    default:
        std::stringstream ss;
<<<<<<< HEAD
        ss << "Unhandled fetch case.  step returned " << x;
=======
        ss << "Unhandled case in sqlite-pst:  " << rc;
        const char *msg = sqlite3_errmsg(db);
        if (msg) {
            ss << " (" << msg << ")";
        }
>>>>>>> 7dc7538a
        throw std::runtime_error(ss.str());
    }
    return rv;
}

const char *PreparedStatement::column(int x) {
    return (char*)sqlite3_column_text(st, x);
}

const void *PreparedStatement::column_blob(int x) {
    return (char*)sqlite3_column_text(st, x);
}

int PreparedStatement::column_bytes(int x) {
    return sqlite3_column_bytes(st, x);
}

int PreparedStatement::column_int(int x) {
    return sqlite3_column_int(st, x);
}

uint64_t PreparedStatement::column_int64(int x) {
    return sqlite3_column_int64(st, x);
}

void PreparedStatement::reset() {
    // The result of this is ignored as it indicates the last error
    // returned from step calls, not whether reset works.
    // http://www.sqlite.org/c3ref/reset.html
    sqlite3_reset(st);
}

void Statements::initStatements() {
    char buf[1024];
    snprintf(buf, sizeof(buf),
             "insert into %s (k, v, flags, exptime, cas, vbucket) "
             "values(?, ?, ?, ?, ?, ?)", tableName.c_str());
    ins_stmt = new PreparedStatement(db, buf);

    // Note that vbucket IDs don't change here.
    snprintf(buf, sizeof(buf),
             "update %s set k=?, v=?, flags=?, exptime=?, cas=? "
             " where rowid = ?", tableName.c_str());
    upd_stmt = new PreparedStatement(db, buf);

    snprintf(buf, sizeof(buf),
             "select v, flags, exptime, cas "
             "from %s where rowid = ?", tableName.c_str());
    sel_stmt = new PreparedStatement(db, buf);

    snprintf(buf, sizeof(buf),
             "select k, v, flags, exptime, cas, vbucket, rowid "
             "from %s", tableName.c_str());
    all_stmt = new PreparedStatement(db, buf);

    snprintf(buf, sizeof(buf),
             "delete from %s where k = ? and vbucket = ?",
             tableName.c_str());
    del_stmt = new PreparedStatement(db, buf);

    snprintf(buf, sizeof(buf),
             "delete from %s where vbucket = ?", tableName.c_str());
    del_vb_stmt = new PreparedStatement(db, buf);
}<|MERGE_RESOLUTION|>--- conflicted
+++ resolved
@@ -64,16 +64,8 @@
 bool PreparedStatement::fetch() {
     bool rv = true;
     assert(st);
-<<<<<<< HEAD
-    int x = sqlite3_step(st);
-    switch(x) {
-=======
     int rc = sqlite3_step(st);
     switch(rc) {
->>>>>>> 7dc7538a
-    case SQLITE_BUSY:
-        throw std::runtime_error("DB was busy.");
-        break;
     case SQLITE_ROW:
         break;
     case SQLITE_DONE:
@@ -81,15 +73,11 @@
         break;
     default:
         std::stringstream ss;
-<<<<<<< HEAD
-        ss << "Unhandled fetch case.  step returned " << x;
-=======
         ss << "Unhandled case in sqlite-pst:  " << rc;
         const char *msg = sqlite3_errmsg(db);
         if (msg) {
             ss << " (" << msg << ")";
         }
->>>>>>> 7dc7538a
         throw std::runtime_error(ss.str());
     }
     return rv;
