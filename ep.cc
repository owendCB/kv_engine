--- conflicted
+++ resolved
@@ -530,7 +530,9 @@
         persistenceCheckpointIds[i] = 0;
     }
 
-<<<<<<< HEAD
+    size_t num_shards = rwUnderlying->getNumShards();
+    dbShardQueues = new std::vector<queued_item>[num_shards];
+
     try {
         mutationLog.open();
         assert(theEngine.getConfiguration().getKlogPath() == ""
@@ -543,10 +545,6 @@
 
     bool syncset(mutationLog.setSyncConfig(theEngine.getConfiguration().getKlogSync()));
     assert(syncset);
-=======
-    size_t num_shards = rwUnderlying->getNumShards();
-    dbShardQueues = new std::vector<queued_item>[num_shards];
->>>>>>> 150a04ad
 
     startDispatcher();
     startFlusher();
@@ -981,11 +979,7 @@
     if (!vb ||
         vb->getState() == vbucket_state_dead ||
         (vb->getState() == vbucket_state_active &&
-<<<<<<< HEAD
          !engine.getCheckpointConfig().isInconsistentSlaveCheckpoint())) {
-=======
-         engine.getCheckpointConfig().isInconsistentSlaveCheckpoint())) {
->>>>>>> 150a04ad
         ++stats.numNotMyVBuckets;
         return ENGINE_NOT_MY_VBUCKET;
     }
@@ -1014,14 +1008,9 @@
     case NOT_FOUND:
         // FALLTHROUGH
     case WAS_CLEAN:
-<<<<<<< HEAD
         queueDirty(itm.getKey(), itm.getVBucketId(), queue_op_set, value_t(NULL),
                    itm.getFlags(), itm.getExptime(), itm.getCas(), itm.getSeqno(),
                    row_id, true);
-=======
-        queueDirty(item.getKey(), item.getVBucketId(), queue_op_set, value_t(NULL),
-                   item.getFlags(), item.getExptime(), item.getCas(), row_id, true);
->>>>>>> 150a04ad
         break;
     case INVALID_VBUCKET:
         ret = ENGINE_NOT_MY_VBUCKET;
@@ -1855,16 +1844,12 @@
         }
 
         std::vector<queued_item> item_list;
-<<<<<<< HEAD
-        item_list.reserve(getTxnSize());
-=======
         std::set<queued_item, CompareQueuedItemsByKey> item_set;
->>>>>>> 150a04ad
         size_t dedup = 0;
         size_t num_items = 0;
         size_t numOfVBuckets = vbuckets.getSize();
 
-        item_list.reserve(DEFAULT_TXN_SIZE);
+        item_list.reserve(getTxnSize());
         assert(numOfVBuckets <= std::numeric_limits<uint16_t>::max());
 
         for (size_t i = 0; i < numOfVBuckets; ++i) {
@@ -1941,6 +1926,7 @@
 }
 
 void EventuallyPersistentStore::pushToOutgoingQueue() {
+    size_t num_items = 0;
     size_t num_shards = rwUnderlying->getNumShards();
     for (size_t i = 0; i < num_shards; ++i) {
         if (dbShardQueues[i].empty()) {
@@ -1951,14 +1937,11 @@
         for(; it != dbShardQueues[i].end(); ++it) {
             writing.push(*it);
         }
+        num_items += dbShardQueues[i].size();
         dbShardQueues[i].clear();
     }
-<<<<<<< HEAD
-    stats.memOverhead.incr(items.size() * sizeof(queued_item));
+    stats.memOverhead.incr(num_items * sizeof(queued_item));
     assert(stats.memOverhead.get() < GIGANTOR);
-    items.clear();
-=======
->>>>>>> 150a04ad
 }
 
 void EventuallyPersistentStore::requeueRejectedItems(std::queue<queued_item> *rej) {
@@ -2427,7 +2410,6 @@
                 v->markClean(NULL);
                 lh.unlock();
                 BlockTimer timer(rowid == -1 ?
-<<<<<<< HEAD
                                  &stats.diskInsertHisto : &stats.diskUpdateHisto,
                                  rowid == -1 ? "disk_insert" : "disk_update",
                                  stats.timingLog);
@@ -2436,11 +2418,6 @@
                                              queued, dirtied, &stats);
                 tctx.addCallback(cb);
                 rwUnderlying->set(itm, qi->getVBucketVersion(), *cb);
-=======
-                                 &stats.diskInsertHisto : &stats.diskUpdateHisto);
-                PersistenceCallback cb(qi, rejectQueue, this, queued, dirtied, &stats);
-                rwUnderlying->set(itm, qi->getVBucketVersion(), cb);
->>>>>>> 150a04ad
                 if (rowid == -1)  {
                     ++vb->opsCreate;
                 } else {
@@ -2531,11 +2508,7 @@
             bool meta_items_only = engine.getCheckpointConfig().canHaveMetaItemsOnly();
             QueuedItem *qi = new QueuedItem(key, meta_items_only ? value_t(NULL) : value,
                                             vbid, op, vbuckets.getBucketVersion(vbid),
-<<<<<<< HEAD
                                             rowid, flags, exptime, cas, seqno);
-=======
-                                            rowid, flags, exptime, cas);
->>>>>>> 150a04ad
 
             queued_item itm(qi);
             bool rv = tapBackfill ?
@@ -2564,18 +2537,12 @@
     if (restore.itemsDeleted.find(key) == restore.itemsDeleted.end() &&
         vb->ht.unlocked_restoreItem(itm, op, bucket_num)) {
 
-<<<<<<< HEAD
-        queued_item qi(new QueuedItem(key, value_t(NULL), vbid, op,
-                                      vbuckets.getBucketVersion(vbid),
-                                      -1, flags, exptime, cas));
-=======
         lh.unlock();
         queued_item qi(new QueuedItem(key, value_t(NULL),
                                       vbid, op,
                                       vbuckets.getBucketVersion(vbid),
                                       -1, itm.getFlags(),
                                       itm.getExptime(), itm.getCas()));
->>>>>>> 150a04ad
         std::map<uint16_t, std::vector<queued_item> >::iterator it = restore.items.find(vbid);
         if (it != restore.items.end()) {
             it->second.push_back(qi);
@@ -2739,11 +2706,7 @@
                                             uint64_t checkpointId, vbucket_state_t prevState) {
     RCPtr<VBucket> vb = vbuckets.getBucket(vbid);
     if (!vb) {
-<<<<<<< HEAD
         vb.reset(new VBucket(vbid, vbucket_state_dead, stats,
-=======
-        vb.reset(new VBucket(vbid, newState, stats,
->>>>>>> 150a04ad
                              epstore->getEPEngine().getCheckpointConfig()));
         vbuckets.addBucket(vb);
     }
